<<<<<<< HEAD
This product includes software developed by The Apache Software
Foundation (http://www.apache.org/).

The binary distribution of this product bundles binaries of
org.iq80.leveldb:leveldb-api (https://github.com/dain/leveldb), which has the
following notices:
* Copyright 2011 Dain Sundstrom <dain@iq80.com>
* Copyright 2011 FuseSource Corp. http://fusesource.com

The binary distribution of this product bundles binaries of
AWS SDK for Java - Bundle 1.11.271,
AWS Java SDK for AWS KMS 1.11.271,
AWS Java SDK for Amazon S3 1.11.271,
AWS Java SDK for AWS STS 1.11.271,
JMES Path Query library 1.0,
which has the following notices:
 * This software includes third party software subject to the following
 copyrights: - XML parsing and utility functions from JetS3t - Copyright
 2006-2009 James Murty. - JSON parsing and utility functions from JSON.org -
 Copyright 2002 JSON.org. - PKCS#1 PEM encoded private key parsing and utility
 functions from oauth.googlecode.com - Copyright 1998-2010 AOL Inc.

The binary distribution of this product bundles binaries of
Gson 2.2.4,
which has the following notices:

                            The Netty Project
                            =================

Please visit the Netty web site for more information:

  * http://netty.io/

Copyright 2014 The Netty Project

The Netty Project licenses this file to you under the Apache License,
version 2.0 (the "License"); you may not use this file except in compliance
with the License. You may obtain a copy of the License at:

  http://www.apache.org/licenses/LICENSE-2.0

Unless required by applicable law or agreed to in writing, software
distributed under the License is distributed on an "AS IS" BASIS, WITHOUT
WARRANTIES OR CONDITIONS OF ANY KIND, either express or implied. See the
License for the specific language governing permissions and limitations
under the License.

Also, please refer to each LICENSE.<component>.txt file, which is located in
the 'license' directory of the distribution file, for the license terms of the
components that this product depends on.

-------------------------------------------------------------------------------
This product contains the extensions to Java Collections Framework which has
been derived from the works by JSR-166 EG, Doug Lea, and Jason T. Greene:

  * LICENSE:
    * license/LICENSE.jsr166y.txt (Public Domain)
  * HOMEPAGE:
    * http://gee.cs.oswego.edu/cgi-bin/viewcvs.cgi/jsr166/
    * http://viewvc.jboss.org/cgi-bin/viewvc.cgi/jbosscache/experimental/jsr166/

This product contains a modified version of Robert Harder's Public Domain
Base64 Encoder and Decoder, which can be obtained at:

  * LICENSE:
    * license/LICENSE.base64.txt (Public Domain)
  * HOMEPAGE:
    * http://iharder.sourceforge.net/current/java/base64/

This product contains a modified portion of 'Webbit', an event based
WebSocket and HTTP server, which can be obtained at:

  * LICENSE:
    * license/LICENSE.webbit.txt (BSD License)
  * HOMEPAGE:
    * https://github.com/joewalnes/webbit

This product contains a modified portion of 'SLF4J', a simple logging
facade for Java, which can be obtained at:

  * LICENSE:
    * license/LICENSE.slf4j.txt (MIT License)
  * HOMEPAGE:
    * http://www.slf4j.org/

This product contains a modified portion of 'ArrayDeque', written by Josh
Bloch of Google, Inc:

  * LICENSE:
    * license/LICENSE.deque.txt (Public Domain)

This product contains a modified portion of 'Apache Harmony', an open source
Java SE, which can be obtained at:

  * LICENSE:
    * license/LICENSE.harmony.txt (Apache License 2.0)
  * HOMEPAGE:
    * http://archive.apache.org/dist/harmony/

This product contains a modified version of Roland Kuhn's ASL2
AbstractNodeQueue, which is based on Dmitriy Vyukov's non-intrusive MPSC queue.
It can be obtained at:

  * LICENSE:
    * license/LICENSE.abstractnodequeue.txt (Public Domain)
  * HOMEPAGE:
    * https://github.com/akka/akka/blob/wip-2.2.3-for-scala-2.11/akka-actor/src/main/java/akka/dispatch/AbstractNodeQueue.java

This product contains a modified portion of 'jbzip2', a Java bzip2 compression
and decompression library written by Matthew J. Francis. It can be obtained at:

  * LICENSE:
    * license/LICENSE.jbzip2.txt (MIT License)
  * HOMEPAGE:
    * https://code.google.com/p/jbzip2/

This product contains a modified portion of 'libdivsufsort', a C API library to construct
the suffix array and the Burrows-Wheeler transformed string for any input string of
a constant-size alphabet written by Yuta Mori. It can be obtained at:

  * LICENSE:
    * license/LICENSE.libdivsufsort.txt (MIT License)
  * HOMEPAGE:
    * https://code.google.com/p/libdivsufsort/

This product contains a modified portion of Nitsan Wakart's 'JCTools', Java Concurrency Tools for the JVM,
 which can be obtained at:

  * LICENSE:
    * license/LICENSE.jctools.txt (ASL2 License)
  * HOMEPAGE:
    * https://github.com/JCTools/JCTools

This product optionally depends on 'JZlib', a re-implementation of zlib in
pure Java, which can be obtained at:

  * LICENSE:
    * license/LICENSE.jzlib.txt (BSD style License)
  * HOMEPAGE:
    * http://www.jcraft.com/jzlib/

This product optionally depends on 'Compress-LZF', a Java library for encoding and
decoding data in LZF format, written by Tatu Saloranta. It can be obtained at:

  * LICENSE:
    * license/LICENSE.compress-lzf.txt (Apache License 2.0)
  * HOMEPAGE:
    * https://github.com/ning/compress

This product optionally depends on 'lz4', a LZ4 Java compression
and decompression library written by Adrien Grand. It can be obtained at:

  * LICENSE:
    * license/LICENSE.lz4.txt (Apache License 2.0)
  * HOMEPAGE:
    * https://github.com/jpountz/lz4-java

This product optionally depends on 'lzma-java', a LZMA Java compression
and decompression library, which can be obtained at:

  * LICENSE:
    * license/LICENSE.lzma-java.txt (Apache License 2.0)
  * HOMEPAGE:
    * https://github.com/jponge/lzma-java

This product contains a modified portion of 'jfastlz', a Java port of FastLZ compression
and decompression library written by William Kinney. It can be obtained at:

  * LICENSE:
    * license/LICENSE.jfastlz.txt (MIT License)
  * HOMEPAGE:
    * https://code.google.com/p/jfastlz/

This product contains a modified portion of and optionally depends on 'Protocol Buffers', Google's data
interchange format, which can be obtained at:

  * LICENSE:
    * license/LICENSE.protobuf.txt (New BSD License)
  * HOMEPAGE:
    * http://code.google.com/p/protobuf/

This product optionally depends on 'Bouncy Castle Crypto APIs' to generate
a temporary self-signed X.509 certificate when the JVM does not provide the
equivalent functionality.  It can be obtained at:

  * LICENSE:
    * license/LICENSE.bouncycastle.txt (MIT License)
  * HOMEPAGE:
    * http://www.bouncycastle.org/

This product optionally depends on 'Snappy', a compression library produced
by Google Inc, which can be obtained at:

  * LICENSE:
    * license/LICENSE.snappy.txt (New BSD License)
  * HOMEPAGE:
    * http://code.google.com/p/snappy/

This product optionally depends on 'JBoss Marshalling', an alternative Java
serialization API, which can be obtained at:

  * LICENSE:
    * license/LICENSE.jboss-marshalling.txt (GNU LGPL 2.1)
  * HOMEPAGE:
    * http://www.jboss.org/jbossmarshalling

This product optionally depends on 'Caliper', Google's micro-
benchmarking framework, which can be obtained at:

  * LICENSE:
    * license/LICENSE.caliper.txt (Apache License 2.0)
  * HOMEPAGE:
    * http://code.google.com/p/caliper/

This product optionally depends on 'Apache Commons Logging', a logging
framework, which can be obtained at:

  * LICENSE:
    * license/LICENSE.commons-logging.txt (Apache License 2.0)
  * HOMEPAGE:
    * http://commons.apache.org/logging/

This product optionally depends on 'Apache Log4J', a logging framework, which
can be obtained at:

  * LICENSE:
    * license/LICENSE.log4j.txt (Apache License 2.0)
  * HOMEPAGE:
    * http://logging.apache.org/log4j/

This product optionally depends on 'Aalto XML', an ultra-high performance
non-blocking XML processor, which can be obtained at:

  * LICENSE:
    * license/LICENSE.aalto-xml.txt (Apache License 2.0)
  * HOMEPAGE:
    * http://wiki.fasterxml.com/AaltoHome

This product contains a modified version of 'HPACK', a Java implementation of
the HTTP/2 HPACK algorithm written by Twitter. It can be obtained at:

  * LICENSE:
    * license/LICENSE.hpack.txt (Apache License 2.0)
  * HOMEPAGE:
    * https://github.com/twitter/hpack

This product contains a modified portion of 'Apache Commons Lang', a Java library
provides utilities for the java.lang API, which can be obtained at:

  * LICENSE:
    * license/LICENSE.commons-lang.txt (Apache License 2.0)
  * HOMEPAGE:
    * https://commons.apache.org/proper/commons-lang/

This product contains a modified portion of 'JDOM 1.1', which can be obtained at:

  * LICENSE:
    * https://github.com/hunterhacker/jdom/blob/jdom-1.1/core/LICENSE.txt
  * HOMEPAGE:
    * http://www.jdom.org/

The binary distribution of this product bundles binaries of
Commons Codec 1.4,
which has the following notices:
 * src/test/org/apache/commons/codec/language/DoubleMetaphoneTest.javacontains test data from http://aspell.net/test/orig/batch0.tab.Copyright (C) 2002 Kevin Atkinson (kevina@gnu.org)
  ===============================================================================
  The content of package org.apache.commons.codec.language.bm has been translated
  from the original php source code available at http://stevemorse.org/phoneticinfo.htm
  with permission from the original authors.
  Original source copyright:Copyright (c) 2008 Alexander Beider & Stephen P. Morse.

The binary distribution of this product bundles binaries of
Commons Lang 2.6,
which has the following notices:
 * This product includes software from the Spring Framework,under the Apache License 2.0 (see: StringUtils.containsWhitespace())

The binary distribution of this product bundles binaries of
Apache Log4j 1.2.17,
which has the following notices:
 * ResolverUtil.java
    Copyright 2005-2006 Tim Fennell
  Dumbster SMTP test server
    Copyright 2004 Jason Paul Kitchen
  TypeUtil.java
    Copyright 2002-2012 Ramnivas Laddad, Juergen Hoeller, Chris Beams

The binary distribution of this product bundles binaries of
"Java Concurrency in Practice" book annotations 1.0,
which has the following notices:
 * Copyright (c) 2005 Brian Goetz and Tim Peierls Released under the Creative
  Commons Attribution License (http://creativecommons.org/licenses/by/2.5)
  Official home: http://www.jcip.net Any republication or derived work
  distributed in source code form must include this copyright and license
  notice.

The binary distribution of this product bundles binaries of
Jetty :: Http Utility 9.3.19.,
Jetty :: IO Utility 9.3.19.,
Jetty :: Security 9.3.19.,
Jetty :: Server Core 9.3.19.,
Jetty :: Servlet Handling 9.3.19.,
Jetty :: Utilities 9.3.19.,
Jetty :: Utilities :: Ajax,
Jetty :: Webapp Application Support 9.3.19.,
Jetty :: XML utilities 9.3.19.,
which has the following notices:
 * ==============================================================
    Jetty Web Container
    Copyright 1995-2016 Mort Bay Consulting Pty Ltd.
   ==============================================================

   The Jetty Web Container is Copyright Mort Bay Consulting Pty Ltd
   unless otherwise noted.

   Jetty is dual licensed under both

     * The Apache 2.0 License
       http://www.apache.org/licenses/LICENSE-2.0.html

         and

     * The Eclipse Public 1.0 License
       http://www.eclipse.org/legal/epl-v10.html

   Jetty may be distributed under either license.

   ------
   Eclipse

   The following artifacts are EPL.
    * org.eclipse.jetty.orbit:org.eclipse.jdt.core

   The following artifacts are EPL and ASL2.
    * org.eclipse.jetty.orbit:javax.security.auth.message


   The following artifacts are EPL and CDDL 1.0.
    * org.eclipse.jetty.orbit:javax.mail.glassfish


   ------
   Oracle

   The following artifacts are CDDL + GPLv2 with classpath exception.
   https://glassfish.dev.java.net/nonav/public/CDDL+GPL.html

    * javax.servlet:javax.servlet-api
    * javax.annotation:javax.annotation-api
    * javax.transaction:javax.transaction-api
    * javax.websocket:javax.websocket-api

   ------
   Oracle OpenJDK

   If ALPN is used to negotiate HTTP/2 connections, then the following
   artifacts may be included in the distribution or downloaded when ALPN
   module is selected.

    * java.sun.security.ssl

   These artifacts replace/modify OpenJDK classes.  The modififications
   are hosted at github and both modified and original are under GPL v2 with
   classpath exceptions.
   http://openjdk.java.net/legal/gplv2+ce.html


   ------
   OW2

   The following artifacts are licensed by the OW2 Foundation according to the
   terms of http://asm.ow2.org/license.html

   org.ow2.asm:asm-commons
   org.ow2.asm:asm


   ------
   Apache

   The following artifacts are ASL2 licensed.

   org.apache.taglibs:taglibs-standard-spec
   org.apache.taglibs:taglibs-standard-impl


   ------
   MortBay

   The following artifacts are ASL2 licensed.  Based on selected classes from
   following Apache Tomcat jars, all ASL2 licensed.

   org.mortbay.jasper:apache-jsp
     org.apache.tomcat:tomcat-jasper
     org.apache.tomcat:tomcat-juli
     org.apache.tomcat:tomcat-jsp-api
     org.apache.tomcat:tomcat-el-api
     org.apache.tomcat:tomcat-jasper-el
     org.apache.tomcat:tomcat-api
     org.apache.tomcat:tomcat-util-scan
     org.apache.tomcat:tomcat-util

   org.mortbay.jasper:apache-el
     org.apache.tomcat:tomcat-jasper-el
     org.apache.tomcat:tomcat-el-api


   ------
   Mortbay

   The following artifacts are CDDL + GPLv2 with classpath exception.

   https://glassfish.dev.java.net/nonav/public/CDDL+GPL.html

   org.eclipse.jetty.toolchain:jetty-schemas

   ------
   Assorted

   The UnixCrypt.java code implements the one way cryptography used by
   Unix systems for simple password protection.  Copyright 1996 Aki Yoshida,
   modified April 2001  by Iris Van den Broeke, Daniel Deville.
   Permission to use, copy, modify and distribute UnixCrypt
   for non-commercial or commercial purposes and without fee is
   granted provided that the copyright notice appears in all copies./

The binary distribution of this product bundles binaries of
Snappy for Java 1.0.4.1,
which has the following notices:
 * This product includes software developed by Google
    Snappy: http://code.google.com/p/snappy/ (New BSD License)

   This product includes software developed by Apache
    PureJavaCrc32C from apache-hadoop-common http://hadoop.apache.org/
    (Apache 2.0 license)

   This library containd statically linked libstdc++. This inclusion is allowed by
   "GCC RUntime Library Exception"
   http://gcc.gnu.org/onlinedocs/libstdc++/manual/license.html

   == Contributors ==
     * Tatu Saloranta
       * Providing benchmark suite
     * Alec Wysoker
       * Performance and memory usage improvement

The binary distribution of this product bundles binaries of
Xerces2 Java Parser 2.9.1,
which has the following notices:
 * =========================================================================
   ==  NOTICE file corresponding to section 4(d) of the Apache License,   ==
   ==  Version 2.0, in this case for the Apache Xerces Java distribution. ==
   =========================================================================

   Apache Xerces Java
   Copyright 1999-2007 The Apache Software Foundation

   This product includes software developed at
   The Apache Software Foundation (http://www.apache.org/).

   Portions of this software were originally based on the following:
     - software copyright (c) 1999, IBM Corporation., http://www.ibm.com.
     - software copyright (c) 1999, Sun Microsystems., http://www.sun.com.
     - voluntary contributions made by Paul Eng on behalf of the
       Apache Software Foundation that were originally developed at iClick, Inc.,
       software copyright (c) 1999.

The binary distribution of this product bundles binaries of
Logback Classic Module 1.1.2,
Logback Core Module 1.1.2,
which has the following notices:
 * Logback: the reliable, generic, fast and flexible logging framework.
   Copyright (C) 1999-2012, QOS.ch. All rights reserved.

The binary distribution of this product bundles binaries of
Apache HBase - Annotations 1.2.6,
Apache HBase - Client 1.2.6,
Apache HBase - Common 1.2.6,
Apache HBase - Hadoop Compatibility 1.2.6,
Apache HBase - Hadoop Two Compatibility 1.2.6,
Apache HBase - Prefix Tree 1.2.6,
Apache HBase - Procedure 1.2.6,
Apache HBase - Protocol 1.2.6,
Apache HBase - Server 1.2.6,
which has the following notices:
 * Apache HBase
   Copyright 2007-2015 The Apache Software Foundation

   This product includes software developed at
   The Apache Software Foundation (http://www.apache.org/).

   --
   This product incorporates portions of the 'Hadoop' project

   Copyright 2007-2009 The Apache Software Foundation

   Licensed under the Apache License v2.0
   --
   Our Orca logo we got here: http://www.vectorfree.com/jumping-orca
   It is licensed Creative Commons Attribution 3.0.
   See https://creativecommons.org/licenses/by/3.0/us/
   We changed the logo by stripping the colored background, inverting
   it and then rotating it some.

   Later we found that vectorfree.com image is not properly licensed.
   The original is owned by vectorportal.com. The original was
   relicensed so we could use it as Creative Commons Attribution 3.0.
   The license is bundled with the download available here:
   http://www.vectorportal.com/subcategory/205/KILLER-WHALE-FREE-VECTOR.eps/ifile/9136/detailtest.asp
   --
   This product includes portions of the Bootstrap project v3.0.0

   Copyright 2013 Twitter, Inc.

   Licensed under the Apache License v2.0

   This product uses the Glyphicons Halflings icon set.

   http://glyphicons.com/

   Copyright Jan Kovařík

   Licensed under the Apache License v2.0 as a part of the Bootstrap project.

   --
   This product includes portions of the Guava project v14, specifically
   'hbase-common/src/main/java/org/apache/hadoop/hbase/io/LimitInputStream.java'

   Copyright (C) 2007 The Guava Authors

   Licensed under the Apache License, Version 2.0

The binary distribution of this product bundles binaries of
Phoenix Core 4.7.0,
which has the following notices:
   Apache Phoenix
   Copyright 2013-2016 The Apache Software Foundation

   This product includes software developed by The Apache Software
   Foundation (http://www.apache.org/).

   This also includes:

   The phoenix-spark module has been adapted from the phoenix-spark library
   distributed under the terms of the Apache 2 license. Original source copyright:
   Copyright 2014 Simply Measured, Inc.
   Copyright 2015 Interset Software Inc.

   The file bin/daemon.py is based on the file of the same name in python-daemon 2.0.5
   (https://pypi.python.org/pypi/python-daemon/). Original source copyright:
   # Copyright © 2008–2015 Ben Finney <ben+python@benfinney.id.au>
   # Copyright © 2007–2008 Robert Niederreiter, Jens Klein
   # Copyright © 2004–2005 Chad J. Schroeder
   # Copyright © 2003 Clark Evans
   # Copyright © 2002 Noah Spurrier
   # Copyright © 2001 Jürgen Hermann

The binary distribution of this product bundles binaries of
Plexus Cipher: encryption/decryption Component 1.4,
which has the following notices:
 * The code in this component contains a class - Base64 taken from http://juliusdavies.ca/svn/not-yet-commons-ssl/tags/commons-ssl-0.3.10/src/java/org/apache/commons/ssl/Base64.java
   which is Apache license: http://www.apache.org/licenses/LICENSE-2.0

   The PBE key processing routine PBECipher.createCipher() is adopted from http://juliusdavies.ca/svn/not-yet-commons-ssl/tags/commons-ssl-0.3.10/src/java/org/apache/commons/ssl/OpenSSL.java
    which is also Apache APL-2.0 license: http://www.apache.org/licenses/LICENSE-2.0

The binary distribution of this product bundles binaries of
software.amazon.ion:ion-java 1.0.1,
which has the following notices:
 * Amazon Ion Java Copyright 2007-2016 Amazon.com, Inc. or its affiliates. All Rights Reserved.

The binary distribution of this product bundles binaries of
joda-time:joda-time:2.9.9
which has the following notices:
 * =============================================================================
   = NOTICE file corresponding to section 4d of the Apache License Version 2.0 =
   =============================================================================
   This product includes software developed by
   Joda.org (http://www.joda.org/).

The binary distribution of this product bundles binaries of
Ehcache 3.3.1,
which has the following notices:
 * Ehcache V3 Copyright 2014-2016 Terracotta, Inc.

The binary distribution of this product bundles binaries of
snakeyaml (https://bitbucket.org/asomov/snakeyaml),
which has the following notices:
 * Copyright (c) 2008, http://www.snakeyaml.org

The binary distribution of this product bundles binaries of
swagger-annotations (https://github.com/swagger-api/swagger-core),
which has the following notices:
 * Copyright 2016 SmartBear Software

The binary distribution of this product bundles binaries of
metrics-core 3.2.4
which has the following notices:
 * Copyright 2010-2013 Coda Hale and Yammer, Inc.

   This product includes software developed by Coda Hale and Yammer, Inc.

   This product includes code derived from the JSR-166 project (ThreadLocalRandom, Striped64,
   LongAdder), which was released with the following comments:

   Written by Doug Lea with assistance from members of JCP JSR-166
   Expert Group and released to the public domain, as explained at
   http://creativecommons.org/publicdomain/zero/1.0/
=======
Apache Hadoop
Copyright 2006 and onwards The Apache Software Foundation.

This product includes software developed at
The Apache Software Foundation (http://www.apache.org/).

Export Control Notice
---------------------

This distribution includes cryptographic software.  The country in
which you currently reside may have restrictions on the import,
possession, use, and/or re-export to another country, of
encryption software.  BEFORE using any encryption software, please
check your country's laws, regulations and policies concerning the
import, possession, or use, and re-export of encryption software, to
see if this is permitted.  See <http://www.wassenaar.org/> for more
information.

The U.S. Government Department of Commerce, Bureau of Industry and
Security (BIS), has classified this software as Export Commodity
Control Number (ECCN) 5D002.C.1, which includes information security
software using or performing cryptographic functions with asymmetric
algorithms.  The form and manner of this Apache Software Foundation
distribution makes it eligible for export under the License Exception
ENC Technology Software Unrestricted (TSU) exception (see the BIS
Export Administration Regulations, Section 740.13) for both object
code and source code.

The following provides more details on the included cryptographic software:

This software uses the SSL libraries from the Jetty project written
by mortbay.org.
Hadoop Yarn Server Web Proxy uses the BouncyCastle Java
cryptography APIs written by the Legion of the Bouncy Castle Inc.
>>>>>>> e8cb2ae4
<|MERGE_RESOLUTION|>--- conflicted
+++ resolved
@@ -1,612 +1,3 @@
-<<<<<<< HEAD
-This product includes software developed by The Apache Software
-Foundation (http://www.apache.org/).
-
-The binary distribution of this product bundles binaries of
-org.iq80.leveldb:leveldb-api (https://github.com/dain/leveldb), which has the
-following notices:
-* Copyright 2011 Dain Sundstrom <dain@iq80.com>
-* Copyright 2011 FuseSource Corp. http://fusesource.com
-
-The binary distribution of this product bundles binaries of
-AWS SDK for Java - Bundle 1.11.271,
-AWS Java SDK for AWS KMS 1.11.271,
-AWS Java SDK for Amazon S3 1.11.271,
-AWS Java SDK for AWS STS 1.11.271,
-JMES Path Query library 1.0,
-which has the following notices:
- * This software includes third party software subject to the following
- copyrights: - XML parsing and utility functions from JetS3t - Copyright
- 2006-2009 James Murty. - JSON parsing and utility functions from JSON.org -
- Copyright 2002 JSON.org. - PKCS#1 PEM encoded private key parsing and utility
- functions from oauth.googlecode.com - Copyright 1998-2010 AOL Inc.
-
-The binary distribution of this product bundles binaries of
-Gson 2.2.4,
-which has the following notices:
-
-                            The Netty Project
-                            =================
-
-Please visit the Netty web site for more information:
-
-  * http://netty.io/
-
-Copyright 2014 The Netty Project
-
-The Netty Project licenses this file to you under the Apache License,
-version 2.0 (the "License"); you may not use this file except in compliance
-with the License. You may obtain a copy of the License at:
-
-  http://www.apache.org/licenses/LICENSE-2.0
-
-Unless required by applicable law or agreed to in writing, software
-distributed under the License is distributed on an "AS IS" BASIS, WITHOUT
-WARRANTIES OR CONDITIONS OF ANY KIND, either express or implied. See the
-License for the specific language governing permissions and limitations
-under the License.
-
-Also, please refer to each LICENSE.<component>.txt file, which is located in
-the 'license' directory of the distribution file, for the license terms of the
-components that this product depends on.
-
--------------------------------------------------------------------------------
-This product contains the extensions to Java Collections Framework which has
-been derived from the works by JSR-166 EG, Doug Lea, and Jason T. Greene:
-
-  * LICENSE:
-    * license/LICENSE.jsr166y.txt (Public Domain)
-  * HOMEPAGE:
-    * http://gee.cs.oswego.edu/cgi-bin/viewcvs.cgi/jsr166/
-    * http://viewvc.jboss.org/cgi-bin/viewvc.cgi/jbosscache/experimental/jsr166/
-
-This product contains a modified version of Robert Harder's Public Domain
-Base64 Encoder and Decoder, which can be obtained at:
-
-  * LICENSE:
-    * license/LICENSE.base64.txt (Public Domain)
-  * HOMEPAGE:
-    * http://iharder.sourceforge.net/current/java/base64/
-
-This product contains a modified portion of 'Webbit', an event based
-WebSocket and HTTP server, which can be obtained at:
-
-  * LICENSE:
-    * license/LICENSE.webbit.txt (BSD License)
-  * HOMEPAGE:
-    * https://github.com/joewalnes/webbit
-
-This product contains a modified portion of 'SLF4J', a simple logging
-facade for Java, which can be obtained at:
-
-  * LICENSE:
-    * license/LICENSE.slf4j.txt (MIT License)
-  * HOMEPAGE:
-    * http://www.slf4j.org/
-
-This product contains a modified portion of 'ArrayDeque', written by Josh
-Bloch of Google, Inc:
-
-  * LICENSE:
-    * license/LICENSE.deque.txt (Public Domain)
-
-This product contains a modified portion of 'Apache Harmony', an open source
-Java SE, which can be obtained at:
-
-  * LICENSE:
-    * license/LICENSE.harmony.txt (Apache License 2.0)
-  * HOMEPAGE:
-    * http://archive.apache.org/dist/harmony/
-
-This product contains a modified version of Roland Kuhn's ASL2
-AbstractNodeQueue, which is based on Dmitriy Vyukov's non-intrusive MPSC queue.
-It can be obtained at:
-
-  * LICENSE:
-    * license/LICENSE.abstractnodequeue.txt (Public Domain)
-  * HOMEPAGE:
-    * https://github.com/akka/akka/blob/wip-2.2.3-for-scala-2.11/akka-actor/src/main/java/akka/dispatch/AbstractNodeQueue.java
-
-This product contains a modified portion of 'jbzip2', a Java bzip2 compression
-and decompression library written by Matthew J. Francis. It can be obtained at:
-
-  * LICENSE:
-    * license/LICENSE.jbzip2.txt (MIT License)
-  * HOMEPAGE:
-    * https://code.google.com/p/jbzip2/
-
-This product contains a modified portion of 'libdivsufsort', a C API library to construct
-the suffix array and the Burrows-Wheeler transformed string for any input string of
-a constant-size alphabet written by Yuta Mori. It can be obtained at:
-
-  * LICENSE:
-    * license/LICENSE.libdivsufsort.txt (MIT License)
-  * HOMEPAGE:
-    * https://code.google.com/p/libdivsufsort/
-
-This product contains a modified portion of Nitsan Wakart's 'JCTools', Java Concurrency Tools for the JVM,
- which can be obtained at:
-
-  * LICENSE:
-    * license/LICENSE.jctools.txt (ASL2 License)
-  * HOMEPAGE:
-    * https://github.com/JCTools/JCTools
-
-This product optionally depends on 'JZlib', a re-implementation of zlib in
-pure Java, which can be obtained at:
-
-  * LICENSE:
-    * license/LICENSE.jzlib.txt (BSD style License)
-  * HOMEPAGE:
-    * http://www.jcraft.com/jzlib/
-
-This product optionally depends on 'Compress-LZF', a Java library for encoding and
-decoding data in LZF format, written by Tatu Saloranta. It can be obtained at:
-
-  * LICENSE:
-    * license/LICENSE.compress-lzf.txt (Apache License 2.0)
-  * HOMEPAGE:
-    * https://github.com/ning/compress
-
-This product optionally depends on 'lz4', a LZ4 Java compression
-and decompression library written by Adrien Grand. It can be obtained at:
-
-  * LICENSE:
-    * license/LICENSE.lz4.txt (Apache License 2.0)
-  * HOMEPAGE:
-    * https://github.com/jpountz/lz4-java
-
-This product optionally depends on 'lzma-java', a LZMA Java compression
-and decompression library, which can be obtained at:
-
-  * LICENSE:
-    * license/LICENSE.lzma-java.txt (Apache License 2.0)
-  * HOMEPAGE:
-    * https://github.com/jponge/lzma-java
-
-This product contains a modified portion of 'jfastlz', a Java port of FastLZ compression
-and decompression library written by William Kinney. It can be obtained at:
-
-  * LICENSE:
-    * license/LICENSE.jfastlz.txt (MIT License)
-  * HOMEPAGE:
-    * https://code.google.com/p/jfastlz/
-
-This product contains a modified portion of and optionally depends on 'Protocol Buffers', Google's data
-interchange format, which can be obtained at:
-
-  * LICENSE:
-    * license/LICENSE.protobuf.txt (New BSD License)
-  * HOMEPAGE:
-    * http://code.google.com/p/protobuf/
-
-This product optionally depends on 'Bouncy Castle Crypto APIs' to generate
-a temporary self-signed X.509 certificate when the JVM does not provide the
-equivalent functionality.  It can be obtained at:
-
-  * LICENSE:
-    * license/LICENSE.bouncycastle.txt (MIT License)
-  * HOMEPAGE:
-    * http://www.bouncycastle.org/
-
-This product optionally depends on 'Snappy', a compression library produced
-by Google Inc, which can be obtained at:
-
-  * LICENSE:
-    * license/LICENSE.snappy.txt (New BSD License)
-  * HOMEPAGE:
-    * http://code.google.com/p/snappy/
-
-This product optionally depends on 'JBoss Marshalling', an alternative Java
-serialization API, which can be obtained at:
-
-  * LICENSE:
-    * license/LICENSE.jboss-marshalling.txt (GNU LGPL 2.1)
-  * HOMEPAGE:
-    * http://www.jboss.org/jbossmarshalling
-
-This product optionally depends on 'Caliper', Google's micro-
-benchmarking framework, which can be obtained at:
-
-  * LICENSE:
-    * license/LICENSE.caliper.txt (Apache License 2.0)
-  * HOMEPAGE:
-    * http://code.google.com/p/caliper/
-
-This product optionally depends on 'Apache Commons Logging', a logging
-framework, which can be obtained at:
-
-  * LICENSE:
-    * license/LICENSE.commons-logging.txt (Apache License 2.0)
-  * HOMEPAGE:
-    * http://commons.apache.org/logging/
-
-This product optionally depends on 'Apache Log4J', a logging framework, which
-can be obtained at:
-
-  * LICENSE:
-    * license/LICENSE.log4j.txt (Apache License 2.0)
-  * HOMEPAGE:
-    * http://logging.apache.org/log4j/
-
-This product optionally depends on 'Aalto XML', an ultra-high performance
-non-blocking XML processor, which can be obtained at:
-
-  * LICENSE:
-    * license/LICENSE.aalto-xml.txt (Apache License 2.0)
-  * HOMEPAGE:
-    * http://wiki.fasterxml.com/AaltoHome
-
-This product contains a modified version of 'HPACK', a Java implementation of
-the HTTP/2 HPACK algorithm written by Twitter. It can be obtained at:
-
-  * LICENSE:
-    * license/LICENSE.hpack.txt (Apache License 2.0)
-  * HOMEPAGE:
-    * https://github.com/twitter/hpack
-
-This product contains a modified portion of 'Apache Commons Lang', a Java library
-provides utilities for the java.lang API, which can be obtained at:
-
-  * LICENSE:
-    * license/LICENSE.commons-lang.txt (Apache License 2.0)
-  * HOMEPAGE:
-    * https://commons.apache.org/proper/commons-lang/
-
-This product contains a modified portion of 'JDOM 1.1', which can be obtained at:
-
-  * LICENSE:
-    * https://github.com/hunterhacker/jdom/blob/jdom-1.1/core/LICENSE.txt
-  * HOMEPAGE:
-    * http://www.jdom.org/
-
-The binary distribution of this product bundles binaries of
-Commons Codec 1.4,
-which has the following notices:
- * src/test/org/apache/commons/codec/language/DoubleMetaphoneTest.javacontains test data from http://aspell.net/test/orig/batch0.tab.Copyright (C) 2002 Kevin Atkinson (kevina@gnu.org)
-  ===============================================================================
-  The content of package org.apache.commons.codec.language.bm has been translated
-  from the original php source code available at http://stevemorse.org/phoneticinfo.htm
-  with permission from the original authors.
-  Original source copyright:Copyright (c) 2008 Alexander Beider & Stephen P. Morse.
-
-The binary distribution of this product bundles binaries of
-Commons Lang 2.6,
-which has the following notices:
- * This product includes software from the Spring Framework,under the Apache License 2.0 (see: StringUtils.containsWhitespace())
-
-The binary distribution of this product bundles binaries of
-Apache Log4j 1.2.17,
-which has the following notices:
- * ResolverUtil.java
-    Copyright 2005-2006 Tim Fennell
-  Dumbster SMTP test server
-    Copyright 2004 Jason Paul Kitchen
-  TypeUtil.java
-    Copyright 2002-2012 Ramnivas Laddad, Juergen Hoeller, Chris Beams
-
-The binary distribution of this product bundles binaries of
-"Java Concurrency in Practice" book annotations 1.0,
-which has the following notices:
- * Copyright (c) 2005 Brian Goetz and Tim Peierls Released under the Creative
-  Commons Attribution License (http://creativecommons.org/licenses/by/2.5)
-  Official home: http://www.jcip.net Any republication or derived work
-  distributed in source code form must include this copyright and license
-  notice.
-
-The binary distribution of this product bundles binaries of
-Jetty :: Http Utility 9.3.19.,
-Jetty :: IO Utility 9.3.19.,
-Jetty :: Security 9.3.19.,
-Jetty :: Server Core 9.3.19.,
-Jetty :: Servlet Handling 9.3.19.,
-Jetty :: Utilities 9.3.19.,
-Jetty :: Utilities :: Ajax,
-Jetty :: Webapp Application Support 9.3.19.,
-Jetty :: XML utilities 9.3.19.,
-which has the following notices:
- * ==============================================================
-    Jetty Web Container
-    Copyright 1995-2016 Mort Bay Consulting Pty Ltd.
-   ==============================================================
-
-   The Jetty Web Container is Copyright Mort Bay Consulting Pty Ltd
-   unless otherwise noted.
-
-   Jetty is dual licensed under both
-
-     * The Apache 2.0 License
-       http://www.apache.org/licenses/LICENSE-2.0.html
-
-         and
-
-     * The Eclipse Public 1.0 License
-       http://www.eclipse.org/legal/epl-v10.html
-
-   Jetty may be distributed under either license.
-
-   ------
-   Eclipse
-
-   The following artifacts are EPL.
-    * org.eclipse.jetty.orbit:org.eclipse.jdt.core
-
-   The following artifacts are EPL and ASL2.
-    * org.eclipse.jetty.orbit:javax.security.auth.message
-
-
-   The following artifacts are EPL and CDDL 1.0.
-    * org.eclipse.jetty.orbit:javax.mail.glassfish
-
-
-   ------
-   Oracle
-
-   The following artifacts are CDDL + GPLv2 with classpath exception.
-   https://glassfish.dev.java.net/nonav/public/CDDL+GPL.html
-
-    * javax.servlet:javax.servlet-api
-    * javax.annotation:javax.annotation-api
-    * javax.transaction:javax.transaction-api
-    * javax.websocket:javax.websocket-api
-
-   ------
-   Oracle OpenJDK
-
-   If ALPN is used to negotiate HTTP/2 connections, then the following
-   artifacts may be included in the distribution or downloaded when ALPN
-   module is selected.
-
-    * java.sun.security.ssl
-
-   These artifacts replace/modify OpenJDK classes.  The modififications
-   are hosted at github and both modified and original are under GPL v2 with
-   classpath exceptions.
-   http://openjdk.java.net/legal/gplv2+ce.html
-
-
-   ------
-   OW2
-
-   The following artifacts are licensed by the OW2 Foundation according to the
-   terms of http://asm.ow2.org/license.html
-
-   org.ow2.asm:asm-commons
-   org.ow2.asm:asm
-
-
-   ------
-   Apache
-
-   The following artifacts are ASL2 licensed.
-
-   org.apache.taglibs:taglibs-standard-spec
-   org.apache.taglibs:taglibs-standard-impl
-
-
-   ------
-   MortBay
-
-   The following artifacts are ASL2 licensed.  Based on selected classes from
-   following Apache Tomcat jars, all ASL2 licensed.
-
-   org.mortbay.jasper:apache-jsp
-     org.apache.tomcat:tomcat-jasper
-     org.apache.tomcat:tomcat-juli
-     org.apache.tomcat:tomcat-jsp-api
-     org.apache.tomcat:tomcat-el-api
-     org.apache.tomcat:tomcat-jasper-el
-     org.apache.tomcat:tomcat-api
-     org.apache.tomcat:tomcat-util-scan
-     org.apache.tomcat:tomcat-util
-
-   org.mortbay.jasper:apache-el
-     org.apache.tomcat:tomcat-jasper-el
-     org.apache.tomcat:tomcat-el-api
-
-
-   ------
-   Mortbay
-
-   The following artifacts are CDDL + GPLv2 with classpath exception.
-
-   https://glassfish.dev.java.net/nonav/public/CDDL+GPL.html
-
-   org.eclipse.jetty.toolchain:jetty-schemas
-
-   ------
-   Assorted
-
-   The UnixCrypt.java code implements the one way cryptography used by
-   Unix systems for simple password protection.  Copyright 1996 Aki Yoshida,
-   modified April 2001  by Iris Van den Broeke, Daniel Deville.
-   Permission to use, copy, modify and distribute UnixCrypt
-   for non-commercial or commercial purposes and without fee is
-   granted provided that the copyright notice appears in all copies./
-
-The binary distribution of this product bundles binaries of
-Snappy for Java 1.0.4.1,
-which has the following notices:
- * This product includes software developed by Google
-    Snappy: http://code.google.com/p/snappy/ (New BSD License)
-
-   This product includes software developed by Apache
-    PureJavaCrc32C from apache-hadoop-common http://hadoop.apache.org/
-    (Apache 2.0 license)
-
-   This library containd statically linked libstdc++. This inclusion is allowed by
-   "GCC RUntime Library Exception"
-   http://gcc.gnu.org/onlinedocs/libstdc++/manual/license.html
-
-   == Contributors ==
-     * Tatu Saloranta
-       * Providing benchmark suite
-     * Alec Wysoker
-       * Performance and memory usage improvement
-
-The binary distribution of this product bundles binaries of
-Xerces2 Java Parser 2.9.1,
-which has the following notices:
- * =========================================================================
-   ==  NOTICE file corresponding to section 4(d) of the Apache License,   ==
-   ==  Version 2.0, in this case for the Apache Xerces Java distribution. ==
-   =========================================================================
-
-   Apache Xerces Java
-   Copyright 1999-2007 The Apache Software Foundation
-
-   This product includes software developed at
-   The Apache Software Foundation (http://www.apache.org/).
-
-   Portions of this software were originally based on the following:
-     - software copyright (c) 1999, IBM Corporation., http://www.ibm.com.
-     - software copyright (c) 1999, Sun Microsystems., http://www.sun.com.
-     - voluntary contributions made by Paul Eng on behalf of the
-       Apache Software Foundation that were originally developed at iClick, Inc.,
-       software copyright (c) 1999.
-
-The binary distribution of this product bundles binaries of
-Logback Classic Module 1.1.2,
-Logback Core Module 1.1.2,
-which has the following notices:
- * Logback: the reliable, generic, fast and flexible logging framework.
-   Copyright (C) 1999-2012, QOS.ch. All rights reserved.
-
-The binary distribution of this product bundles binaries of
-Apache HBase - Annotations 1.2.6,
-Apache HBase - Client 1.2.6,
-Apache HBase - Common 1.2.6,
-Apache HBase - Hadoop Compatibility 1.2.6,
-Apache HBase - Hadoop Two Compatibility 1.2.6,
-Apache HBase - Prefix Tree 1.2.6,
-Apache HBase - Procedure 1.2.6,
-Apache HBase - Protocol 1.2.6,
-Apache HBase - Server 1.2.6,
-which has the following notices:
- * Apache HBase
-   Copyright 2007-2015 The Apache Software Foundation
-
-   This product includes software developed at
-   The Apache Software Foundation (http://www.apache.org/).
-
-   --
-   This product incorporates portions of the 'Hadoop' project
-
-   Copyright 2007-2009 The Apache Software Foundation
-
-   Licensed under the Apache License v2.0
-   --
-   Our Orca logo we got here: http://www.vectorfree.com/jumping-orca
-   It is licensed Creative Commons Attribution 3.0.
-   See https://creativecommons.org/licenses/by/3.0/us/
-   We changed the logo by stripping the colored background, inverting
-   it and then rotating it some.
-
-   Later we found that vectorfree.com image is not properly licensed.
-   The original is owned by vectorportal.com. The original was
-   relicensed so we could use it as Creative Commons Attribution 3.0.
-   The license is bundled with the download available here:
-   http://www.vectorportal.com/subcategory/205/KILLER-WHALE-FREE-VECTOR.eps/ifile/9136/detailtest.asp
-   --
-   This product includes portions of the Bootstrap project v3.0.0
-
-   Copyright 2013 Twitter, Inc.
-
-   Licensed under the Apache License v2.0
-
-   This product uses the Glyphicons Halflings icon set.
-
-   http://glyphicons.com/
-
-   Copyright Jan Kovařík
-
-   Licensed under the Apache License v2.0 as a part of the Bootstrap project.
-
-   --
-   This product includes portions of the Guava project v14, specifically
-   'hbase-common/src/main/java/org/apache/hadoop/hbase/io/LimitInputStream.java'
-
-   Copyright (C) 2007 The Guava Authors
-
-   Licensed under the Apache License, Version 2.0
-
-The binary distribution of this product bundles binaries of
-Phoenix Core 4.7.0,
-which has the following notices:
-   Apache Phoenix
-   Copyright 2013-2016 The Apache Software Foundation
-
-   This product includes software developed by The Apache Software
-   Foundation (http://www.apache.org/).
-
-   This also includes:
-
-   The phoenix-spark module has been adapted from the phoenix-spark library
-   distributed under the terms of the Apache 2 license. Original source copyright:
-   Copyright 2014 Simply Measured, Inc.
-   Copyright 2015 Interset Software Inc.
-
-   The file bin/daemon.py is based on the file of the same name in python-daemon 2.0.5
-   (https://pypi.python.org/pypi/python-daemon/). Original source copyright:
-   # Copyright © 2008–2015 Ben Finney <ben+python@benfinney.id.au>
-   # Copyright © 2007–2008 Robert Niederreiter, Jens Klein
-   # Copyright © 2004–2005 Chad J. Schroeder
-   # Copyright © 2003 Clark Evans
-   # Copyright © 2002 Noah Spurrier
-   # Copyright © 2001 Jürgen Hermann
-
-The binary distribution of this product bundles binaries of
-Plexus Cipher: encryption/decryption Component 1.4,
-which has the following notices:
- * The code in this component contains a class - Base64 taken from http://juliusdavies.ca/svn/not-yet-commons-ssl/tags/commons-ssl-0.3.10/src/java/org/apache/commons/ssl/Base64.java
-   which is Apache license: http://www.apache.org/licenses/LICENSE-2.0
-
-   The PBE key processing routine PBECipher.createCipher() is adopted from http://juliusdavies.ca/svn/not-yet-commons-ssl/tags/commons-ssl-0.3.10/src/java/org/apache/commons/ssl/OpenSSL.java
-    which is also Apache APL-2.0 license: http://www.apache.org/licenses/LICENSE-2.0
-
-The binary distribution of this product bundles binaries of
-software.amazon.ion:ion-java 1.0.1,
-which has the following notices:
- * Amazon Ion Java Copyright 2007-2016 Amazon.com, Inc. or its affiliates. All Rights Reserved.
-
-The binary distribution of this product bundles binaries of
-joda-time:joda-time:2.9.9
-which has the following notices:
- * =============================================================================
-   = NOTICE file corresponding to section 4d of the Apache License Version 2.0 =
-   =============================================================================
-   This product includes software developed by
-   Joda.org (http://www.joda.org/).
-
-The binary distribution of this product bundles binaries of
-Ehcache 3.3.1,
-which has the following notices:
- * Ehcache V3 Copyright 2014-2016 Terracotta, Inc.
-
-The binary distribution of this product bundles binaries of
-snakeyaml (https://bitbucket.org/asomov/snakeyaml),
-which has the following notices:
- * Copyright (c) 2008, http://www.snakeyaml.org
-
-The binary distribution of this product bundles binaries of
-swagger-annotations (https://github.com/swagger-api/swagger-core),
-which has the following notices:
- * Copyright 2016 SmartBear Software
-
-The binary distribution of this product bundles binaries of
-metrics-core 3.2.4
-which has the following notices:
- * Copyright 2010-2013 Coda Hale and Yammer, Inc.
-
-   This product includes software developed by Coda Hale and Yammer, Inc.
-
-   This product includes code derived from the JSR-166 project (ThreadLocalRandom, Striped64,
-   LongAdder), which was released with the following comments:
-
-   Written by Doug Lea with assistance from members of JCP JSR-166
-   Expert Group and released to the public domain, as explained at
-   http://creativecommons.org/publicdomain/zero/1.0/
-=======
 Apache Hadoop
 Copyright 2006 and onwards The Apache Software Foundation.
 
@@ -640,5 +31,4 @@
 This software uses the SSL libraries from the Jetty project written
 by mortbay.org.
 Hadoop Yarn Server Web Proxy uses the BouncyCastle Java
-cryptography APIs written by the Legion of the Bouncy Castle Inc.
->>>>>>> e8cb2ae4
+cryptography APIs written by the Legion of the Bouncy Castle Inc.