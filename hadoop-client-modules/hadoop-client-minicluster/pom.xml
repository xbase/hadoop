<?xml version="1.0" encoding="UTF-8"?>
<!--
 Licensed under the Apache License, Version 2.0 (the "License");
 you may not use this file except in compliance with the License.
 You may obtain a copy of the License at

   http://www.apache.org/licenses/LICENSE-2.0

 Unless required by applicable law or agreed to in writing, software
 distributed under the License is distributed on an "AS IS" BASIS,
 WITHOUT WARRANTIES OR CONDITIONS OF ANY KIND, either express or implied.
 See the License for the specific language governing permissions and
 limitations under the License. See accompanying LICENSE file.
-->
<project xmlns="http://maven.apache.org/POM/4.0.0" xmlns:xsi="http://www.w3.org/2001/XMLSchema-instance"
         xsi:schemaLocation="http://maven.apache.org/POM/4.0.0 https://maven.apache.org/xsd/maven-4.0.0.xsd">
  <modelVersion>4.0.0</modelVersion>
  <parent>
    <groupId>org.apache.hadoop</groupId>
    <artifactId>hadoop-project</artifactId>
<<<<<<< HEAD
    <version>3.1.2</version>
    <relativePath>../../hadoop-project</relativePath>
  </parent>
  <artifactId>hadoop-client-minicluster</artifactId>
  <version>3.1.2</version>
=======
    <version>3.4.0-SNAPSHOT</version>
    <relativePath>../../hadoop-project</relativePath>
  </parent>
  <artifactId>hadoop-client-minicluster</artifactId>
  <version>3.4.0-SNAPSHOT</version>
>>>>>>> e8cb2ae4
  <packaging>jar</packaging>

  <description>Apache Hadoop Minicluster for Clients</description>
  <name>Apache Hadoop Client Test Minicluster</name>

  <properties>
    <shaded.dependency.prefix>org.apache.hadoop.shaded</shaded.dependency.prefix>
    <!-- We contain no source -->
    <maven.javadoc.skip>true</maven.javadoc.skip>
  </properties>

  <dependencies>
    <dependency>
      <groupId>org.apache.hadoop</groupId>
      <artifactId>hadoop-client-api</artifactId>
      <scope>runtime</scope>
    </dependency>
    <dependency>
      <groupId>org.apache.hadoop</groupId>
      <artifactId>hadoop-client-runtime</artifactId>
      <scope>runtime</scope>
    </dependency>
    <!-- Leave JUnit as a direct dependency -->
    <dependency>
      <groupId>junit</groupId>
      <artifactId>junit</artifactId>
      <scope>runtime</scope>
    </dependency>
    <!-- Adding hadoop-annotations so we can make it optional to remove from our transitive tree -->
    <dependency>
      <groupId>org.apache.hadoop</groupId>
      <artifactId>hadoop-annotations</artifactId>
      <scope>compile</scope>
      <optional>true</optional>
      <exclusions>
        <exclusion>
          <groupId>jdk.tools</groupId>
          <artifactId>jdk.tools</artifactId>
        </exclusion>
      </exclusions>
    </dependency>
    <!-- uncomment this dependency if you need to use
         `mvn dependency:tree -Dverbose` to determine if a dependency shows up
         in both the hadoop-client-* artifacts and something under minicluster.
    -->
<!--
    <dependency>
      <groupId>org.apache.hadoop</groupId>
      <artifactId>hadoop-client</artifactId>
      <scope>provided</scope>
    </dependency>
 -->
    <!-- Anything we're going to include in the relocated jar we list as optional
         in order to work around MNG-5899
      -->
    <dependency>
      <groupId>org.apache.hadoop</groupId>
      <artifactId>hadoop-minicluster</artifactId>
      <optional>true</optional>
      <exclusions>
        <!-- exclude everything that comes in via the shaded runtime and api  TODO remove once we have a filter for "is in these artifacts" -->
        <!-- Skip jersey, since we need it again here. -->
        <exclusion>
          <groupId>org.apache.hadoop</groupId>
          <artifactId>hadoop-common</artifactId>
        </exclusion>
        <exclusion>
          <groupId>org.apache.hadoop</groupId>
          <artifactId>hadoop-hdfs-client</artifactId>
        </exclusion>
        <exclusion>
          <groupId>org.apache.hadoop</groupId>
          <artifactId>hadoop-mapreduce-client-app</artifactId>
        </exclusion>
        <exclusion>
          <groupId>org.apache.hadoop</groupId>
          <artifactId>hadoop-yarn-api</artifactId>
        </exclusion>
        <exclusion>
          <groupId>org.apache.hadoop</groupId>
          <artifactId>hadoop-mapreduce-client-core</artifactId>
        </exclusion>
        <exclusion>
          <groupId>org.apache.hadoop</groupId>
          <artifactId>hadoop-mapreduce-client-jobclient</artifactId>
        </exclusion>
        <!-- exclude things that came in via transitive in shaded runtime and api -->
        <exclusion>
          <groupId>io.netty</groupId>
          <artifactId>netty</artifactId>
        </exclusion>
        <exclusion>
          <groupId>javax.servlet</groupId>
          <artifactId>javax.servlet-api</artifactId>
        </exclusion>
        <exclusion>
          <groupId>javax.xml.bind</groupId>
          <artifactId>jaxb-api</artifactId>
        </exclusion>
        <exclusion>
          <groupId>xml-apis</groupId>
          <artifactId>xml-apis</artifactId>
        </exclusion>
        <exclusion>
          <groupId>org.apache.avro</groupId>
          <artifactId>avro</artifactId>
        </exclusion>
        <exclusion>
          <groupId>org.apache.curator</groupId>
          <artifactId>curator-client</artifactId>
        </exclusion>
        <exclusion>
          <groupId>org.apache.hadoop</groupId>
          <artifactId>hadoop-mapreduce-client-common</artifactId>
        </exclusion>
        <exclusion>
          <groupId>org.apache.hadoop</groupId>
          <artifactId>hadoop-yarn-common</artifactId>
        </exclusion>
        <exclusion>
<<<<<<< HEAD
          <groupId>org.fusesource.leveldbjni</groupId>
=======
          <groupId>${leveldbjni.group}</groupId>
>>>>>>> e8cb2ae4
          <artifactId>leveldbjni-all</artifactId>
        </exclusion>
        <exclusion>
          <groupId>org.eclipse.jetty</groupId>
          <artifactId>jetty-util</artifactId>
        </exclusion>
        <exclusion>
          <groupId>com.google.guava</groupId>
          <artifactId>guava</artifactId>
        </exclusion>
        <exclusion>
          <groupId>com.google.protobuf</groupId>
          <artifactId>protobuf-java</artifactId>
        </exclusion>
        <exclusion>
          <groupId>commons-collections</groupId>
          <artifactId>commons-collections</artifactId>
        </exclusion>
        <exclusion>
          <groupId>commons-io</groupId>
          <artifactId>commons-io</artifactId>
        </exclusion>
        <exclusion>
          <groupId>org.apache.commons</groupId>
          <artifactId>commons-lang3</artifactId>
        </exclusion>
        <exclusion>
          <groupId>org.apache.commons</groupId>
          <artifactId>commons-text</artifactId>
        </exclusion>
        <exclusion>
          <groupId>commons-logging</groupId>
          <artifactId>commons-logging</artifactId>
        </exclusion>
        <exclusion>
          <groupId>org.slf4j</groupId>
          <artifactId>slf4j-api</artifactId>
        </exclusion>
        <exclusion>
          <groupId>org.slf4j</groupId>
          <artifactId>slf4j-log4j12</artifactId>
        </exclusion>
        <exclusion>
          <groupId>log4j</groupId>
          <artifactId>log4j</artifactId>
        </exclusion>
        <exclusion>
          <groupId>com.fasterxml.jackson.core</groupId>
          <artifactId>jackson-annotations</artifactId>
        </exclusion>
        <exclusion>
          <groupId>com.fasterxml.jackson.core</groupId>
          <artifactId>jackson-core</artifactId>
        </exclusion>
        <exclusion>
          <groupId>com.fasterxml.jackson.core</groupId>
          <artifactId>jackson-databind</artifactId>
        </exclusion>
        <exclusion>
          <groupId>commons-cli</groupId>
          <artifactId>commons-cli</artifactId>
        </exclusion>
        <exclusion>
          <groupId>commons-codec</groupId>
          <artifactId>commons-codec</artifactId>
        </exclusion>
        <exclusion>
          <groupId>javax.servlet</groupId>
          <artifactId>javax.servlet-api</artifactId>
        </exclusion>

        <!-- removing dependency jars from yarn-server-common, which are
        already included in hadoop-client-runtime and hadoop-client-api
         -->
        <exclusion>
          <groupId>org.apache.hadoop</groupId>
          <artifactId>hadoop-auth</artifactId>
        </exclusion>
        <exclusion>
          <groupId>org.apache.httpcomponents</groupId>
          <artifactId>httpclient</artifactId>
        </exclusion>
        <exclusion>
          <groupId>org.apache.httpcomponents</groupId>
          <artifactId>httpcore</artifactId>
        </exclusion>
        <exclusion>
          <groupId>com.nimbusds</groupId>
          <artifactId>nimbus-jose-jwt</artifactId>
        </exclusion>
        <exclusion>
          <groupId>net.minidev</groupId>
          <artifactId>json-smart</artifactId>
        </exclusion>
        <exclusion>
          <groupId>net.minidev</groupId>
          <artifactId>accessors-smart</artifactId>
        </exclusion>
        <exclusion>
          <groupId>org.apache.kerby</groupId>
          <artifactId>kerb-simplekdc</artifactId>
        </exclusion>
        <exclusion>
          <groupId>org.apache.kerby</groupId>
          <artifactId>kerb-util</artifactId>
        </exclusion>
        <exclusion>
          <groupId>org.apache.kerby</groupId>
          <artifactId>token-provider</artifactId>
        </exclusion>
        <exclusion>
          <groupId>org.apache.kerby</groupId>
          <artifactId>kerb-common</artifactId>
        </exclusion>
        <exclusion>
          <groupId>org.apache.kerby</groupId>
          <artifactId>kerb-crypto</artifactId>
        </exclusion>
        <exclusion>
          <groupId>org.apache.kerby</groupId>
          <artifactId>kerby-util</artifactId>
        </exclusion>
        <exclusion>
          <groupId>org.apache.kerby</groupId>
          <artifactId>kerb-common</artifactId>
        </exclusion>
        <exclusion>
          <groupId>org.apache.kerby</groupId>
          <artifactId>kerby-pkix</artifactId>
        </exclusion>
        <exclusion>
          <groupId>org.apache.kerby</groupId>
          <artifactId>kerby-asn1</artifactId>
        </exclusion>
        <exclusion>
          <groupId>org.apache.kerby</groupId>
          <artifactId>kerb-core</artifactId>
        </exclusion>
        <exclusion>
          <groupId>org.apache.kerby</groupId>
          <artifactId>kerby-config</artifactId>
        </exclusion>
        <exclusion>
          <groupId>org.apache.kerby</groupId>
          <artifactId>kerby-xdr</artifactId>
        </exclusion>
        <exclusion>
          <groupId>org.apache.kerby</groupId>
          <artifactId>kerb-identity</artifactId>
        </exclusion>
        <exclusion>
          <groupId>org.apache.kerby</groupId>
          <artifactId>kerb-server</artifactId>
        </exclusion>
        <exclusion>
          <groupId>org.apache.kerby</groupId>
          <artifactId>kerb-identity</artifactId>
        </exclusion>
        <exclusion>
          <groupId>org.apache.kerby</groupId>
          <artifactId>kerb-admin</artifactId>
        </exclusion>
        <exclusion>
          <groupId>org.apache.curator</groupId>
          <artifactId>curator-framework</artifactId>
        </exclusion>
        <exclusion>
          <groupId>org.apache.curator</groupId>
          <artifactId>curator-recipes</artifactId>
        </exclusion>
        <exclusion>
          <groupId>commons-net</groupId>
          <artifactId>commons-net</artifactId>
        </exclusion>
<<<<<<< HEAD
=======
        <exclusion>
          <groupId>dnsjava</groupId>
          <artifactId>dnsjava</artifactId>
        </exclusion>
>>>>>>> e8cb2ae4
      </exclusions>
    </dependency>
    <!-- Add optional runtime dependency on the in-development timeline server module
         to indicate that downstream folks interested in turning it on need that dep.
      -->
    <dependency>
      <groupId>org.apache.hadoop</groupId>
      <artifactId>hadoop-yarn-server-timelineservice</artifactId>
      <scope>runtime</scope>
      <optional>true</optional>
      <exclusions>
        <exclusion>
          <groupId>*</groupId>
          <artifactId>*</artifactId>
        </exclusion>
      </exclusions>
    </dependency>
    <!-- Add back in transitive dependencies of hadoop-minicluster that are test-jar artifacts excluded as a side effect of excluding the jar
         Note that all of these must be marked "optional" because they won't be removed from the reduced-dependencies pom after they're included.
      -->
    <dependency>
      <groupId>org.apache.hadoop</groupId>
      <artifactId>hadoop-common</artifactId>
      <scope>compile</scope>
      <type>test-jar</type>
      <optional>true</optional>
      <exclusions>
        <exclusion>
          <groupId>*</groupId>
          <artifactId>*</artifactId>
        </exclusion>
      </exclusions>
    </dependency>
    <dependency>
      <groupId>org.apache.hadoop</groupId>
      <artifactId>hadoop-hdfs</artifactId>
      <scope>compile</scope>
      <type>test-jar</type>
      <optional>true</optional>
      <exclusions>
        <exclusion>
          <groupId>*</groupId>
          <artifactId>*</artifactId>
        </exclusion>
      </exclusions>
    </dependency>
    <dependency>
      <groupId>org.apache.hadoop</groupId>
      <artifactId>hadoop-mapreduce-client-jobclient</artifactId>
      <scope>compile</scope>
      <type>test-jar</type>
      <optional>true</optional>
      <exclusions>
        <exclusion>
          <groupId>*</groupId>
          <artifactId>*</artifactId>
        </exclusion>
      </exclusions>
    </dependency>

    <!-- Add back in Mockito since the hadoop-hdfs test jar needs it. -->
    <dependency>
      <groupId>org.mockito</groupId>
      <artifactId>mockito-core</artifactId>
      <optional>true</optional>
    </dependency>
    <!-- Add back in the transitive dependencies excluded from hadoop-common in client TODO remove once we have a filter for "is in these artifacts" -->
    <!-- skip javax.servlet:servlet-api because it's in client -->
    <!-- Skip commons-logging:commons-logging-api because it looks like nothing actually included it -->
    <!-- Skip jetty-util because it's in client -->
    <dependency>
          <groupId>com.sun.jersey</groupId>
          <artifactId>jersey-core</artifactId>
      <optional>true</optional>
      <exclusions>
        <exclusion>
          <groupId>javax.ws.rs</groupId>
          <artifactId>jsr311-api</artifactId>
        </exclusion>
      </exclusions>
    </dependency>
    <dependency>
          <groupId>com.sun.jersey</groupId>
          <artifactId>jersey-client</artifactId>
      <optional>true</optional>
    </dependency>
    <dependency>
      <groupId>com.sun.jersey</groupId>
      <artifactId>jersey-json</artifactId>
      <optional>true</optional>
      <exclusions>
        <exclusion>
          <groupId>javax.xml.bind</groupId>
          <artifactId>jaxb-api</artifactId>
        </exclusion>
        <exclusion>
          <groupId>org.codehaus.jackson</groupId>
          <artifactId>jackson-core-asl</artifactId>
        </exclusion>
        <exclusion>
          <groupId>org.codehaus.jackson</groupId>
          <artifactId>jackson-mapper-asl</artifactId>
        </exclusion>
        <exclusion>
          <groupId>org.codehaus.jackson</groupId>
          <artifactId>jackson-jaxrs</artifactId>
        </exclusion>
        <exclusion>
          <groupId>org.codehaus.jackson</groupId>
          <artifactId>jackson-xc</artifactId>
        </exclusion>
      </exclusions>
    </dependency>
    <dependency>
      <groupId>com.sun.jersey</groupId>
      <artifactId>jersey-server</artifactId>
      <optional>true</optional>
    </dependency>
    <dependency>
          <groupId>com.sun.jersey</groupId>
          <artifactId>jersey-servlet</artifactId>
      <optional>true</optional>
    </dependency>
    <!-- skip org.apache.avro:avro-ipc because it doesn't look like hadoop-common actually uses it -->
    <dependency>
      <groupId>net.sf.kosmosfs</groupId>
      <artifactId>kfs</artifactId>
      <optional>true</optional>
    </dependency>
    <dependency>
      <groupId>com.jcraft</groupId>
      <artifactId>jsch</artifactId>
      <optional>true</optional>
    </dependency>
    <!-- add back in transitive dependencies of hadoop-mapreduce-client-app removed in client -->
    <!-- Skipping javax.servlet:servlet-api because it's in client -->
    <dependency>
      <groupId>org.apache.hadoop</groupId>
      <artifactId>hadoop-yarn-server-nodemanager</artifactId>
      <optional>true</optional>
      <exclusions>
        <exclusion>
          <groupId>javax.servlet</groupId>
          <artifactId>javax.servlet-api</artifactId>
        </exclusion>
        <exclusion>
          <groupId>org.apache.hadoop</groupId>
          <artifactId>hadoop-yarn-api</artifactId>
        </exclusion>
        <exclusion>
          <groupId>org.apache.hadoop</groupId>
          <artifactId>hadoop-yarn-common</artifactId>
        </exclusion>
        <exclusion>
          <groupId>org.apache.hadoop</groupId>
          <artifactId>hadoop-registry</artifactId>
        </exclusion>
        <exclusion>
          <groupId>org.apache.hadoop</groupId>
          <artifactId>hadoop-yarn-server-common</artifactId>
        </exclusion>
        <exclusion>
          <groupId>${leveldbjni.group}</groupId>
          <artifactId>leveldbjni-all</artifactId>
        </exclusion>
        <exclusion>
          <groupId>org.eclipse.jetty</groupId>
          <artifactId>jetty-util</artifactId>
        </exclusion>
        <exclusion>
          <groupId>com.google.guava</groupId>
          <artifactId>guava</artifactId>
        </exclusion>
        <exclusion>
          <groupId>com.google.protobuf</groupId>
          <artifactId>protobuf-java</artifactId>
        </exclusion>
        <exclusion>
          <groupId>commons-codec</groupId>
          <artifactId>commons-codec</artifactId>
        </exclusion>
        <exclusion>
          <groupId>org.apache.commons</groupId>
          <artifactId>commons-lang3</artifactId>
        </exclusion>
        <exclusion>
          <groupId>commons-logging</groupId>
          <artifactId>commons-logging</artifactId>
        </exclusion>
        <exclusion>
          <groupId>org.slf4j</groupId>
          <artifactId>slf4j-api</artifactId>
        </exclusion>
        <exclusion>
          <groupId>javax.xml.bind</groupId>
          <artifactId>jaxb-api</artifactId>
        </exclusion>
      </exclusions>
    </dependency>
    <dependency>
      <groupId>org.apache.hadoop</groupId>
      <artifactId>hadoop-yarn-server-web-proxy</artifactId>
      <optional>true</optional>
      <exclusions>
        <exclusion>
          <groupId>javax.servlet</groupId>
          <artifactId>javax.servlet-api</artifactId>
        </exclusion>
        <exclusion>
          <groupId>org.apache.hadoop</groupId>
          <artifactId>hadoop-yarn-api</artifactId>
        </exclusion>
        <exclusion>
          <groupId>org.apache.hadoop</groupId>
          <artifactId>hadoop-yarn-common</artifactId>
        </exclusion>
        <exclusion>
          <groupId>org.apache.hadoop</groupId>
          <artifactId>hadoop-yarn-server-common</artifactId>
        </exclusion>
        <exclusion>
          <groupId>com.google.guava</groupId>
          <artifactId>guava</artifactId>
        </exclusion>
        <exclusion>
          <groupId>commons-logging</groupId>
          <artifactId>commons-logging</artifactId>
        </exclusion>
        <exclusion>
          <groupId>org.eclipse.jetty</groupId>
          <artifactId>jetty-util</artifactId>
        </exclusion>
      </exclusions>
    </dependency>
    <!-- skipping hadoop-annotations -->
    <dependency>
      <groupId>com.google.inject.extensions</groupId>
      <artifactId>guice-servlet</artifactId>
      <optional>true</optional>
    </dependency>
    <!-- skipping junit:junit because it is test scope -->
    <!-- skipping avro because it is in client via hadoop-common -->
    <!-- skipping jline:jline because it is only present at test scope in the original -->
    <!-- skipping io.netty:netty because it's in client -->
    <!-- add back in transitive dependencies of hadoop-yarn-api removed in client -->
    <!-- skipping hadoop-annotations -->
    <dependency>
      <groupId>com.google.inject</groupId>
      <artifactId>guice</artifactId>
      <optional>true</optional>
      <exclusions>
        <exclusion>
          <groupId>com.google.guava</groupId>
          <artifactId>guava</artifactId>
        </exclusion>
      </exclusions>
    </dependency>
    <dependency>
      <groupId>com.sun.jersey.jersey-test-framework</groupId>
      <artifactId>jersey-test-framework-grizzly2</artifactId>
      <optional>true</optional>
      <exclusions>
        <!-- excluding because client already has the tomcat version -->
        <exclusion>
          <groupId>org.glassfish</groupId>
          <artifactId>javax.servlet</artifactId>
        </exclusion>
      </exclusions>
    </dependency>
    <!-- skipping jersey-server because it's above -->
    <dependency>
      <groupId>com.sun.jersey.contribs</groupId>
      <artifactId>jersey-guice</artifactId>
      <optional>true</optional>
    </dependency>
    <!-- skipping guice-servlet because it's above -->
    <!-- skipping avro because it is in client via hadoop-common -->
    <!-- skipping jersey-core because it's above -->
    <!-- skipping jersey-json because it's above. -->
    <!-- skipping io.netty:netty because it's in client -->
    <!-- Add back in transitive dependencies from hadoop-mapreduce-client-core that were excluded by client -->
    <!-- skipping junit:junit because it is test scope -->
    <!-- skipping guice because it's above -->
    <!-- skipping jersey-test-framework-grizzly2 because it's above -->
    <!-- skipping jersey-server because it's above -->
    <!-- skipping jersey-guice because it's above -->
    <!-- skipping avro because it is in client via hadoop-common -->
    <!-- skipping hadoop-annotations -->
    <!-- skipping guice-servlet because it's above -->
    <!-- skipping jersey-json because it's above. -->
    <!-- skipping io.netty:netty because it's in client -->
    <!-- add back in transitive dependencies of hadoop-mapreduce-client-jobclient that were excluded from client -->
    <!-- skipping junit:junit because it is test scope -->
    <!-- skipping avro because it is in client via hadoop-common -->
    <!-- skipping hadoop-annotations -->
    <!-- skipping guice-servlet because it's above -->
    <!-- skipping io.netty:netty because it's in client -->
  </dependencies>
  <profiles>
    <profile>
      <id>shade</id>
      <activation>
        <property><name>!skipShade</name></property>
      </activation>
      <build>
        <plugins>
          <!-- We contain no source -->
          <plugin>
            <groupId>org.apache.maven.plugins</groupId>
            <artifactId>maven-source-plugin</artifactId>
              <configuration>
                <skipSource>true</skipSource>
              </configuration>
          </plugin>
          <plugin>
            <groupId>org.apache.maven.plugins</groupId>
            <artifactId>maven-shade-plugin</artifactId>
            <dependencies>
              <dependency>
                <groupId>org.apache.hadoop</groupId>
                <artifactId>hadoop-maven-plugins</artifactId>
                <version>${project.version}</version>
              </dependency>
            </dependencies>
            <executions>
              <execution>
                <phase>package</phase>
                <goals>
                  <goal>shade</goal>
                </goals>
                <configuration>
                  <artifactSet>
                    <excludes>
                      <!-- Fine to expose our already-shaded deps as dependencies -->
                      <exclude>org.apache.hadoop:hadoop-annotations</exclude>
                      <exclude>org.apache.hadoop:hadoop-client-api</exclude>
                      <exclude>org.apache.hadoop:hadoop-client-runtime</exclude>
                      <!-- Fine to expose our purposefully not-shaded deps as dependencies -->
                      <exclude>org.apache.htrace:htrace-core4</exclude>
                      <exclude>org.slf4j:slf4j-api</exclude>
                      <exclude>commons-logging:commons-logging</exclude>
                      <exclude>junit:junit</exclude>
                      <exclude>com.google.code.findbugs:jsr305</exclude>
                      <exclude>log4j:log4j</exclude>
                      <exclude>org.eclipse.jetty.websocket:*</exclude>
                      <exclude>javax.websocket:javax.websocket-api</exclude>
                      <exclude>javax.annotation:javax.annotation-api</exclude>
                      <exclude>org.eclipse.jetty:jetty-jndi</exclude>
                      <!-- We need a filter that matches just those things that are included in the above artiacts -->
                      <!-- Leave bouncycastle unshaded because it's signed with a special Oracle certificate so it can be a custom JCE security provider -->
                      <exclude>org.bouncycastle:*</exclude>
                    </excludes>
                  </artifactSet>
                  <filters>
                    <!-- Some of our dependencies include source, so remove it. -->
                    <filter>
                      <artifact>*:*</artifact>
                      <excludes>
                        <exclude>**/*.java</exclude>
                      </excludes>
                    </filter>
                    <!-- We pull in several test jars; keep out the actual test classes -->
                    <filter>
                      <artifact>*:*</artifact>
                      <excludes>
                        <exclude>**/Test*.class</exclude>
                      </excludes>
                    </filter>
                    <!-- Since runtime has classes for these jars, we exclude them.
                         We still want the java services api files, since those were excluded in runtime
                      -->
                    <filter>
                      <artifact>com.sun.jersey:jersey-client</artifact>
                      <excludes>
                        <exclude>**/*.class</exclude>
                      </excludes>
                    </filter>
                    <filter>
                      <artifact>com.sun.jersey:jersey-core</artifact>
                      <excludes>
                        <exclude>**/*.class</exclude>
                      </excludes>
                    </filter>
                    <filter>
                      <artifact>com.sun.jersey:jersey-servlet</artifact>
                      <excludes>
                        <exclude>**/*.class</exclude>
                      </excludes>
                    </filter>
                    <filter>
                      <artifact>org.apache.hadoop:hadoop-mapreduce-client-jobclient:*</artifact>
                      <excludes>
                        <exclude>testjar/*</exclude>
                        <exclude>testshell/*</exclude>
                        <exclude>testdata/*</exclude>
                      </excludes>
                    </filter>
                    <!-- Skip terminal html and javascript -->
                    <filter>
                      <artifact>org.apache.hadoop:hadoop-yarn-server-nodemanager:*</artifact>
                      <excludes>
                        <exclude>TERMINAL/**/*</exclude>
                      </excludes>
                    </filter>

                    <!-- Mockito tries to include its own unrelocated copy of hamcrest. :( -->
                    <filter>
                      <artifact>org.mockito:mockito-core</artifact>
                      <excludes>
                        <exclude>asm-license.txt</exclude>
                        <exclude>cglib-license.txt</exclude>
                        <exclude>hamcrest-license.txt</exclude>
                        <exclude>objenesis-license.txt</exclude>
                        <exclude>org/hamcrest/**/*.class</exclude>
                        <exclude>org/hamcrest/*.class</exclude>
                        <exclude>org/objenesis/**/*.class</exclude>
                        <exclude>org/objenesis/*.class</exclude>
                      </excludes>
                    </filter>
                    <!-- skip grizzly internals we don't need to run. -->
                    <filter>
                      <artifact>org.glassfish.grizzly:grizzly-http-servlet</artifact>
                      <excludes>
                        <exclude>catalog.cat</exclude>
                        <exclude>javaee_5.xsd</exclude>
                        <exclude>javaee_6.xsd</exclude>
                        <exclude>javaee_web_services_client_1_2.xsd</exclude>
                        <exclude>javaee_web_services_client_1_3.xsd</exclude>
                        <exclude>jsp_2_1.xsd</exclude>
                        <exclude>jsp_2_2.xsd</exclude>
                        <exclude>web-app_2_5.xsd</exclude>
                        <exclude>web-app_3_0.xsd</exclude>
                        <exclude>web-common_3_0.xsd</exclude>
                        <exclude>xml.xsd</exclude>
                      </excludes>
                    </filter>
                    <!-- filtering HISTORY-JAVA.md from rocksdb jar -->
                    <filter>
                    <artifact>org.rocksdb:rocksdbjni</artifact>
                    <excludes>
                      <exclude>HISTORY-JAVA.md</exclude>
                    </excludes>
                    </filter>
                    <filter>
                      <!-- skip jetty license info already incorporated into LICENSE/NOTICE -->
                      <artifact>org.eclipse.jetty:*</artifact>
                      <excludes>
                        <exclude>about.html</exclude>
                      </excludes>
                    </filter>
                    <filter>
                      <artifact>org.apache.hadoop:*</artifact>
                      <excludes>
                        <!-- No shipping log4j configs in a downstream facing library -->
                        <exclude>log4j.properties</exclude>
                        <exclude>container-log4j.properties</exclude>
                        <!-- keep optional runtime configuration out of the jar; downstream can provide -->
                        <exclude>capacity-scheduler.xml</exclude>
                        <exclude>krb5.conf</exclude>
                        <exclude>.keep</exclude>
                      </excludes>
                    </filter>

                    <!-- remove .xsd from ehcache -->
                    <filter>
                      <artifact>org.ehcache</artifact>
                      <excludes>
                        <exclude>ehcache-107ext.xsd</exclude>
                        <exclude>ehcache-core.xsd</exclude>
                      </excludes>
                    </filter>
<<<<<<< HEAD

                   <!-- remove utility classes which are not required from
                        dnsjava -->
                    <filter>
                      <artifact>dnsjava:dnsjava</artifact>
                      <excludes>
                        <excldue>dig*</excldue>
                        <exclude>jnamed*</exclude>
                        <exlcude>lookup*</exlcude>
                        <exclude>update*</exclude>
=======
                    <filter>
                      <artifact>org.eclipse.jetty.websocket:javax-websocket-server-impl</artifact>
                      <excludes>
                        <exclude>*/**</exclude>
                      </excludes>
                    </filter>
                    <filter>
                      <artifact>org.eclipse.jetty.websocket:websocket-client</artifact>
                      <excludes>
                        <exclude>*/**</exclude>
                      </excludes>
                    </filter>
                    <filter>
                      <artifact>org.eclipse.jetty:jetty-io</artifact>
                      <excludes>
                        <exclude>*/**</exclude>
                      </excludes>
                    </filter>
                    <!-- Jetty 9.4.x: jetty-client and jetty-xml are depended by org.eclipse.jetty.websocket:websocket-client.
                         But we are only excluding jetty-client not jetty-xml because HttpServer2 implicitly uses the shaded package name.
                    -->
                    <filter>
                      <artifact>org.eclipse.jetty:jetty-client</artifact>
                      <excludes>
                        <exclude>*/**</exclude>
>>>>>>> e8cb2ae4
                      </excludes>
                    </filter>

                  </filters>

                  <!-- relocate classes from mssql-jdbc -->
                  <relocations>
                    <relocation>
                      <pattern>microsoft/</pattern>
                      <shadedPattern>${shaded.dependency.prefix}.microsoft.</shadedPattern>
                      <excludes>
                        <exclude>**/pom.xml</exclude>
                      </excludes>
                    </relocation>

                    <relocation>
                      <pattern>org/</pattern>
                      <shadedPattern>${shaded.dependency.prefix}.org.</shadedPattern>
                      <excludes>
                        <exclude>org/apache/hadoop/*</exclude>
                        <exclude>org/apache/hadoop/**/*</exclude>
                        <!-- Our non-shaded htrace and logging libraries -->
                        <exclude>org/apache/htrace/*</exclude>
                        <exclude>org/apache/htrace/**/*</exclude>
                        <exclude>org/slf4j/*</exclude>
                        <exclude>org/slf4j/**/*</exclude>
                        <exclude>org/apache/commons/logging/*</exclude>
                        <exclude>org/apache/commons/logging/**/*</exclude>
                        <exclude>org/apache/log4j/*</exclude>
                        <exclude>org/apache/log4j/**/*</exclude>
                        <exclude>**/pom.xml</exclude>
                        <!-- Our non-shaded JUnit library -->
                        <exclude>org/junit/*</exclude>
                        <exclude>org/junit/**/*</exclude>
                        <!-- Not the org/ packages that are a part of the jdk -->

                        <exclude>org/ietf/jgss/*</exclude>
                        <exclude>org/omg/**/*</exclude>
                        <exclude>org/w3c/dom/*</exclude>
                        <exclude>org/w3c/dom/**/*</exclude>
                        <exclude>org/xml/sax/*</exclude>
                        <exclude>org/xml/sax/**/*</exclude>
                      </excludes>
                    </relocation>
                    <relocation>
                      <pattern>contribs/</pattern>
                      <shadedPattern>${shaded.dependency.prefix}.contribs.</shadedPattern>
                      <excludes>
                        <exclude>**/pom.xml</exclude>
                      </excludes>
                    </relocation>
                    <relocation>
                      <pattern>com/</pattern>
                      <shadedPattern>${shaded.dependency.prefix}.com.</shadedPattern>
                      <excludes>
                        <exclude>**/pom.xml</exclude>
                        <!-- Not the com/ packages that are a part of particular jdk implementations -->
                        <exclude>com/sun/tools/*</exclude>
                        <exclude>com/sun/javadoc/*</exclude>
                        <exclude>com/sun/security/*</exclude>
                        <exclude>com/sun/jndi/*</exclude>
                        <exclude>com/sun/management/*</exclude>
                        <exclude>com/sun/tools/**/*</exclude>
                        <exclude>com/sun/javadoc/**/*</exclude>
                        <exclude>com/sun/security/**/*</exclude>
                        <exclude>com/sun/jndi/**/*</exclude>
                        <exclude>com/sun/management/**/*</exclude>
                      </excludes>
                    </relocation>
                    <relocation>
                      <pattern>io/</pattern>
                      <shadedPattern>${shaded.dependency.prefix}.io.</shadedPattern>
                      <excludes>
                        <exclude>**/pom.xml</exclude>
                        <!-- Exclude config keys for Hadoop that look like package names -->
                        <exclude>io/compression/*</exclude>
                        <exclude>io/compression/**/*</exclude>
                        <exclude>io/mapfile/*</exclude>
                        <exclude>io/mapfile/**/*</exclude>
                        <exclude>io/map/index/*</exclude>
                        <exclude>io/seqfile/*</exclude>
                        <exclude>io/seqfile/**/*</exclude>
                        <exclude>io/file/buffer/size</exclude>
                        <exclude>io/skip/checksum/errors</exclude>
                        <exclude>io/sort/*</exclude>
                        <exclude>io/serializations</exclude>
                      </excludes>
                    </relocation>
                    <relocation>
                      <pattern>javassist/</pattern>
                      <shadedPattern>${shaded.dependency.prefix}.javassist.</shadedPattern>
                      <excludes>
                        <exclude>**/pom.xml</exclude>
                      </excludes>
                    </relocation>
                    <!-- JSRs that haven't made it to inclusion in J2SE -->
                    <relocation>
                      <pattern>javax/el/</pattern>
                      <shadedPattern>${shaded.dependency.prefix}.javax.el.</shadedPattern>
                      <excludes>
                        <exclude>**/pom.xml</exclude>
                      </excludes>
                    </relocation>
                    <relocation>
                      <pattern>javax/cache/</pattern>
                      <shadedPattern>${shaded.dependency.prefix}.javax.cache.</shadedPattern>
                      <excludes>
                        <exclude>**/pom.xml</exclude>
                      </excludes>
                    </relocation>
                    <relocation>
                      <pattern>javax/inject/</pattern>
                      <shadedPattern>${shaded.dependency.prefix}.javax.inject.</shadedPattern>
                      <excludes>
                        <exclude>**/pom.xml</exclude>
                      </excludes>
                    </relocation>
                    <relocation>
                      <pattern>javax/servlet/</pattern>
                      <shadedPattern>${shaded.dependency.prefix}.javax.servlet.</shadedPattern>
                      <excludes>
                        <exclude>**/pom.xml</exclude>
                      </excludes>
                    </relocation>
                    <relocation>
                      <pattern>javax/ws/</pattern>
                      <shadedPattern>${shaded.dependency.prefix}.javax.ws.</shadedPattern>
                      <excludes>
                        <exclude>**/pom.xml</exclude>
                      </excludes>
                    </relocation>
                    <relocation>
                      <pattern>javax/websocket/</pattern>
                      <shadedPattern>${shaded.dependency.prefix}.javax.websocket.</shadedPattern>
                      <excludes>
                        <exclude>**/pom.xml</exclude>
                      </excludes>
                    </relocation>
                    <relocation>
                      <pattern>jersey/</pattern>
                      <shadedPattern>${shaded.dependency.prefix}.jersey.</shadedPattern>
                      <excludes>
                        <exclude>**/pom.xml</exclude>
                      </excludes>
                    </relocation>
                    <relocation>
                      <pattern>net/</pattern>
                      <shadedPattern>${shaded.dependency.prefix}.net.</shadedPattern>
                      <excludes>
                        <exclude>**/pom.xml</exclude>
                        <!-- Exclude config keys for Hadoop that look like package names -->
                        <exclude>net/topology/*</exclude>
                        <exclude>net/topology/**/*</exclude>
                      </excludes>
                    </relocation>
                    <!-- okio declares a top level package instead of nested -->
                    <relocation>
                      <pattern>okio/</pattern>
                      <shadedPattern>${shaded.dependency.prefix}.okio.</shadedPattern>
                    </relocation>
                  </relocations>
                  <transformers>
                    <!-- Needed until MSHADE-182 -->
                    <transformer implementation="org.apache.hadoop.maven.plugin.shade.resource.ServicesResourceTransformer"/>
                    <transformer implementation="org.apache.maven.plugins.shade.resource.ApacheLicenseResourceTransformer"/>
                    <transformer implementation="org.apache.maven.plugins.shade.resource.DontIncludeResourceTransformer">
                      <resources>
                        <resource>LICENSE</resource>
                        <resource>LICENSE.txt</resource>
                        <resource>NOTICE</resource>
                        <resource>NOTICE.txt</resource>
                        <resource>Grizzly_THIRDPARTYLICENSEREADME.txt</resource>
                        <resource>LICENSE.dom-documentation.txt</resource>
                        <resource>LICENSE.dom-software.txt</resource>
                        <resource>LICENSE.dom-documentation.txt</resource>
                        <resource>LICENSE.sax.txt</resource>
                      </resources>
                    </transformer>
                    <transformer implementation="org.apache.maven.plugins.shade.resource.IncludeResourceTransformer">
                      <resource>META-INF/LICENSE.txt</resource>
                      <file>${basedir}/../../LICENSE.txt</file>
                    </transformer>
                    <transformer implementation="org.apache.maven.plugins.shade.resource.IncludeResourceTransformer">
                      <resource>META-INF/NOTICE.txt</resource>
                      <file>${basedir}/../../NOTICE.txt</file>
                    </transformer>
                  </transformers>
                </configuration>
              </execution>
            </executions>
          </plugin>
          <plugin>
            <groupId>org.codehaus.mojo</groupId>
            <artifactId>license-maven-plugin</artifactId>
          </plugin>
        </plugins>
      </build>
    </profile>
    <profile>
      <id>noshade</id>
      <activation>
        <property><name>skipShade</name></property>
      </activation>
      <build>
        <plugins>
          <!-- We contain no source -->
          <plugin>
            <groupId>org.apache.maven.plugins</groupId>
            <artifactId>maven-source-plugin</artifactId>
              <configuration>
                <skipSource>true</skipSource>
              </configuration>
          </plugin>
          <plugin>
            <groupId>org.codehaus.mojo</groupId>
            <artifactId>license-maven-plugin</artifactId>
          </plugin>
        </plugins>
      </build>
    </profile>
  </profiles>

</project>
<|MERGE_RESOLUTION|>--- conflicted
+++ resolved
@@ -18,19 +18,11 @@
   <parent>
     <groupId>org.apache.hadoop</groupId>
     <artifactId>hadoop-project</artifactId>
-<<<<<<< HEAD
-    <version>3.1.2</version>
-    <relativePath>../../hadoop-project</relativePath>
-  </parent>
-  <artifactId>hadoop-client-minicluster</artifactId>
-  <version>3.1.2</version>
-=======
     <version>3.4.0-SNAPSHOT</version>
     <relativePath>../../hadoop-project</relativePath>
   </parent>
   <artifactId>hadoop-client-minicluster</artifactId>
   <version>3.4.0-SNAPSHOT</version>
->>>>>>> e8cb2ae4
   <packaging>jar</packaging>
 
   <description>Apache Hadoop Minicluster for Clients</description>
@@ -151,11 +143,7 @@
           <artifactId>hadoop-yarn-common</artifactId>
         </exclusion>
         <exclusion>
-<<<<<<< HEAD
-          <groupId>org.fusesource.leveldbjni</groupId>
-=======
           <groupId>${leveldbjni.group}</groupId>
->>>>>>> e8cb2ae4
           <artifactId>leveldbjni-all</artifactId>
         </exclusion>
         <exclusion>
@@ -330,13 +318,10 @@
           <groupId>commons-net</groupId>
           <artifactId>commons-net</artifactId>
         </exclusion>
-<<<<<<< HEAD
-=======
         <exclusion>
           <groupId>dnsjava</groupId>
           <artifactId>dnsjava</artifactId>
         </exclusion>
->>>>>>> e8cb2ae4
       </exclusions>
     </dependency>
     <!-- Add optional runtime dependency on the in-development timeline server module
@@ -808,18 +793,6 @@
                         <exclude>ehcache-core.xsd</exclude>
                       </excludes>
                     </filter>
-<<<<<<< HEAD
-
-                   <!-- remove utility classes which are not required from
-                        dnsjava -->
-                    <filter>
-                      <artifact>dnsjava:dnsjava</artifact>
-                      <excludes>
-                        <excldue>dig*</excldue>
-                        <exclude>jnamed*</exclude>
-                        <exlcude>lookup*</exlcude>
-                        <exclude>update*</exclude>
-=======
                     <filter>
                       <artifact>org.eclipse.jetty.websocket:javax-websocket-server-impl</artifact>
                       <excludes>
@@ -845,10 +818,8 @@
                       <artifact>org.eclipse.jetty:jetty-client</artifact>
                       <excludes>
                         <exclude>*/**</exclude>
->>>>>>> e8cb2ae4
-                      </excludes>
-                    </filter>
-
+                      </excludes>
+                    </filter>
                   </filters>
 
                   <!-- relocate classes from mssql-jdbc -->
