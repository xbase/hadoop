--- conflicted
+++ resolved
@@ -201,12 +201,9 @@
     if (flag.contains(CreateFlag.NO_LOCAL_WRITE)) {
       this.addBlockFlags.add(AddBlockFlag.NO_LOCAL_WRITE);
     }
-<<<<<<< HEAD
-=======
     if (flag.contains(CreateFlag.NO_LOCAL_RACK)) {
       this.addBlockFlags.add(AddBlockFlag.NO_LOCAL_RACK);
     }
->>>>>>> e8cb2ae4
     if (flag.contains(CreateFlag.IGNORE_CLIENT_LOCALITY)) {
       this.addBlockFlags.add(AddBlockFlag.IGNORE_CLIENT_LOCALITY);
     }
