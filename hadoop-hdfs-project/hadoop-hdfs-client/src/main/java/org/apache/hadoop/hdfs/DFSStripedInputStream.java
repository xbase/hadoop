/**
 * Licensed to the Apache Software Foundation (ASF) under one
 * or more contributor license agreements.  See the NOTICE file
 * distributed with this work for additional information
 * regarding copyright ownership.  The ASF licenses this file
 * to you under the Apache License, Version 2.0 (the
 * "License"); you may not use this file except in compliance
 * with the License.  You may obtain a copy of the License at
 *
 *     http://www.apache.org/licenses/LICENSE-2.0
 *
 * Unless required by applicable law or agreed to in writing, software
 * distributed under the License is distributed on an "AS IS" BASIS,
 * WITHOUT WARRANTIES OR CONDITIONS OF ANY KIND, either express or implied.
 * See the License for the specific language governing permissions and
 * limitations under the License.
 */
package org.apache.hadoop.hdfs;

import com.google.common.annotations.VisibleForTesting;
import org.apache.hadoop.classification.InterfaceAudience;
import org.apache.hadoop.fs.ReadOption;
import org.apache.hadoop.hdfs.protocol.BlockType;
import org.apache.hadoop.hdfs.protocol.DatanodeInfo;
import org.apache.hadoop.hdfs.protocol.LocatedBlock;
import org.apache.hadoop.hdfs.protocol.LocatedBlocks;
import org.apache.hadoop.hdfs.protocol.LocatedStripedBlock;
import org.apache.hadoop.hdfs.protocol.datatransfer.InvalidEncryptionKeyException;
import org.apache.hadoop.hdfs.DFSUtilClient.CorruptedBlocks;
import org.apache.hadoop.hdfs.StripeReader.BlockReaderInfo;
import org.apache.hadoop.hdfs.StripeReader.ReaderRetryPolicy;
import org.apache.hadoop.hdfs.util.StripedBlockUtil;
import org.apache.hadoop.hdfs.util.StripedBlockUtil.AlignedStripe;
import org.apache.hadoop.hdfs.util.StripedBlockUtil.StripeRange;
import org.apache.hadoop.io.ByteBufferPool;

import org.apache.hadoop.io.ElasticByteBufferPool;
import org.apache.hadoop.io.erasurecode.CodecUtil;
import org.apache.hadoop.hdfs.protocol.ErasureCodingPolicy;

import org.apache.hadoop.io.erasurecode.ErasureCoderOptions;
import org.apache.hadoop.io.erasurecode.rawcoder.RawErasureDecoder;

import java.io.EOFException;
import java.io.IOException;
import java.nio.ByteBuffer;
import java.util.ArrayList;
import java.util.Arrays;
import java.util.Collections;
import java.util.EnumSet;
import java.util.List;
import java.util.Set;
import java.util.Collection;
import java.util.concurrent.ConcurrentHashMap;
import java.util.concurrent.ThreadPoolExecutor;

import static org.apache.hadoop.hdfs.util.IOUtilsClient.updateReadStatistics;

/**
 * DFSStripedInputStream reads from striped block groups.
 */
@InterfaceAudience.Private
public class DFSStripedInputStream extends DFSInputStream {

  private static final ByteBufferPool BUFFER_POOL = new ElasticByteBufferPool();
  private final BlockReaderInfo[] blockReaders;
  private final int cellSize;
  private final short dataBlkNum;
  private final short parityBlkNum;
  private final int groupSize;
  /** the buffer for a complete stripe. */
  private ByteBuffer curStripeBuf;
  @VisibleForTesting
  protected ByteBuffer parityBuf;
  private final ErasureCodingPolicy ecPolicy;
  private RawErasureDecoder decoder;

  /**
   * Indicate the start/end offset of the current buffered stripe in the
   * block group.
   */
  private StripeRange curStripeRange;

  /**
   * When warning the user of a lost block in striping mode, we remember the
   * dead nodes we've logged. All other striping blocks on these nodes can be
   * considered lost too, and we don't want to log a warning for each of them.
   * This is to prevent the log from being too verbose. Refer to HDFS-8920.
   *
   * To minimize the overhead, we only store the datanodeUuid in this set
   */
  private final Set<String> warnedNodes =
      Collections.newSetFromMap(new ConcurrentHashMap<>());

  DFSStripedInputStream(DFSClient dfsClient, String src,
      boolean verifyChecksum, ErasureCodingPolicy ecPolicy,
      LocatedBlocks locatedBlocks) throws IOException {
    super(dfsClient, src, verifyChecksum, locatedBlocks);

    this.readStatistics.setBlockType(BlockType.STRIPED);
    assert ecPolicy != null;
    this.ecPolicy = ecPolicy;
    this.cellSize = ecPolicy.getCellSize();
    dataBlkNum = (short) ecPolicy.getNumDataUnits();
    parityBlkNum = (short) ecPolicy.getNumParityUnits();
    groupSize = dataBlkNum + parityBlkNum;
    blockReaders = new BlockReaderInfo[groupSize];
    curStripeRange = new StripeRange(0, 0);
    ErasureCoderOptions coderOptions = new ErasureCoderOptions(
        dataBlkNum, parityBlkNum);
    decoder = CodecUtil.createRawDecoder(dfsClient.getConfiguration(),
        ecPolicy.getCodecName(), coderOptions);
    if (DFSClient.LOG.isDebugEnabled()) {
      DFSClient.LOG.debug("Creating an striped input stream for file " + src);
    }
  }

  private boolean useDirectBuffer() {
    return decoder.preferDirectBuffer();
  }

  private void resetCurStripeBuffer(boolean shouldAllocateBuf) {
    if (shouldAllocateBuf && curStripeBuf == null) {
      curStripeBuf = BUFFER_POOL.getBuffer(useDirectBuffer(),
          cellSize * dataBlkNum);
    }
    if (curStripeBuf != null) {
      curStripeBuf.clear();
    }
    curStripeRange = new StripeRange(0, 0);
  }

  protected synchronized ByteBuffer getParityBuffer() {
    if (parityBuf == null) {
      parityBuf = BUFFER_POOL.getBuffer(useDirectBuffer(),
          cellSize * parityBlkNum);
    }
    parityBuf.clear();
    return parityBuf;
  }

  protected ByteBuffer getCurStripeBuf() {
    return curStripeBuf;
  }

  protected String getSrc() {
    return src;
  }

  protected LocatedBlocks getLocatedBlocks() {
    return locatedBlocks;
  }

  protected ByteBufferPool getBufferPool() {
    return BUFFER_POOL;
  }

  protected ThreadPoolExecutor getStripedReadsThreadPool(){
    return dfsClient.getStripedReadsThreadPool();
  }
  /**
   * When seeking into a new block group, create blockReader for each internal
   * block in the group.
   */
  @VisibleForTesting
  synchronized void blockSeekTo(long target) throws IOException {
    if (target >= getFileLength()) {
      throw new IOException("Attempted to read past end of file");
    }

    // Will be getting a new BlockReader.
    closeCurrentBlockReaders();

    // Compute desired striped block group
    LocatedStripedBlock targetBlockGroup = getBlockGroupAt(target);
    // Update current position
    this.pos = target;
    this.blockEnd = targetBlockGroup.getStartOffset() +
        targetBlockGroup.getBlockSize() - 1;
    currentLocatedBlock = targetBlockGroup;
  }

  @Override
  public synchronized void close() throws IOException {
    try {
      super.close();
    } finally {
      if (curStripeBuf != null) {
        BUFFER_POOL.putBuffer(curStripeBuf);
        curStripeBuf = null;
      }
      if (parityBuf != null) {
        BUFFER_POOL.putBuffer(parityBuf);
        parityBuf = null;
      }
      if (decoder != null) {
        decoder.release();
        decoder = null;
      }
    }
  }

  /**
   * Extend the super method with the logic of switching between cells.
   * When reaching the end of a cell, proceed to the next cell and read it
   * with the next blockReader.
   */
  @Override
  protected void closeCurrentBlockReaders() {
    resetCurStripeBuffer(false);
    if (blockReaders ==  null || blockReaders.length == 0) {
      return;
    }
    for (int i = 0; i < groupSize; i++) {
      closeReader(blockReaders[i]);
      blockReaders[i] = null;
    }
    blockEnd = -1;
  }

  protected void closeReader(BlockReaderInfo readerInfo) {
    if (readerInfo != null) {
      if (readerInfo.reader != null) {
        try {
          readerInfo.reader.close();
        } catch (Throwable ignored) {
        }
      }
      readerInfo.skip();
    }
  }

  private long getOffsetInBlockGroup() {
    return getOffsetInBlockGroup(pos);
  }

  private long getOffsetInBlockGroup(long pos) {
    return pos - currentLocatedBlock.getStartOffset();
  }

  boolean createBlockReader(LocatedBlock block, long offsetInBlock,
      LocatedBlock[] targetBlocks, BlockReaderInfo[] readerInfos,
      int chunkIndex) throws IOException {
    BlockReader reader = null;
    final ReaderRetryPolicy retry = new ReaderRetryPolicy();
    DFSInputStream.DNAddrPair dnInfo =
        new DFSInputStream.DNAddrPair(null, null, null, null);

    while (true) {
      try {
        // the cached block location might have been re-fetched, so always
        // get it from cache.
        block = refreshLocatedBlock(block);
        targetBlocks[chunkIndex] = block;

        // internal block has one location, just rule out the deadNodes
        dnInfo = getBestNodeDNAddrPair(block, null);
        if (dnInfo == null) {
          break;
        }
        reader = getBlockReader(block, offsetInBlock,
            block.getBlockSize() - offsetInBlock,
            dnInfo.addr, dnInfo.storageType, dnInfo.info);
      } catch (IOException e) {
        if (e instanceof InvalidEncryptionKeyException &&
            retry.shouldRefetchEncryptionKey()) {
          DFSClient.LOG.info("Will fetch a new encryption key and retry, "
              + "encryption key was invalid when connecting to " + dnInfo.addr
              + " : " + e);
          dfsClient.clearDataEncryptionKey();
          retry.refetchEncryptionKey();
        } else if (retry.shouldRefetchToken() &&
            tokenRefetchNeeded(e, dnInfo.addr)) {
          fetchBlockAt(block.getStartOffset());
          retry.refetchToken();
        } else {
          //TODO: handles connection issues
          DFSClient.LOG.warn("Failed to connect to " + dnInfo.addr + " for " +
              "block" + block.getBlock(), e);
          // re-fetch the block in case the block has been moved
          fetchBlockAt(block.getStartOffset());
          addToLocalDeadNodes(dnInfo.info);
        }
      }
      if (reader != null) {
        readerInfos[chunkIndex] =
            new BlockReaderInfo(reader, dnInfo.info, offsetInBlock);
        return true;
      }
    }
    return false;
  }

  /**
   * Read a new stripe covering the current position, and store the data in the
   * {@link #curStripeBuf}.
   */
  private void readOneStripe(CorruptedBlocks corruptedBlocks)
      throws IOException {
    resetCurStripeBuffer(true);

    // compute stripe range based on pos
    final long offsetInBlockGroup = getOffsetInBlockGroup();
    final long stripeLen = cellSize * dataBlkNum;
    final int stripeIndex = (int) (offsetInBlockGroup / stripeLen);
    final int stripeBufOffset = (int) (offsetInBlockGroup % stripeLen);
    final int stripeLimit = (int) Math.min(currentLocatedBlock.getBlockSize()
        - (stripeIndex * stripeLen), stripeLen);
    StripeRange stripeRange =
        new StripeRange(offsetInBlockGroup, stripeLimit - stripeBufOffset);

    LocatedStripedBlock blockGroup = (LocatedStripedBlock) currentLocatedBlock;
    AlignedStripe[] stripes = StripedBlockUtil.divideOneStripe(ecPolicy,
        cellSize, blockGroup, offsetInBlockGroup,
        offsetInBlockGroup + stripeRange.getLength() - 1, curStripeBuf);
    final LocatedBlock[] blks = StripedBlockUtil.parseStripedBlockGroup(
        blockGroup, cellSize, dataBlkNum, parityBlkNum);
    // read the whole stripe
    for (AlignedStripe stripe : stripes) {
      // Parse group to get chosen DN location
      StripeReader sreader = new StatefulStripeReader(stripe, ecPolicy, blks,
          blockReaders, corruptedBlocks, decoder, this);
      sreader.readStripe();
    }
    curStripeBuf.position(stripeBufOffset);
    curStripeBuf.limit(stripeLimit);
    curStripeRange = stripeRange;
  }

  /**
   * Update read statistics. Note that this has to be done on the thread that
   * initiates the read, rather than inside each async thread, for
   * {@link org.apache.hadoop.fs.FileSystem.Statistics} to work correctly with
   * its ThreadLocal.
   *
   * @param stats striped read stats
   */
  void updateReadStats(final StripedBlockUtil.BlockReadStats stats) {
    if (stats == null) {
      return;
    }
    updateReadStatistics(readStatistics, stats.getBytesRead(),
        stats.isShortCircuit(), stats.getNetworkDistance());
    dfsClient.updateFileSystemReadStats(stats.getNetworkDistance(),
        stats.getBytesRead());
<<<<<<< HEAD
=======
    assert readStatistics.getBlockType() == BlockType.STRIPED;
    dfsClient.updateFileSystemECReadStats(stats.getBytesRead());
>>>>>>> e8cb2ae4
  }

  /**
   * Seek to a new arbitrary location.
   */
  @Override
  public synchronized void seek(long targetPos) throws IOException {
    if (targetPos > getFileLength()) {
      throw new EOFException("Cannot seek after EOF");
    }
    if (targetPos < 0) {
      throw new EOFException("Cannot seek to negative offset");
    }
    if (closed.get()) {
      throw new IOException("Stream is closed!");
    }
    if (targetPos <= blockEnd) {
      final long targetOffsetInBlk = getOffsetInBlockGroup(targetPos);
      if (curStripeRange.include(targetOffsetInBlk)) {
        int bufOffset = getStripedBufOffset(targetOffsetInBlk);
        curStripeBuf.position(bufOffset);
        pos = targetPos;
        return;
      }
    }
    pos = targetPos;
    blockEnd = -1;
  }

  private int getStripedBufOffset(long offsetInBlockGroup) {
    final long stripeLen = cellSize * dataBlkNum;
    // compute the position in the curStripeBuf based on "pos"
    return (int) (offsetInBlockGroup % stripeLen);
  }

  @Override
  public synchronized boolean seekToNewSource(long targetPos)
      throws IOException {
    return false;
  }

  @Override
  protected synchronized int readWithStrategy(ReaderStrategy strategy)
      throws IOException {
    dfsClient.checkOpen();
    if (closed.get()) {
      throw new IOException("Stream closed");
    }

    int len = strategy.getTargetLength();
    CorruptedBlocks corruptedBlocks = new CorruptedBlocks();
    if (pos < getFileLength()) {
      try {
        if (pos > blockEnd) {
          blockSeekTo(pos);
        }
        int realLen = (int) Math.min(len, (blockEnd - pos + 1L));
        synchronized (infoLock) {
          if (locatedBlocks.isLastBlockComplete()) {
            realLen = (int) Math.min(realLen,
                locatedBlocks.getFileLength() - pos);
          }
        }

        /** Number of bytes already read into buffer */
        int result = 0;
        while (result < realLen) {
          if (!curStripeRange.include(getOffsetInBlockGroup())) {
            readOneStripe(corruptedBlocks);
          }
          int ret = copyToTargetBuf(strategy, realLen - result);
          result += ret;
          pos += ret;
        }
        return result;
      } finally {
        // Check if need to report block replicas corruption either read
        // was successful or ChecksumException occurred.
        reportCheckSumFailure(corruptedBlocks, getCurrentBlockLocationsLength(),
            true);
      }
    }
    return -1;
  }

  /**
   * Copy the data from {@link #curStripeBuf} into the given buffer.
   * @param strategy the ReaderStrategy containing the given buffer
   * @param length target length
   * @return number of bytes copied
   */
  private int copyToTargetBuf(ReaderStrategy strategy, int length) {
    final long offsetInBlk = getOffsetInBlockGroup();
    int bufOffset = getStripedBufOffset(offsetInBlk);
    curStripeBuf.position(bufOffset);
    return strategy.readFromBuffer(curStripeBuf,
        Math.min(length, curStripeBuf.remaining()));
  }

  /**
   * The super method {@link DFSInputStream#refreshLocatedBlock} refreshes
   * cached LocatedBlock by executing {@link DFSInputStream#getBlockAt} again.
   * This method extends the logic by first remembering the index of the
   * internal block, and re-parsing the refreshed block group with the same
   * index.
   */
  @Override
  protected LocatedBlock refreshLocatedBlock(LocatedBlock block)
      throws IOException {
    int idx = StripedBlockUtil.getBlockIndex(block.getBlock().getLocalBlock());
    LocatedBlock lb = getBlockGroupAt(block.getStartOffset());
    // If indexing information is returned, iterate through the index array
    // to find the entry for position idx in the group
    LocatedStripedBlock lsb = (LocatedStripedBlock) lb;
    int i = 0;
    for (; i < lsb.getBlockIndices().length; i++) {
      if (lsb.getBlockIndices()[i] == idx) {
        break;
      }
    }
    if (DFSClient.LOG.isDebugEnabled()) {
      DFSClient.LOG.debug("refreshLocatedBlock for striped blocks, offset="
          + block.getStartOffset() + ". Obtained block " + lb + ", idx=" + idx);
    }
    return StripedBlockUtil.constructInternalBlock(
        lsb, i, cellSize, dataBlkNum, idx);
  }

  private LocatedStripedBlock getBlockGroupAt(long offset) throws IOException {
    LocatedBlock lb = super.getBlockAt(offset);
    assert lb instanceof LocatedStripedBlock : "NameNode" +
        " should return a LocatedStripedBlock for a striped file";
    return (LocatedStripedBlock)lb;
  }

  /**
   * Real implementation of pread.
   */
  @Override
  protected void fetchBlockByteRange(LocatedBlock block, long start,
      long end, ByteBuffer buf, CorruptedBlocks corruptedBlocks)
      throws IOException {
    // Refresh the striped block group
    LocatedStripedBlock blockGroup = getBlockGroupAt(block.getStartOffset());

    AlignedStripe[] stripes = StripedBlockUtil.divideByteRangeIntoStripes(
        ecPolicy, cellSize, blockGroup, start, end, buf);
    final LocatedBlock[] blks = StripedBlockUtil.parseStripedBlockGroup(
        blockGroup, cellSize, dataBlkNum, parityBlkNum);
    final BlockReaderInfo[] preaderInfos = new BlockReaderInfo[groupSize];
    try {
      for (AlignedStripe stripe : stripes) {
        // Parse group to get chosen DN location
        StripeReader preader = new PositionStripeReader(stripe, ecPolicy, blks,
            preaderInfos, corruptedBlocks, decoder, this);
        try {
          preader.readStripe();
        } finally {
          preader.close();
        }
      }
      buf.position(buf.position() + (int)(end - start + 1));
    } finally {
      for (BlockReaderInfo preaderInfo : preaderInfos) {
        closeReader(preaderInfo);
      }
    }
  }

  @Override
  protected void reportLostBlock(LocatedBlock lostBlock,
      Collection<DatanodeInfo> ignoredNodes) {
    DatanodeInfo[] nodes = lostBlock.getLocations();
    if (nodes != null && nodes.length > 0) {
      List<String> dnUUIDs = new ArrayList<>();
      for (DatanodeInfo node : nodes) {
        dnUUIDs.add(node.getDatanodeUuid());
      }
      if (!warnedNodes.containsAll(dnUUIDs)) {
        DFSClient.LOG.warn(Arrays.toString(nodes) + " are unavailable and " +
            "all striping blocks on them are lost. " +
            "IgnoredNodes = " + ignoredNodes);
        warnedNodes.addAll(dnUUIDs);
      }
    } else {
      super.reportLostBlock(lostBlock, ignoredNodes);
    }
  }

  /**
   * May need online read recovery, zero-copy read doesn't make
   * sense, so don't support it.
   */
  @Override
  public synchronized ByteBuffer read(ByteBufferPool bufferPool,
      int maxLength, EnumSet<ReadOption> opts)
          throws IOException, UnsupportedOperationException {
    throw new UnsupportedOperationException(
        "Not support enhanced byte buffer access.");
  }

  @Override
  public synchronized void releaseBuffer(ByteBuffer buffer) {
    throw new UnsupportedOperationException(
        "Not support enhanced byte buffer access.");
  }

  @Override
  public synchronized void unbuffer() {
    super.unbuffer();
    if (curStripeBuf != null) {
      BUFFER_POOL.putBuffer(curStripeBuf);
      curStripeBuf = null;
    }
    if (parityBuf != null) {
      BUFFER_POOL.putBuffer(parityBuf);
      parityBuf = null;
    }
  }
}<|MERGE_RESOLUTION|>--- conflicted
+++ resolved
@@ -343,11 +343,8 @@
         stats.isShortCircuit(), stats.getNetworkDistance());
     dfsClient.updateFileSystemReadStats(stats.getNetworkDistance(),
         stats.getBytesRead());
-<<<<<<< HEAD
-=======
     assert readStatistics.getBlockType() == BlockType.STRIPED;
     dfsClient.updateFileSystemECReadStats(stats.getBytesRead());
->>>>>>> e8cb2ae4
   }
 
   /**
