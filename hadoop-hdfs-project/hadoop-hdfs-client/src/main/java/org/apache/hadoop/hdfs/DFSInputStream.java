--- conflicted
+++ resolved
@@ -86,11 +86,7 @@
 import org.apache.hadoop.util.IdentityHashStore;
 import org.apache.hadoop.util.StopWatch;
 import org.apache.hadoop.util.StringUtils;
-<<<<<<< HEAD
-import org.apache.htrace.core.SpanId;
-=======
 import org.apache.hadoop.util.Time;
->>>>>>> e8cb2ae4
 
 import com.google.common.annotations.VisibleForTesting;
 
@@ -460,11 +456,7 @@
       return 0;
     }
 
-<<<<<<< HEAD
-    throw new CannotObtainBlockLengthException(locatedblock);
-=======
     throw new CannotObtainBlockLengthException(locatedblock, src);
->>>>>>> e8cb2ae4
   }
 
   public long getFileLength() {
@@ -906,12 +898,9 @@
           updateReadStatistics(readStatistics, result, blockReader);
           dfsClient.updateFileSystemReadStats(blockReader.getNetworkDistance(),
               result);
-<<<<<<< HEAD
-=======
           if (readStatistics.getBlockType() == BlockType.STRIPED) {
             dfsClient.updateFileSystemECReadStats(result);
           }
->>>>>>> e8cb2ae4
           return result;
         } catch (ChecksumException ce) {
           throw ce;
