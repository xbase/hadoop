--- conflicted
+++ resolved
@@ -23,14 +23,9 @@
 import java.util.List;
 
 import org.apache.hadoop.conf.Configuration;
-<<<<<<< HEAD
-import org.apache.hadoop.hdfs.client.HdfsClientConfigKeys;
-import org.apache.hadoop.ipc.RPC;
-=======
 import org.apache.hadoop.ipc.RPC;
 
 import static org.apache.hadoop.hdfs.client.HdfsClientConfigKeys.DFS_NAMENODE_RPC_ADDRESS_KEY;
->>>>>>> e8cb2ae4
 
 /**
  * A FailoverProxyProvider implementation which allows one to configure
@@ -47,11 +42,6 @@
 
   public ConfiguredFailoverProxyProvider(Configuration conf, URI uri,
       Class<T> xface, HAProxyFactory<T> factory) {
-<<<<<<< HEAD
-    super(conf, uri, xface, factory);
-    this.proxies = getProxyAddresses(uri,
-        HdfsClientConfigKeys.DFS_NAMENODE_RPC_ADDRESS_KEY);
-=======
     this(conf, uri, xface, factory, DFS_NAMENODE_RPC_ADDRESS_KEY);
   }
 
@@ -59,7 +49,6 @@
       Class<T> xface, HAProxyFactory<T> factory, String addressKey) {
     super(conf, uri, xface, factory);
     this.proxies = getProxyAddresses(uri, addressKey);
->>>>>>> e8cb2ae4
   }
 
   /**
