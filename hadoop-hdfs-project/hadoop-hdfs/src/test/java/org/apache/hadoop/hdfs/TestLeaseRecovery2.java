--- conflicted
+++ resolved
@@ -171,11 +171,7 @@
     // set the soft limit to be 1 hour but recoverLease should
     // close the file immediately
     cluster.setLeasePeriod(LONG_LEASE_PERIOD, LONG_LEASE_PERIOD);
-<<<<<<< HEAD
-    int size = AppendTestUtil.nextInt(FILE_SIZE);
-=======
     int size = AppendTestUtil.nextInt((int) BLOCK_SIZE);
->>>>>>> e8cb2ae4
     String filestr = "/testCloseWhileRecoverLease";
 
     AppendTestUtil.LOG.info("filestr=" + filestr);
