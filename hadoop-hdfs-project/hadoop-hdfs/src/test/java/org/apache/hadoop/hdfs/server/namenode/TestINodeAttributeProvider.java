/**
 * Licensed to the Apache Software Foundation (ASF) under one
 * or more contributor license agreements.  See the NOTICE file
 * distributed with this work for additional information
 * regarding copyright ownership.  The ASF licenses this file
 * to you under the Apache License, Version 2.0 (the
 * "License"); you may not use this file except in compliance
 * with the License.  You may obtain a copy of the License at
 *
 *     http://www.apache.org/licenses/LICENSE-2.0
 *
 * Unless required by applicable law or agreed to in writing, software
 * distributed under the License is distributed on an "AS IS" BASIS,
 * WITHOUT WARRANTIES OR CONDITIONS OF ANY KIND, either express or implied.
 * See the License for the specific language governing permissions and
 * limitations under the License.
 */
package org.apache.hadoop.hdfs.server.namenode;

import java.io.IOException;
import java.security.PrivilegedExceptionAction;
import java.util.Arrays;
import java.util.HashSet;
import java.util.Map;
import java.util.Set;

import com.google.common.collect.ImmutableList;

import org.apache.hadoop.conf.Configuration;
import org.apache.hadoop.fs.FileStatus;
import org.apache.hadoop.fs.FileSystem;
import org.apache.hadoop.fs.Path;
import org.apache.hadoop.fs.XAttr;
import org.apache.hadoop.fs.permission.*;
import org.apache.hadoop.hdfs.DFSConfigKeys;
import org.apache.hadoop.hdfs.HdfsConfiguration;
import org.apache.hadoop.hdfs.MiniDFSCluster;
import org.apache.hadoop.security.AccessControlException;
import org.apache.hadoop.security.UserGroupInformation;
import org.junit.After;
import org.junit.Assert;
import org.junit.Before;
import org.junit.Test;
import org.slf4j.Logger;
import org.slf4j.LoggerFactory;

import com.google.common.collect.Lists;

public class TestINodeAttributeProvider {
  private static final Logger LOG =
      LoggerFactory.getLogger(TestINodeAttributeProvider.class);

  private MiniDFSCluster miniDFS;
  private static final Set<String> CALLED = new HashSet<String>();
  private static final short HDFS_PERMISSION = 0777;
  private static final short PROVIDER_PERMISSION = 0770;
  private static boolean runPermissionCheck = false;

  public static class MyAuthorizationProvider extends INodeAttributeProvider {

    public static class MyAccessControlEnforcer implements AccessControlEnforcer {
      AccessControlEnforcer ace;

      public MyAccessControlEnforcer(AccessControlEnforcer defaultEnforcer) {
        this.ace = defaultEnforcer;
      }

      @Override
      public void checkPermission(String fsOwner, String supergroup,
          UserGroupInformation ugi, INodeAttributes[] inodeAttrs,
          INode[] inodes, byte[][] pathByNameArr, int snapshotId, String path,
          int ancestorIndex, boolean doCheckOwner, FsAction ancestorAccess,
          FsAction parentAccess, FsAction access, FsAction subAccess,
          boolean ignoreEmptyDir) throws AccessControlException {
<<<<<<< HEAD
        if (ancestorIndex > 1
            && inodes[1].getLocalName().equals("user")
            && inodes[2].getLocalName().equals("acl")) {
=======
        if ((ancestorIndex > 1
            && inodes[1].getLocalName().equals("user")
            && inodes[2].getLocalName().equals("acl")) || runPermissionCheck) {
>>>>>>> e8cb2ae4
          this.ace.checkPermission(fsOwner, supergroup, ugi, inodeAttrs, inodes,
              pathByNameArr, snapshotId, path, ancestorIndex, doCheckOwner,
              ancestorAccess, parentAccess, access, subAccess, ignoreEmptyDir);
        }
        CALLED.add("checkPermission|" + ancestorAccess + "|" + parentAccess + "|" + access);
      }

      @Override
      public void checkPermissionWithContext(
          AuthorizationContext authzContext) throws AccessControlException {
        if (authzContext.getAncestorIndex() > 1
            && authzContext.getInodes()[1].getLocalName().equals("user")
            && authzContext.getInodes()[2].getLocalName().equals("acl")) {
          this.ace.checkPermissionWithContext(authzContext);
        }
        CALLED.add("checkPermission|" + authzContext.getAncestorAccess()
            + "|" + authzContext.getParentAccess() + "|" + authzContext
            .getAccess());
      }
    }

    @Override
    public void start() {
      CALLED.add("start");
    }

    @Override
    public void stop() {
      CALLED.add("stop");
    }

    @Override
    public INodeAttributes getAttributes(String[] pathElements,
        final INodeAttributes inode) {
      CALLED.add("getAttributes");
      final boolean useDefault = useDefault(pathElements);
      final boolean useNullAcl = useNullAclFeature(pathElements);
      return new INodeAttributes() {
        @Override
        public boolean isDirectory() {
          return inode.isDirectory();
        }

        @Override
        public byte[] getLocalNameBytes() {
          return inode.getLocalNameBytes();
        }

        @Override
        public String getUserName() {
          return (useDefault) ? inode.getUserName() : "foo";
        }

        @Override
        public String getGroupName() {
          return (useDefault) ? inode.getGroupName() : "bar";
        }

        @Override
        public FsPermission getFsPermission() {
          return (useDefault) ? inode.getFsPermission()
                              : new FsPermission(getFsPermissionShort());
        }

        @Override
        public short getFsPermissionShort() {
          return (useDefault) ? inode.getFsPermissionShort()
                              : (short) getPermissionLong();
        }

        @Override
        public long getPermissionLong() {
          return (useDefault) ? inode.getPermissionLong() :
            (long)PROVIDER_PERMISSION;
        }

        @Override
        public AclFeature getAclFeature() {
          AclFeature f;
          if (useNullAcl) {
            int[] entries = new int[0];
            f = new AclFeature(entries);
          } else if (useDefault) {
            f = inode.getAclFeature();
          } else {
            AclEntry acl = new AclEntry.Builder().setType(AclEntryType.GROUP).
                setPermission(FsAction.ALL).setName("xxx").build();
            f = new AclFeature(AclEntryStatusFormat.toInt(
                Lists.newArrayList(acl)));
          }
          return f;
        }

        @Override
        public XAttrFeature getXAttrFeature() {
          XAttrFeature x;
          if (useDefault) {
            x = inode.getXAttrFeature();
          } else {
            x = new XAttrFeature(ImmutableList.copyOf(
                    Lists.newArrayList(
                            new XAttr.Builder().setName("test")
                                    .setValue(new byte[] {1, 2})
                                    .build())));
          }
          return x;
        }

        @Override
        public long getModificationTime() {
          return (useDefault) ? inode.getModificationTime() : 0;
        }

        @Override
        public long getAccessTime() {
          return (useDefault) ? inode.getAccessTime() : 0;
        }
      };

    }

    @Override
    public AccessControlEnforcer getExternalAccessControlEnforcer(
        AccessControlEnforcer defaultEnforcer) {
      return new MyAccessControlEnforcer(defaultEnforcer);
    }

    private boolean useDefault(String[] pathElements) {
      return !Arrays.stream(pathElements).anyMatch("authz"::equals);
    }

    private boolean useNullAclFeature(String[] pathElements) {
      return (pathElements.length > 2)
          && pathElements[1].equals("user")
          && pathElements[2].equals("acl");
    }
  }

  @Before
  public void setUp() throws IOException {
    CALLED.clear();
    Configuration conf = new HdfsConfiguration();
    conf.set(DFSConfigKeys.DFS_NAMENODE_INODE_ATTRIBUTES_PROVIDER_KEY,
        MyAuthorizationProvider.class.getName());
    conf.setBoolean(DFSConfigKeys.DFS_NAMENODE_ACLS_ENABLED_KEY, true);
    conf.set(
        DFSConfigKeys.DFS_NAMENODE_INODE_ATTRIBUTES_PROVIDER_BYPASS_USERS_KEY,
        " u2,, ,u3, ");
    EditLogFileOutputStream.setShouldSkipFsyncForTesting(true);
    miniDFS = new MiniDFSCluster.Builder(conf).build();
  }

  @After
  public void cleanUp() throws IOException {
    CALLED.clear();
    if (miniDFS != null) {
      miniDFS.shutdown();
      miniDFS = null;
    }
    runPermissionCheck = false;
    Assert.assertTrue(CALLED.contains("stop"));
  }

  @Test
  public void testDelegationToProvider() throws Exception {
    Assert.assertTrue(CALLED.contains("start"));
    FileSystem fs = FileSystem.get(miniDFS.getConfiguration(0));
    final Path tmpPath = new Path("/tmp");
    final Path fooPath = new Path("/tmp/foo");

    fs.mkdirs(tmpPath);
    fs.setPermission(tmpPath, new FsPermission(HDFS_PERMISSION));
    UserGroupInformation ugi = UserGroupInformation.createUserForTesting("u1",
        new String[]{"g1"});
    ugi.doAs(new PrivilegedExceptionAction<Void>() {
      @Override
      public Void run() throws Exception {
        FileSystem fs = FileSystem.get(miniDFS.getConfiguration(0));
        CALLED.clear();
        fs.mkdirs(fooPath);
        Assert.assertTrue(CALLED.contains("getAttributes"));
        Assert.assertTrue(CALLED.contains("checkPermission|null|null|null"));
        Assert.assertTrue(CALLED.contains("checkPermission|WRITE|null|null"));

        CALLED.clear();
        fs.listStatus(fooPath);
        Assert.assertTrue(CALLED.contains("getAttributes"));
        Assert.assertTrue(
            CALLED.contains("checkPermission|null|null|READ_EXECUTE"));

        CALLED.clear();
        fs.getAclStatus(fooPath);
        Assert.assertTrue(CALLED.contains("getAttributes"));
        Assert.assertTrue(CALLED.contains("checkPermission|null|null|null"));
        return null;
      }
    });
  }

  private class AssertHelper {
    private boolean bypass = true;
    AssertHelper(boolean bp) {
      bypass = bp;
    }
    public void doAssert(boolean x) {
      if (bypass) {
        Assert.assertFalse(x);
      } else {
        Assert.assertTrue(x);
      }
    }
  }

  private void testBypassProviderHelper(final String[] users,
      final short expectedPermission, final boolean bypass) throws Exception {
    final AssertHelper asserter = new AssertHelper(bypass);

    Assert.assertTrue(CALLED.contains("start"));

    FileSystem fs = FileSystem.get(miniDFS.getConfiguration(0));
    final Path userPath = new Path("/user");
    final Path authz = new Path("/user/authz");
    final Path authzChild = new Path("/user/authz/child2");

    fs.mkdirs(userPath);
    fs.setPermission(userPath, new FsPermission(HDFS_PERMISSION));
    fs.mkdirs(authz);
    fs.setPermission(authz, new FsPermission(HDFS_PERMISSION));
    fs.mkdirs(authzChild);
    fs.setPermission(authzChild, new FsPermission(HDFS_PERMISSION));
    for(String user : users) {
      UserGroupInformation ugiBypass =
          UserGroupInformation.createUserForTesting(user,
              new String[]{"g1"});
      ugiBypass.doAs(new PrivilegedExceptionAction<Void>() {
        @Override
        public Void run() throws Exception {
          FileSystem fs = FileSystem.get(miniDFS.getConfiguration(0));
          Assert.assertEquals(expectedPermission,
              fs.getFileStatus(authzChild).getPermission().toShort());
          asserter.doAssert(CALLED.contains("getAttributes"));
          asserter.doAssert(CALLED.contains("checkPermission|null|null|null"));

          CALLED.clear();
          Assert.assertEquals(expectedPermission,
              fs.listStatus(userPath)[0].getPermission().toShort());
          asserter.doAssert(CALLED.contains("getAttributes"));
          asserter.doAssert(
              CALLED.contains("checkPermission|null|null|READ_EXECUTE"));

          CALLED.clear();
          fs.getAclStatus(authzChild);
          asserter.doAssert(CALLED.contains("getAttributes"));
          asserter.doAssert(CALLED.contains("checkPermission|null|null|null"));
          return null;
        }
      });
    }
  }

  @Test
  public void testAuthzDelegationToProvider() throws Exception {
    LOG.info("Test not bypassing provider");
    String[] users = {"u1"};
    testBypassProviderHelper(users, PROVIDER_PERMISSION, false);
  }

  @Test
  public void testAuthzBypassingProvider() throws Exception {
    LOG.info("Test bypassing provider");
    String[] users = {"u2", "u3"};
    testBypassProviderHelper(users, HDFS_PERMISSION, true);
  }

  private void verifyFileStatus(UserGroupInformation ugi) throws IOException {
    FileSystem fs = FileSystem.get(miniDFS.getConfiguration(0));

    FileStatus status = fs.getFileStatus(new Path("/"));
    LOG.info("Path '/' is owned by: "
        + status.getOwner() + ":" + status.getGroup());

    Path userDir = new Path("/user/" + ugi.getShortUserName());
    fs.mkdirs(userDir);
    status = fs.getFileStatus(userDir);
    Assert.assertEquals(ugi.getShortUserName(), status.getOwner());
    Assert.assertEquals("supergroup", status.getGroup());
    Assert.assertEquals(new FsPermission((short) 0755), status.getPermission());

    Path authzDir = new Path("/user/authz");
    fs.mkdirs(authzDir);
    status = fs.getFileStatus(authzDir);
    Assert.assertEquals("foo", status.getOwner());
    Assert.assertEquals("bar", status.getGroup());
    Assert.assertEquals(new FsPermission((short) 0770), status.getPermission());

    AclStatus aclStatus = fs.getAclStatus(authzDir);
    Assert.assertEquals(1, aclStatus.getEntries().size());
    Assert.assertEquals(AclEntryType.GROUP,
        aclStatus.getEntries().get(0).getType());
    Assert.assertEquals("xxx",
        aclStatus.getEntries().get(0).getName());
    Assert.assertEquals(FsAction.ALL,
        aclStatus.getEntries().get(0).getPermission());
    Map<String, byte[]> xAttrs = fs.getXAttrs(authzDir);
    Assert.assertTrue(xAttrs.containsKey("user.test"));
    Assert.assertEquals(2, xAttrs.get("user.test").length);
  }

  /**
   * With the custom provider configured, verify file status attributes.
   * A superuser can bypass permission check while resolving paths. So,
   * verify file status for both superuser and non-superuser.
   */
  @Test
  public void testCustomProvider() throws Exception {
    final UserGroupInformation[] users = new UserGroupInformation[]{
        UserGroupInformation.createUserForTesting(
            System.getProperty("user.name"), new String[]{"supergroup"}),
        UserGroupInformation.createUserForTesting(
            "normaluser", new String[]{"normalusergroup"}),
    };

    for (final UserGroupInformation user : users) {
      user.doAs((PrivilegedExceptionAction<Object>) () -> {
        verifyFileStatus(user);
        return null;
      });
    }
  }

  @Test
  public void testAclFeature() throws Exception {
    UserGroupInformation ugi = UserGroupInformation.createUserForTesting(
            "testuser", new String[]{"testgroup"});
    ugi.doAs((PrivilegedExceptionAction<Object>) () -> {
      FileSystem fs = miniDFS.getFileSystem();
      Path aclDir = new Path("/user/acl");
      fs.mkdirs(aclDir);
      Path aclChildDir = new Path(aclDir, "subdir");
      fs.mkdirs(aclChildDir);
      AclStatus aclStatus = fs.getAclStatus(aclDir);
      Assert.assertEquals(0, aclStatus.getEntries().size());
      return null;
    });
  }
<<<<<<< HEAD
=======

  @Test
  // HDFS-14389 - Ensure getAclStatus returns the owner, group and permissions
  // from the Attribute Provider, and not from HDFS.
  public void testGetAclStatusReturnsProviderOwnerPerms() throws Exception {
    FileSystem fs = FileSystem.get(miniDFS.getConfiguration(0));
    final Path userPath = new Path("/user");
    final Path authz = new Path("/user/authz");
    final Path authzChild = new Path("/user/authz/child2");

    fs.mkdirs(userPath);
    fs.setPermission(userPath, new FsPermission(HDFS_PERMISSION));
    fs.mkdirs(authz);
    fs.setPermission(authz, new FsPermission(HDFS_PERMISSION));
    fs.mkdirs(authzChild);
    fs.setPermission(authzChild, new FsPermission(HDFS_PERMISSION));
    UserGroupInformation ugi = UserGroupInformation.createUserForTesting("u1",
        new String[]{"g1"});
    ugi.doAs(new PrivilegedExceptionAction<Void>() {
      @Override
      public Void run() throws Exception {
        FileSystem fs = FileSystem.get(miniDFS.getConfiguration(0));
        Assert.assertEquals(PROVIDER_PERMISSION,
            fs.getFileStatus(authzChild).getPermission().toShort());

        Assert.assertEquals("foo", fs.getAclStatus(authzChild).getOwner());
        Assert.assertEquals("bar", fs.getAclStatus(authzChild).getGroup());
        Assert.assertEquals(PROVIDER_PERMISSION,
            fs.getAclStatus(authzChild).getPermission().toShort());
        return null;
      }
    });
  }


  @Test
  // HDFS-15165 - ContentSummary calls should use the provider permissions(if
  // attribute provider is configured) and not the underlying HDFS permissions.
  public void testContentSummary() throws Exception {
    runPermissionCheck = true;
    FileSystem fs = FileSystem.get(miniDFS.getConfiguration(0));
    final Path userPath = new Path("/user");
    final Path authz = new Path("/user/authz");
    final Path authzChild = new Path("/user/authz/child2");
    // Create the path /user/authz/child2 where the HDFS permissions are
    // 777, 700, 700.
    // The permission provider will give permissions 770 to authz and child2
    // with the owner foo, group bar.
    fs.mkdirs(userPath);
    fs.setPermission(userPath, new FsPermission(0777));
    fs.mkdirs(authz);
    fs.setPermission(authz, new FsPermission(0700));
    fs.mkdirs(authzChild);
    fs.setPermission(authzChild, new FsPermission(0700));
    UserGroupInformation ugi = UserGroupInformation.createUserForTesting("foo",
        new String[]{"g1"});
    ugi.doAs(new PrivilegedExceptionAction<Void>() {
      @Override
      public Void run() throws Exception {
        FileSystem fs = FileSystem.get(miniDFS.getConfiguration(0));
        fs.getContentSummary(authz);
        return null;
      }
    });
  }
>>>>>>> e8cb2ae4
}<|MERGE_RESOLUTION|>--- conflicted
+++ resolved
@@ -72,15 +72,9 @@
           int ancestorIndex, boolean doCheckOwner, FsAction ancestorAccess,
           FsAction parentAccess, FsAction access, FsAction subAccess,
           boolean ignoreEmptyDir) throws AccessControlException {
-<<<<<<< HEAD
-        if (ancestorIndex > 1
-            && inodes[1].getLocalName().equals("user")
-            && inodes[2].getLocalName().equals("acl")) {
-=======
         if ((ancestorIndex > 1
             && inodes[1].getLocalName().equals("user")
             && inodes[2].getLocalName().equals("acl")) || runPermissionCheck) {
->>>>>>> e8cb2ae4
           this.ace.checkPermission(fsOwner, supergroup, ugi, inodeAttrs, inodes,
               pathByNameArr, snapshotId, path, ancestorIndex, doCheckOwner,
               ancestorAccess, parentAccess, access, subAccess, ignoreEmptyDir);
@@ -426,8 +420,6 @@
       return null;
     });
   }
-<<<<<<< HEAD
-=======
 
   @Test
   // HDFS-14389 - Ensure getAclStatus returns the owner, group and permissions
@@ -493,5 +485,4 @@
       }
     });
   }
->>>>>>> e8cb2ae4
 }