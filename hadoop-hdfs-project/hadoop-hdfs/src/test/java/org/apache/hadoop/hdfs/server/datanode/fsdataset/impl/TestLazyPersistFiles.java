--- conflicted
+++ resolved
@@ -151,17 +151,7 @@
     cluster.restartNameNodes();
 
     // wait for the redundancy monitor to mark the file as corrupt.
-<<<<<<< HEAD
-    Long corruptBlkCount;
-    do {
-      Thread.sleep(DFS_NAMENODE_REDUNDANCY_INTERVAL_SECONDS_DEFAULT * 1000);
-      corruptBlkCount = (long) Iterators.size(cluster.getNameNode()
-          .getNamesystem().getBlockManager().getCorruptReplicaBlockIterator());
-    } while (corruptBlkCount != 1L);
-
-=======
     waitForCorruptBlock(1L);
->>>>>>> e8cb2ae4
     // Ensure path1 exist.
     waitForFile(path1, true);
   }
