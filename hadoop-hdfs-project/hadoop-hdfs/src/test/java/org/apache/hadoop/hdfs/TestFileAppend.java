--- conflicted
+++ resolved
@@ -667,10 +667,6 @@
     Configuration conf = new HdfsConfiguration();
     conf.setInt(DFSConfigKeys.DFS_BLOCK_SIZE_KEY, 1024);
     conf.setInt(DFSConfigKeys.DFS_REPLICATION_KEY, 1);
-<<<<<<< HEAD
-    conf.setInt("dfs.min.replication", 1);
-=======
->>>>>>> e8cb2ae4
     File builderBaseDir = new File(GenericTestUtils.getRandomizedTempPath());
     MiniDFSCluster cluster = new MiniDFSCluster.Builder(conf, builderBaseDir)
         .numDataNodes(1).build();
