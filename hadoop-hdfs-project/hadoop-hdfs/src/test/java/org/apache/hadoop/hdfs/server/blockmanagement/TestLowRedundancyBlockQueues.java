--- conflicted
+++ resolved
@@ -91,8 +91,6 @@
             "blocks count is incorrect!",
         highestPriorityECBlockCount,
         queues.getHighestPriorityECBlockCount());
-<<<<<<< HEAD
-=======
   }
 
   @Test
@@ -119,7 +117,6 @@
     // Get one more block and due to resetting the queue it will be block id 0
     blocks = queues.chooseLowRedundancyBlocks(1, false);
     assertEquals(0, blocks.get(2).get(0).getBlockId());
->>>>>>> e8cb2ae4
   }
 
   /**
