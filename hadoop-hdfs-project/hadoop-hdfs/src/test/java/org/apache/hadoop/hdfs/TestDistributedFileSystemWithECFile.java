/**
 * Licensed to the Apache Software Foundation (ASF) under one
 * or more contributor license agreements.  See the NOTICE file
 * distributed with this work for additional information
 * regarding copyright ownership.  The ASF licenses this file
 * to you under the Apache License, Version 2.0 (the
 * "License"); you may not use this file except in compliance
 * with the License.  You may obtain a copy of the License at
 *
 *     http://www.apache.org/licenses/LICENSE-2.0
 *
 * Unless required by applicable law or agreed to in writing, software
 * distributed under the License is distributed on an "AS IS" BASIS,
 * WITHOUT WARRANTIES OR CONDITIONS OF ANY KIND, either express or implied.
 * See the License for the specific language governing permissions and
 * limitations under the License.
 */
package org.apache.hadoop.hdfs;

import org.apache.hadoop.conf.Configuration;
import org.apache.hadoop.fs.BlockLocation;
import org.apache.hadoop.fs.FSDataOutputStream;
import org.apache.hadoop.fs.FileContext;
import org.apache.hadoop.fs.FileSystem;
import org.apache.hadoop.fs.LocatedFileStatus;
import org.apache.hadoop.fs.Path;
import org.apache.hadoop.fs.RemoteIterator;
import org.apache.hadoop.hdfs.protocol.ErasureCodingPolicy;
import org.apache.hadoop.hdfs.protocol.SystemErasureCodingPolicies;
import org.apache.hadoop.io.IOUtils;
import org.junit.After;
import org.junit.Before;
import org.junit.Rule;
import org.junit.Test;
import org.junit.rules.Timeout;

import java.io.IOException;
import java.io.InputStream;
import java.util.ArrayList;
import java.util.List;

import static org.junit.Assert.assertEquals;
import static org.junit.Assert.assertNull;
import static org.junit.Assert.assertTrue;

/**
 * Testing correctness of FileSystem.getFileBlockLocations and
 * FileSystem.listFiles for erasure coded files.
 */
public class TestDistributedFileSystemWithECFile {
  private ErasureCodingPolicy ecPolicy;
  private int cellSize;
  private short dataBlocks;
  private short parityBlocks;
  private int numDNs;
  private int stripesPerBlock;
  private int blockSize;
  private int blockGroupSize;

  private MiniDFSCluster cluster;
  private FileContext fileContext;
  private DistributedFileSystem fs;
  private Configuration conf = new HdfsConfiguration();

  public ErasureCodingPolicy getEcPolicy() {
    return StripedFileTestUtil.getDefaultECPolicy();
  }

  @Rule
  public final Timeout globalTimeout = new Timeout(60000 * 3);

  @Before
  public void setup() throws IOException {
    ecPolicy = getEcPolicy();
    cellSize = ecPolicy.getCellSize();
    dataBlocks = (short) ecPolicy.getNumDataUnits();
    parityBlocks = (short) ecPolicy.getNumParityUnits();
    numDNs = dataBlocks + parityBlocks;
    stripesPerBlock = 4;
    blockSize = stripesPerBlock * cellSize;
    blockGroupSize = blockSize * dataBlocks;

    conf.setLong(DFSConfigKeys.DFS_BLOCK_SIZE_KEY, blockSize);
    conf.setBoolean(DFSConfigKeys.DFS_NAMENODE_REDUNDANCY_CONSIDERLOAD_KEY,
        false);
    cluster = new MiniDFSCluster.Builder(conf).numDataNodes(numDNs).build();
    fileContext = FileContext.getFileContext(cluster.getURI(0), conf);
    fs = cluster.getFileSystem();
    fs.enableErasureCodingPolicy(ecPolicy.getName());
    fs.mkdirs(new Path("/ec"));
    cluster.getFileSystem().getClient().setErasureCodingPolicy("/ec",
        ecPolicy.getName());
  }

  @After
  public void tearDown() throws IOException {
    if (cluster != null) {
      cluster.shutdown();
      cluster = null;
    }
  }

  private void createFile(String path, int size) throws Exception {
    byte[] expected = StripedFileTestUtil.generateBytes(size);
    Path src = new Path(path);
    DFSTestUtil.writeFile(fs, src, new String(expected));
    StripedFileTestUtil.waitBlockGroupsReported(fs, src.toString());
    StripedFileTestUtil.verifyLength(fs, src, size);
  }

  @Test(timeout=60000)
  public void testListECFilesSmallerThanOneCell() throws Exception {
    createFile("/ec/smallcell", 1);
    final List<LocatedFileStatus> retVal = new ArrayList<>();
    final RemoteIterator<LocatedFileStatus> iter =
        cluster.getFileSystem().listFiles(new Path("/ec"), true);
    while (iter.hasNext()) {
      retVal.add(iter.next());
    }
    assertTrue(retVal.size() == 1);
    LocatedFileStatus fileStatus = retVal.get(0);
    assertSmallerThanOneCell(fileStatus.getBlockLocations());

    BlockLocation[] locations = cluster.getFileSystem().getFileBlockLocations(
        fileStatus, 0, fileStatus.getLen());
    assertSmallerThanOneCell(locations);

    //Test FileContext
    fileStatus = fileContext.listLocatedStatus(new Path("/ec")).next();
    assertSmallerThanOneCell(fileStatus.getBlockLocations());
    locations = fileContext.getFileBlockLocations(new Path("/ec/smallcell"),
        0, fileStatus.getLen());
    assertSmallerThanOneCell(locations);
  }

  private void assertSmallerThanOneCell(BlockLocation[] locations)
      throws IOException {
    assertTrue(locations.length == 1);
    BlockLocation blockLocation = locations[0];
    assertTrue(blockLocation.getOffset() == 0);
    assertTrue(blockLocation.getLength() == 1);
    assertTrue(blockLocation.getHosts().length == 1 + parityBlocks);
  }

  @Test(timeout=60000)
  public void testListECFilesSmallerThanOneStripe() throws Exception {
    int dataBlocksNum = dataBlocks;
    createFile("/ec/smallstripe", cellSize * dataBlocksNum);
    RemoteIterator<LocatedFileStatus> iter =
        cluster.getFileSystem().listFiles(new Path("/ec"), true);
    LocatedFileStatus fileStatus = iter.next();
    assertSmallerThanOneStripe(fileStatus.getBlockLocations(), dataBlocksNum);

    BlockLocation[] locations = cluster.getFileSystem().getFileBlockLocations(
        fileStatus, 0, fileStatus.getLen());
    assertSmallerThanOneStripe(locations, dataBlocksNum);

    //Test FileContext
    fileStatus = fileContext.listLocatedStatus(new Path("/ec")).next();
    assertSmallerThanOneStripe(fileStatus.getBlockLocations(), dataBlocksNum);
    locations = fileContext.getFileBlockLocations(new Path("/ec/smallstripe"),
        0, fileStatus.getLen());
    assertSmallerThanOneStripe(locations, dataBlocksNum);
  }

  private void assertSmallerThanOneStripe(BlockLocation[] locations,
      int dataBlocksNum) throws IOException {
    int expectedHostNum = dataBlocksNum + parityBlocks;
    assertTrue(locations.length == 1);
    BlockLocation blockLocation = locations[0];
    assertTrue(blockLocation.getHosts().length == expectedHostNum);
    assertTrue(blockLocation.getOffset() == 0);
    assertTrue(blockLocation.getLength() == dataBlocksNum * cellSize);
  }

  @Test(timeout=60000)
  public void testListECFilesMoreThanOneBlockGroup() throws Exception {
    createFile("/ec/group", blockGroupSize + 123);
    RemoteIterator<LocatedFileStatus> iter =
        cluster.getFileSystem().listFiles(new Path("/ec"), true);
    LocatedFileStatus fileStatus = iter.next();
    assertMoreThanOneBlockGroup(fileStatus.getBlockLocations(), 123);

    BlockLocation[] locations = cluster.getFileSystem().getFileBlockLocations(
        fileStatus, 0, fileStatus.getLen());
    assertMoreThanOneBlockGroup(locations, 123);

    //Test FileContext
    iter = fileContext.listLocatedStatus(new Path("/ec"));
    fileStatus = iter.next();
    assertMoreThanOneBlockGroup(fileStatus.getBlockLocations(), 123);
    locations = fileContext.getFileBlockLocations(new Path("/ec/group"),
        0, fileStatus.getLen());
    assertMoreThanOneBlockGroup(locations, 123);
  }

  private void assertMoreThanOneBlockGroup(BlockLocation[] locations,
      int lastBlockSize) throws IOException {
    assertTrue(locations.length == 2);
    BlockLocation fistBlockGroup = locations[0];
    assertTrue(fistBlockGroup.getHosts().length == numDNs);
    assertTrue(fistBlockGroup.getOffset() == 0);
    assertTrue(fistBlockGroup.getLength() == blockGroupSize);
    BlockLocation lastBlock = locations[1];
    assertTrue(lastBlock.getHosts().length == 1 + parityBlocks);
    assertTrue(lastBlock.getOffset() == blockGroupSize);
    assertTrue(lastBlock.getLength() == lastBlockSize);
  }

  @Test(timeout=60000)
  public void testReplayEditLogsForReplicatedFile() throws Exception {
    cluster.shutdown();

    ErasureCodingPolicy rs63 = SystemErasureCodingPolicies.getByID(
        SystemErasureCodingPolicies.RS_6_3_POLICY_ID
    );
    ErasureCodingPolicy rs32 = SystemErasureCodingPolicies.getByID(
        SystemErasureCodingPolicies.RS_3_2_POLICY_ID
    );
    // Test RS(6,3) as default policy
    int numDataNodes = rs63.getNumDataUnits() + rs63.getNumParityUnits();
    cluster = new MiniDFSCluster.Builder(conf)
        .nnTopology(MiniDFSNNTopology.simpleHATopology())
        .numDataNodes(numDataNodes)
        .build();

    cluster.transitionToActive(0);
    fs = cluster.getFileSystem(0);
    fs.enableErasureCodingPolicy(rs63.getName());
    fs.enableErasureCodingPolicy(rs32.getName());

    Path dir = new Path("/ec");
    fs.mkdirs(dir);
    fs.setErasureCodingPolicy(dir, rs63.getName());

    // Create an erasure coded file with the default policy.
    Path ecFile = new Path(dir, "ecFile");
    createFile(ecFile.toString(), 10);
    // Create a replicated file.
    Path replicatedFile = new Path(dir, "replicated");
    try (FSDataOutputStream out = fs.createFile(replicatedFile)
      .replicate().build()) {
      out.write(123);
    }
    // Create an EC file with a different policy.
    Path ecFile2 = new Path(dir, "RS-3-2");
    try (FSDataOutputStream out = fs.createFile(ecFile2)
         .ecPolicyName(rs32.getName()).build()) {
      out.write(456);
    }

    cluster.transitionToStandby(0);
    cluster.transitionToActive(1);

    fs = cluster.getFileSystem(1);
    assertNull(fs.getErasureCodingPolicy(replicatedFile));
    assertEquals(rs63, fs.getErasureCodingPolicy(ecFile));
    assertEquals(rs32, fs.getErasureCodingPolicy(ecFile2));
  }

  @SuppressWarnings("deprecation")
  @Test
  public void testStatistics() throws Exception {
    final String fileName = "/ec/file";
    final int size = 3200;
    createFile(fileName, size);
    InputStream in = null;
    try {
      in = fs.open(new Path(fileName));
      IOUtils.copyBytes(in, System.out, 4096, false);
    } finally {
      IOUtils.closeStream(in);
    }

    // verify stats are correct
    Long totalBytesRead = 0L;
<<<<<<< HEAD
    for (FileSystem.Statistics stat : FileSystem.getAllStatistics()) {
      totalBytesRead += stat.getBytesRead();
    }
    assertEquals(Long.valueOf(size), totalBytesRead);

    // verify thread local stats are correct
    Long totalBytesReadThread = 0L;
    for (FileSystem.Statistics stat : FileSystem.getAllStatistics()) {
      FileSystem.Statistics.StatisticsData data = stat.getThreadStatistics();
      totalBytesReadThread += data.getBytesRead();
    }
    assertEquals(Long.valueOf(size), totalBytesReadThread);
=======
    Long ecBytesRead = 0L;
    for (FileSystem.Statistics stat : FileSystem.getAllStatistics()) {
      totalBytesRead += stat.getBytesRead();
      ecBytesRead += stat.getBytesReadErasureCoded();
    }
    assertEquals(Long.valueOf(size), totalBytesRead);
    assertEquals(Long.valueOf(size), ecBytesRead);

    // verify thread local stats are correct
    Long totalBytesReadThread = 0L;
    Long ecBytesReadThread = 0L;
    for (FileSystem.Statistics stat : FileSystem.getAllStatistics()) {
      FileSystem.Statistics.StatisticsData data = stat.getThreadStatistics();
      totalBytesReadThread += data.getBytesRead();
      ecBytesReadThread += data.getBytesReadErasureCoded();
    }
    assertEquals(Long.valueOf(size), totalBytesReadThread);
    assertEquals(Long.valueOf(size), ecBytesReadThread);
>>>>>>> e8cb2ae4
  }
}<|MERGE_RESOLUTION|>--- conflicted
+++ resolved
@@ -274,20 +274,6 @@
 
     // verify stats are correct
     Long totalBytesRead = 0L;
-<<<<<<< HEAD
-    for (FileSystem.Statistics stat : FileSystem.getAllStatistics()) {
-      totalBytesRead += stat.getBytesRead();
-    }
-    assertEquals(Long.valueOf(size), totalBytesRead);
-
-    // verify thread local stats are correct
-    Long totalBytesReadThread = 0L;
-    for (FileSystem.Statistics stat : FileSystem.getAllStatistics()) {
-      FileSystem.Statistics.StatisticsData data = stat.getThreadStatistics();
-      totalBytesReadThread += data.getBytesRead();
-    }
-    assertEquals(Long.valueOf(size), totalBytesReadThread);
-=======
     Long ecBytesRead = 0L;
     for (FileSystem.Statistics stat : FileSystem.getAllStatistics()) {
       totalBytesRead += stat.getBytesRead();
@@ -306,6 +292,5 @@
     }
     assertEquals(Long.valueOf(size), totalBytesReadThread);
     assertEquals(Long.valueOf(size), ecBytesReadThread);
->>>>>>> e8cb2ae4
   }
 }