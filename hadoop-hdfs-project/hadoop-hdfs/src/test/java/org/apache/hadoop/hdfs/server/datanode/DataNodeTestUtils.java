--- conflicted
+++ resolved
@@ -101,14 +101,11 @@
   public static void pauseIBR(DataNode dn) {
     dn.setIBRDisabledForTest(true);
   }
-<<<<<<< HEAD
-=======
 
   public static void resumeIBR(DataNode dn) {
     dn.setIBRDisabledForTest(false);
   }
 
->>>>>>> e8cb2ae4
   public static InterDatanodeProtocol createInterDatanodeProtocolProxy(
       DataNode dn, DatanodeID datanodeid, final Configuration conf,
       boolean connectToDnViaHostname) throws IOException {
