/**
 * Licensed to the Apache Software Foundation (ASF) under one
 * or more contributor license agreements.  See the NOTICE file
 * distributed with this work for additional information
 * regarding copyright ownership.  The ASF licenses this file
 * to you under the Apache License, Version 2.0 (the
 * "License"); you may not use this file except in compliance
 * with the License.  You may obtain a copy of the License at
 *
 *     http://www.apache.org/licenses/LICENSE-2.0
 *
 * Unless required by applicable law or agreed to in writing, software
 * distributed under the License is distributed on an "AS IS" BASIS,
 * WITHOUT WARRANTIES OR CONDITIONS OF ANY KIND, either express or implied.
 * See the License for the specific language governing permissions and
 * limitations under the License.
 */
package org.apache.hadoop.hdfs.server.datanode;

import static org.junit.Assert.assertEquals;
import static org.junit.Assert.assertNotNull;

import java.io.File;
import java.io.FilenameFilter;
import java.io.IOException;
import java.net.InetSocketAddress;
import java.net.Socket;
import java.util.HashMap;
import java.util.List;
import java.util.Map;

import org.apache.hadoop.conf.Configuration;
import org.apache.hadoop.fs.FileSystem;
import org.apache.hadoop.fs.FileUtil;
import org.apache.hadoop.fs.Path;
import org.apache.hadoop.hdfs.BlockReader;
import org.apache.hadoop.hdfs.BlockReaderFactory;
import org.apache.hadoop.hdfs.DFSClient;
import org.apache.hadoop.hdfs.DFSConfigKeys;
import org.apache.hadoop.hdfs.DFSTestUtil;
import org.apache.hadoop.hdfs.HdfsConfiguration;
import org.apache.hadoop.hdfs.MiniDFSCluster;
import org.apache.hadoop.hdfs.net.TcpPeerServer;
import org.apache.hadoop.hdfs.protocol.Block;
<<<<<<< HEAD
=======
import org.apache.hadoop.hdfs.protocol.BlockListAsLongs;
>>>>>>> fbf12270
import org.apache.hadoop.hdfs.protocol.DatanodeInfo;
import org.apache.hadoop.hdfs.protocol.ExtendedBlock;
import org.apache.hadoop.hdfs.protocol.LocatedBlock;
import org.apache.hadoop.hdfs.server.blockmanagement.BlockManagerTestUtil;
import org.apache.hadoop.hdfs.server.common.HdfsServerConstants;
<<<<<<< HEAD
=======
import org.apache.hadoop.hdfs.server.datanode.fsdataset.FsVolumeSpi;
>>>>>>> fbf12270
import org.apache.hadoop.hdfs.server.namenode.FSNamesystem;
import org.apache.hadoop.hdfs.server.protocol.DatanodeRegistration;
import org.apache.hadoop.hdfs.server.protocol.DatanodeStorage;
import org.apache.hadoop.hdfs.server.protocol.NamenodeProtocols;
import org.apache.hadoop.hdfs.server.protocol.StorageBlockReport;
import org.apache.hadoop.net.NetUtils;
import org.junit.After;
import org.junit.Before;
import org.junit.Test;

/**
 * Fine-grain testing of block files and locations after volume failure.
 */
public class TestDataNodeVolumeFailure {
  final private int block_size = 512;
  MiniDFSCluster cluster = null;
  private Configuration conf;
  int dn_num = 2;
  int blocks_num = 30;
  short repl=2;
  File dataDir = null;
  File data_fail = null;
  File failedDir = null;
  
  // mapping blocks to Meta files(physical files) and locs(NameNode locations)
  private class BlockLocs {
    public int num_files = 0;
    public int num_locs = 0;
  }
  // block id to BlockLocs
  Map<String, BlockLocs> block_map = new HashMap<String, BlockLocs> ();

  @Before
  public void setUp() throws Exception {
    // bring up a cluster of 2
    conf = new HdfsConfiguration();
    conf.setLong(DFSConfigKeys.DFS_BLOCK_SIZE_KEY, block_size);
    // Allow a single volume failure (there are two volumes)
    conf.setInt(DFSConfigKeys.DFS_DATANODE_FAILED_VOLUMES_TOLERATED_KEY, 1);
    cluster = new MiniDFSCluster.Builder(conf).numDataNodes(dn_num).build();
    cluster.waitActive();
  }

  @After
  public void tearDown() throws Exception {
    if(data_fail != null) {
      FileUtil.setWritable(data_fail, true);
    }
    if(failedDir != null) {
      FileUtil.setWritable(failedDir, true);
    }
    if(cluster != null) {
      cluster.shutdown();
    }
  }
  
  /*
   * Verify the number of blocks and files are correct after volume failure,
   * and that we can replicate to both datanodes even after a single volume
   * failure if the configuration parameter allows this.
   */
  @Test
  public void testVolumeFailure() throws Exception {
    FileSystem fs = cluster.getFileSystem();
    dataDir = new File(cluster.getDataDirectory());
    System.out.println("Data dir: is " +  dataDir.getPath());
   
    
    // Data dir structure is dataDir/data[1-4]/[current,tmp...]
    // data1,2 is for datanode 1, data2,3 - datanode2 
    String filename = "/test.txt";
    Path filePath = new Path(filename);
    
    // we use only small number of blocks to avoid creating subdirs in the data dir..
    int filesize = block_size*blocks_num;
    DFSTestUtil.createFile(fs, filePath, filesize, repl, 1L);
    DFSTestUtil.waitReplication(fs, filePath, repl);
    System.out.println("file " + filename + "(size " +
        filesize + ") is created and replicated");
   
    // fail the volume
    // delete/make non-writable one of the directories (failed volume)
    data_fail = new File(dataDir, "data3");
    failedDir = MiniDFSCluster.getFinalizedDir(dataDir, 
        cluster.getNamesystem().getBlockPoolId());
    if (failedDir.exists() &&
        //!FileUtil.fullyDelete(failedDir)
        !deteteBlocks(failedDir)
        ) {
      throw new IOException("Could not delete hdfs directory '" + failedDir + "'");
    }    
    data_fail.setReadOnly();
    failedDir.setReadOnly();
    System.out.println("Deleteing " + failedDir.getPath() + "; exist=" + failedDir.exists());
    
    // access all the blocks on the "failed" DataNode, 
    // we need to make sure that the "failed" volume is being accessed - 
    // and that will cause failure, blocks removal, "emergency" block report
    triggerFailure(filename, filesize);
    
    // make sure a block report is sent 
    DataNode dn = cluster.getDataNodes().get(1); //corresponds to dir data3
    String bpid = cluster.getNamesystem().getBlockPoolId();
    DatanodeRegistration dnR = dn.getDNRegistrationForBP(bpid);
<<<<<<< HEAD
    final StorageBlockReport[] report = {
        new StorageBlockReport(
            new DatanodeStorage(dnR.getStorageID()),
            DataNodeTestUtils.getFSDataset(dn).getBlockReport(bpid
                ).getBlockListAsLongs())
    };
    cluster.getNameNodeRpc().blockReport(dnR, bpid, report);
=======
    
    Map<DatanodeStorage, BlockListAsLongs> perVolumeBlockLists =
        dn.getFSDataset().getBlockReports(bpid);

    // Send block report
    StorageBlockReport[] reports =
        new StorageBlockReport[perVolumeBlockLists.size()];

    int reportIndex = 0;
    for(Map.Entry<DatanodeStorage, BlockListAsLongs> kvPair : perVolumeBlockLists.entrySet()) {
        DatanodeStorage dnStorage = kvPair.getKey();
        BlockListAsLongs blockList = kvPair.getValue();
        reports[reportIndex++] =
            new StorageBlockReport(dnStorage, blockList.getBlockListAsLongs());
    }
    
    cluster.getNameNodeRpc().blockReport(dnR, bpid, reports);
>>>>>>> fbf12270

    // verify number of blocks and files...
    verify(filename, filesize);
    
    // create another file (with one volume failed).
    System.out.println("creating file test1.txt");
    Path fileName1 = new Path("/test1.txt");
    DFSTestUtil.createFile(fs, fileName1, filesize, repl, 1L);
    
    // should be able to replicate to both nodes (2 DN, repl=2)
    DFSTestUtil.waitReplication(fs, fileName1, repl);
    System.out.println("file " + fileName1.getName() + 
        " is created and replicated");
  }
  
  /**
   * verifies two things:
   *  1. number of locations of each block in the name node
   *   matches number of actual files
   *  2. block files + pending block equals to total number of blocks that a file has 
   *     including the replication (HDFS file has 30 blocks, repl=2 - total 60
   * @param fn - file name
   * @param fs - file size
   * @throws IOException
   */
  private void verify(String fn, int fs) throws IOException{
    // now count how many physical blocks are there
    int totalReal = countRealBlocks(block_map);
    System.out.println("countRealBlocks counted " + totalReal + " blocks");

    // count how many blocks store in NN structures.
    int totalNN = countNNBlocks(block_map, fn, fs);
    System.out.println("countNNBlocks counted " + totalNN + " blocks");

    for(String bid : block_map.keySet()) {
      BlockLocs bl = block_map.get(bid);
      // System.out.println(bid + "->" + bl.num_files + "vs." + bl.num_locs);
      // number of physical files (1 or 2) should be same as number of datanodes
      // in the list of the block locations
      assertEquals("Num files should match num locations",
          bl.num_files, bl.num_locs);
    }
    assertEquals("Num physical blocks should match num stored in the NN",
        totalReal, totalNN);

    // now check the number of under-replicated blocks
    FSNamesystem fsn = cluster.getNamesystem();
    // force update of all the metric counts by calling computeDatanodeWork
    BlockManagerTestUtil.getComputedDatanodeWork(fsn.getBlockManager());
    // get all the counts 
    long underRepl = fsn.getUnderReplicatedBlocks();
    long pendRepl = fsn.getPendingReplicationBlocks();
    long totalRepl = underRepl + pendRepl;
    System.out.println("underreplicated after = "+ underRepl + 
        " and pending repl ="  + pendRepl + "; total underRepl = " + totalRepl);

    System.out.println("total blocks (real and replicating):" + 
        (totalReal + totalRepl) + " vs. all files blocks " + blocks_num*2);

    // together all the blocks should be equal to all real + all underreplicated
    assertEquals("Incorrect total block count",
        totalReal + totalRepl, blocks_num * repl);
  }
  
  /**
   * go to each block on the 2nd DataNode until it fails...
   * @param path
   * @param size
   * @throws IOException
   */
  private void triggerFailure(String path, long size) throws IOException {
    NamenodeProtocols nn = cluster.getNameNodeRpc();
    List<LocatedBlock> locatedBlocks =
      nn.getBlockLocations(path, 0, size).getLocatedBlocks();
    
    for (LocatedBlock lb : locatedBlocks) {
      DatanodeInfo dinfo = lb.getLocations()[1];
      ExtendedBlock b = lb.getBlock();
      try {
        accessBlock(dinfo, lb);
      } catch (IOException e) {
        System.out.println("Failure triggered, on block: " + b.getBlockId() +  
            "; corresponding volume should be removed by now");
        break;
      }
    }
  }
  
  /**
   * simulate failure delete all the block files
   * @param dir
   * @throws IOException
   */
  private boolean deteteBlocks(File dir) {
    File [] fileList = dir.listFiles();
    for(File f : fileList) {
      if(f.getName().startsWith("blk_")) {
        if(!f.delete())
          return false;
        
      }
    }
    return true;
  }
  
  /**
   * try to access a block on a data node. If fails - throws exception
   * @param datanode
   * @param lblock
   * @throws IOException
   */
  private void accessBlock(DatanodeInfo datanode, LocatedBlock lblock)
    throws IOException {
    InetSocketAddress targetAddr = null;
    Socket s = null;
    ExtendedBlock block = lblock.getBlock(); 
   
    targetAddr = NetUtils.createSocketAddr(datanode.getXferAddr());
      
    s = NetUtils.getDefaultSocketFactory(conf).createSocket();
    s.connect(targetAddr, HdfsServerConstants.READ_TIMEOUT);
    s.setSoTimeout(HdfsServerConstants.READ_TIMEOUT);

    String file = BlockReaderFactory.getFileName(targetAddr, 
        "test-blockpoolid",
        block.getBlockId());
    BlockReader blockReader =
      BlockReaderFactory.newBlockReader(new DFSClient.Conf(conf), file, block,
        lblock.getBlockToken(), 0, -1, true, "TestDataNodeVolumeFailure",
        TcpPeerServer.peerFromSocket(s), datanode, null, null, null, false,
        CachingStrategy.newDefaultStrategy());
    blockReader.close();
  }
  
  /**
   * Count datanodes that have copies of the blocks for a file
   * put it into the map
   * @param map
   * @param path
   * @param size
   * @return
   * @throws IOException
   */
  private int countNNBlocks(Map<String, BlockLocs> map, String path, long size) 
    throws IOException {
    int total = 0;
    
    NamenodeProtocols nn = cluster.getNameNodeRpc();
    List<LocatedBlock> locatedBlocks = 
      nn.getBlockLocations(path, 0, size).getLocatedBlocks();
    //System.out.println("Number of blocks: " + locatedBlocks.size()); 
        
    for(LocatedBlock lb : locatedBlocks) {
      String blockId = ""+lb.getBlock().getBlockId();
      //System.out.print(blockId + ": ");
      DatanodeInfo[] dn_locs = lb.getLocations();
      BlockLocs bl = map.get(blockId);
      if(bl == null) {
        bl = new BlockLocs();
      }
      //System.out.print(dn_info.name+",");
      total += dn_locs.length;        
      bl.num_locs += dn_locs.length;
      map.put(blockId, bl);
      //System.out.println();
    }
    return total;
  }
  
  /**
   *  look for real blocks
   *  by counting *.meta files in all the storage dirs 
   * @param map
   * @return
   */
  private int countRealBlocks(Map<String, BlockLocs> map) {
    int total = 0;
    final String bpid = cluster.getNamesystem().getBlockPoolId();
    for(int i=0; i<dn_num; i++) {
      for(int j=0; j<=1; j++) {
        File storageDir = cluster.getInstanceStorageDir(i, j);
        File dir = MiniDFSCluster.getFinalizedDir(storageDir, bpid);
        if(dir == null) {
          System.out.println("dir is null for dn=" + i + " and data_dir=" + j);
          continue;
        }
      
        String [] res = metaFilesInDir(dir);
        if(res == null) {
          System.out.println("res is null for dir = " + dir + " i=" + i + " and j=" + j);
          continue;
        }
        //System.out.println("for dn" + i + "." + j + ": " + dir + "=" + res.length+ " files");
      
        //int ii = 0;
        for(String s: res) {
          // cut off "blk_-" at the beginning and ".meta" at the end
          assertNotNull("Block file name should not be null", s);
          String bid = s.substring(s.indexOf("_")+1, s.lastIndexOf("_"));
          //System.out.println(ii++ + ". block " + s + "; id=" + bid);
          BlockLocs val = map.get(bid);
          if(val == null) {
            val = new BlockLocs();
          }
          val.num_files ++; // one more file for the block
          map.put(bid, val);

        }
        //System.out.println("dir1="+dir.getPath() + "blocks=" + res.length);
        //System.out.println("dir2="+dir2.getPath() + "blocks=" + res2.length);

        total += res.length;
      }
    }
    return total;
  }

  /*
   * count how many files *.meta are in the dir
   */
  private String [] metaFilesInDir(File dir) {
    String [] res = dir.list(
        new FilenameFilter() {
          @Override
          public boolean accept(File dir, String name) {
            return name.startsWith("blk_") &&
            name.endsWith(Block.METADATA_EXTENSION);
          }
        }
    );
    return res;
  }
}<|MERGE_RESOLUTION|>--- conflicted
+++ resolved
@@ -42,19 +42,13 @@
 import org.apache.hadoop.hdfs.MiniDFSCluster;
 import org.apache.hadoop.hdfs.net.TcpPeerServer;
 import org.apache.hadoop.hdfs.protocol.Block;
-<<<<<<< HEAD
-=======
 import org.apache.hadoop.hdfs.protocol.BlockListAsLongs;
->>>>>>> fbf12270
 import org.apache.hadoop.hdfs.protocol.DatanodeInfo;
 import org.apache.hadoop.hdfs.protocol.ExtendedBlock;
 import org.apache.hadoop.hdfs.protocol.LocatedBlock;
 import org.apache.hadoop.hdfs.server.blockmanagement.BlockManagerTestUtil;
 import org.apache.hadoop.hdfs.server.common.HdfsServerConstants;
-<<<<<<< HEAD
-=======
 import org.apache.hadoop.hdfs.server.datanode.fsdataset.FsVolumeSpi;
->>>>>>> fbf12270
 import org.apache.hadoop.hdfs.server.namenode.FSNamesystem;
 import org.apache.hadoop.hdfs.server.protocol.DatanodeRegistration;
 import org.apache.hadoop.hdfs.server.protocol.DatanodeStorage;
@@ -159,15 +153,6 @@
     DataNode dn = cluster.getDataNodes().get(1); //corresponds to dir data3
     String bpid = cluster.getNamesystem().getBlockPoolId();
     DatanodeRegistration dnR = dn.getDNRegistrationForBP(bpid);
-<<<<<<< HEAD
-    final StorageBlockReport[] report = {
-        new StorageBlockReport(
-            new DatanodeStorage(dnR.getStorageID()),
-            DataNodeTestUtils.getFSDataset(dn).getBlockReport(bpid
-                ).getBlockListAsLongs())
-    };
-    cluster.getNameNodeRpc().blockReport(dnR, bpid, report);
-=======
     
     Map<DatanodeStorage, BlockListAsLongs> perVolumeBlockLists =
         dn.getFSDataset().getBlockReports(bpid);
@@ -185,7 +170,6 @@
     }
     
     cluster.getNameNodeRpc().blockReport(dnR, bpid, reports);
->>>>>>> fbf12270
 
     // verify number of blocks and files...
     verify(filename, filesize);
