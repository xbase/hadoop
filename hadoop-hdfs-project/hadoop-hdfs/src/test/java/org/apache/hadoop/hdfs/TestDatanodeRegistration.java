--- conflicted
+++ resolved
@@ -364,24 +364,16 @@
       waitForHeartbeat(dn, dnd);
       assertTrue(dnd.isRegistered());
       assertSame(lastReg, dn.getDNRegistrationForBP(bpId));
-<<<<<<< HEAD
-      assertTrue(waitForBlockReport(dn, dnd));
-=======
       assertTrue("block report is not processed for DN " + dnd,
           waitForBlockReport(dn, dnd));
->>>>>>> e8cb2ae4
       assertTrue(dnd.isRegistered());
       assertSame(lastReg, dn.getDNRegistrationForBP(bpId));
 
       // check that block report is not processed and registration didn't
       // change.
       dnd.setForceRegistration(true);
-<<<<<<< HEAD
-      assertFalse(waitForBlockReport(dn, dnd));
-=======
       assertFalse("block report is processed for DN " + dnd,
           waitForBlockReport(dn, dnd));
->>>>>>> e8cb2ae4
       assertFalse(dnd.isRegistered());
       assertSame(lastReg, dn.getDNRegistrationForBP(bpId));
 
@@ -392,12 +384,8 @@
       newReg = dn.getDNRegistrationForBP(bpId);
       assertNotSame(lastReg, newReg);
       lastReg = newReg;
-<<<<<<< HEAD
-      assertTrue(waitForBlockReport(dn, dnd));
-=======
       assertTrue("block report is not processed for DN " + dnd,
           waitForBlockReport(dn, dnd));
->>>>>>> e8cb2ae4
       assertTrue(dnd.isRegistered());
       assertSame(lastReg, dn.getDNRegistrationForBP(bpId));
 
