--- conflicted
+++ resolved
@@ -1004,8 +1004,6 @@
     }
     throw new AssertionError("Policy is not found!");
   }
-<<<<<<< HEAD
-=======
 
   private ArrayList<Section> getSubSectionsOfName(ArrayList<Section> sections,
       FSImageFormatProtobuf.SectionName name) {
@@ -1154,5 +1152,4 @@
     // The first sub-section and parent section should have the same offset
     assertEquals(parent.getOffset(), subSec.get(0).getOffset());
   }
->>>>>>> e8cb2ae4
 }