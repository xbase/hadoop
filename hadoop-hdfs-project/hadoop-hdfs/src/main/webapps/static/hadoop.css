--- conflicted
+++ resolved
@@ -251,11 +251,7 @@
 }
 
 .dfshealth-node-entering-maintenance:before {
-<<<<<<< HEAD
-    color: #eea236;
-=======
     color: #5fa341;
->>>>>>> e8cb2ae4
     content: "\e136";
 }
 
