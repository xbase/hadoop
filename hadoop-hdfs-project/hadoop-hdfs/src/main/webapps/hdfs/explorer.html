<!DOCTYPE html PUBLIC "-//W3C//DTD XHTML 1.0 Strict//EN"
    "http://www.w3.org/TR/xhtml1/DTD/xhtml1-strict.dtd">
<!--
    Licensed to the Apache Software Foundation (ASF) under one or more
    contributor license agreements.  See the NOTICE file distributed with
    this work for additional information regarding copyright ownership.
    The ASF licenses this file to You under the Apache License, Version 2.0
    (the "License"); you may not use this file except in compliance with
    the License.  You may obtain a copy of the License at

    http://www.apache.org/licenses/LICENSE-2.0

    Unless required by applicable law or agreed to in writing, software
    distributed under the License is distributed on an "AS IS" BASIS,
    WITHOUT WARRANTIES OR CONDITIONS OF ANY KIND, either express or implied.
    See the License for the specific language governing permissions and
    limitations under the License.
  -->
<html xmlns="http://www.w3.org/1999/xhtml">
  <head>
    <meta http-equiv="X-UA-Compatible" content="IE=edge" />
<<<<<<< HEAD
    <link rel="stylesheet" type="text/css" href="/static/bootstrap-3.3.7/css/bootstrap.min.css" />
    <link rel="stylesheet" type="text/css" href="/static/bootstrap-3.3.7/css/bootstrap-editable.css"/>
=======
    <link rel="stylesheet" type="text/css" href="/static/bootstrap-3.4.1/css/bootstrap.min.css" />
    <link rel="stylesheet" type="text/css" href="/static/bootstrap-3.4.1/css/bootstrap-editable.css"/>
>>>>>>> e8cb2ae4
    <link rel="stylesheet" type="text/css" href="/static/dataTables.bootstrap.css" />
    <link rel="stylesheet" type="text/css" href="/static/hadoop.css" />
    <title>Browsing HDFS</title>
  </head>
  <body>

    <header class="navbar navbar-inverse bs-docs-nav" role="banner">
    <div class="container">
      <div class="navbar-header">
        <div class="navbar-brand">Hadoop</div>
      </div>

      <ul class="nav navbar-nav" id="ui-tabs">
        <li><a href="dfshealth.html#tab-overview">Overview</a></li>
        <li><a href="dfshealth.html#tab-datanode">Datanodes</a></li>
        <li><a href="dfshealth.html#tab-datanode-volume-failures">Datanode Volume Failures</a></li>
        <li><a href="dfshealth.html#tab-snapshot">Snapshot</a></li>
        <li><a href="dfshealth.html#tab-startup-progress">Startup Progress</a></li>
        <li class="dropdown">
          <a href="#" class="dropdown-toggle" data-toggle="dropdown">Utilities <b class="caret"></b></a>
          <ul class="dropdown-menu">
            <li><a href="#">Browse the file system</a></li>
            <li><a href="logs">Logs</a></li>
            <li><a href="logLevel">Log Level</a></li>
            <li><a href="jmx">Metrics</a></li>
            <li><a href="conf">Configuration</a></li>
            <li><a href="stacks">Process Thread Dump</a></li>
          </ul>
        </li>
      </ul>
    </div>
    </header>

    <div class="modal" id="file-info" tabindex="-1" role="dialog" aria-hidden="true">
      <div class="modal-dialog">
	<div class="modal-content">
	  <div class="modal-header"><button type="button" class="close" data-dismiss="modal" aria-hidden="true">&times;</button>
	    <h4 class="modal-title" id="file-info-title">File information</h4>
	  </div>
	  <div class="modal-body" id="file-info-body">
	    <div class=row>
              <span class="col-xs-4">
                <a id="file-info-download">Download</a>
              </span>
              <span class="col-xs-4">
                <a id="file-info-preview-head" style="cursor:pointer">Head the file (first 32K)</a>
              </span>
              <span class="col-xs-4">
                <a id="file-info-preview-tail" style="cursor:pointer">Tail the file (last 32K)</a>
	      </span>
	    </div>
	    <hr />
	    <div class="panel panel-success" id="file-info-blockinfo-panel">
	      <div class="panel-heading">
		Block information -- 
		<select class="btn btn-default" id="file-info-blockinfo-list">
		</select>
	      </div>
	      <div class="panel-body" id="file-info-blockinfo-body"></div>
	    </div>
	    <div class="panel panel-info" id="file-info-tail" style="display:none">
	      <div class="panel-heading">File contents</div>
	      <div class="panel-body">
		<div class="input-group-sm">
		<textarea class="form-control" style="height: 150px" id="file-info-preview-body"></textarea>
		</div>
	      </div>
	    </div>
	  </div>
	  <div class="modal-footer"><button type="button" class="btn btn-success"
					    data-dismiss="modal">Close</button></div>
	</div>
      </div>
    </div>
    <div class="container">
      <div class="page-header">
	<h1>Browse Directory</h1>
      </div>
      <div class="alert alert-danger" id="alert-panel" style="display:none">
	<button type="button" class="close" onclick="$('#alert-panel').hide();">&times;</button>
	<div class="alert-body" id="alert-panel-body"></div>
      </div>
    <div class="modal" id="btn-create-directory" tabindex="-1" role="dialog"
      aria-hidden="true">
      <div class="modal-dialog">
        <div class="modal-content">
          <div class="modal-header">
            <button type="button" class="close"
              data-dismiss="modal" aria-hidden="true">&times;</button>
            <h4 class="modal-title">Create Directory</h4>
          </div>
          <div class="modal-body">
            <div class="form-group">
              <div class="input-group">
                <span class="input-group-addon" id="new_directory_pwd"></span>
                <input type="text" class="form-control" id="new_directory"
                  placeholder="New Directory Name" />
              </div>
            </div>
          </div>
          <div class="modal-footer">
            <button type="button" class="btn" data-dismiss="modal">Cancel</button>
            <button type="button" class="btn btn-success"
              id="btn-create-directory-send" data-complete-text="Creating...">
              Create
            </button>
          </div>
        </div>
      </div>
    </div>

    <div class="modal" id="modal-upload-file" tabindex="-1" role="dialog" aria-hidden="true">
      <div class="modal-dialog">
         <div class="modal-content">
           <div class="modal-header"><button type="button" class="close"
             data-dismiss="modal" aria-hidden="true">&times;</button>
             <h4 class="modal-title" id="file-upload-title">Upload File</h4>
           </div>
           <div class="modal-body" id="file-upload-body">
             <input id="modal-upload-file-input" type="file" class="file" multiple>
           </div>
           <div class="modal-footer">
             <button type="button" class="btn btn-success" data-dismiss="modal">Close</button>
             <button type="button" class="btn btn-success" id="modal-upload-file-button" data-complete-text="Uploading...">Upload</button>
           </div>
         </div>
      </div>
    </div>
  <div class="modal" id="delete-modal" tabindex="-1" role="dialog" aria-hidden="true">
    <div class="modal-dialog">
      <div class="modal-content">
        <div class="modal-header">
          <button type="button" class="close" data-dismiss="modal"
            aria-hidden="true">&times;</button>
          <h4 class="modal-title" id="delete-modal-title">Delete</h4>
        </div>
        <div class="modal-body">
          <div class="panel-body">
            <div id="delete-prompt"></div>
          </div>
        </div>
        <div class="modal-footer">
          <button type="button" class="btn" data-dismiss="modal">Cancel</button>
          <button type="button" class="btn btn-success" id="delete-button"
            data-complete-text="Deleting...">Delete</button>
        </div>
      </div>
    </div>
  </div>

      <div class="row">
      <div class="col-xs-9 col-md-9">
        <form onsubmit="return false;">
          <div class="input-group">
            <input type="text" class="form-control" id="directory"/>
            <span class="input-group-btn">
              <button class="btn btn-default" type="button" id="btn-nav-directory">Go!</button>
            </span>
          </div>
        </form>
      </div>
      <div class="col-xs-3 col-md-3">
        <button type="button" class="btn btn-default" data-toggle="modal"
          aria-label="New Directory" data-target="#btn-create-directory"
          title="Create Directory" id="btn-create-dir">
            <span class="glyphicon glyphicon-folder-open"></span>
        </button>
        <button type="button" class="btn btn-default" data-toggle="modal"
          data-target="#modal-upload-file" title="Upload Files" id="btn-upload-files">
            <span class="glyphicon glyphicon-cloud-upload"></span>
        </button>
        <button class="btn btn-default dropdown-toggle" type="button"
          data-toggle="dropdown" title="Cut & Paste">
        <span class="glyphicon glyphicon-list-alt"></span></button>
        <ul class="dropdown-menu cut-paste">
          <li><a id="explorer-cut">Cut</a></li>
          <li><a id="explorer-paste">Paste</a></li>
        </ul>
        <button type="button" class="btn btn-default"  data-toggle="modal"
          aria-label="Parent Directory" title="Parent Directory" id="parentDir">
          <span class="glyphicon glyphicon-level-up"></span>
        </button>
      </div>
    </div>

      <br />
      <div id="panel"></div>

      <div class="row">
        <hr />
        <div class="col-xs-2"><p>Hadoop, {release-year-token}.</p></div>
      </div>

    </div>

    <script type="text/x-template" id="explorer-popover-perm-info">
      <div class="explorer-popover-perm-body">
        <table class="table table-striped">
          <thead>
            <tr>
              <th class="text-center">User</th>
              <th class="text-center">Group</th>
              <th class="text-center">Other</th>
            </tr>
          </thead>
          <tbody>
            <tr>
              <td><label><input type="checkbox" data-bit="8" /> Read</label></td>
              <td><label><input type="checkbox" data-bit="5" /> Read</label></td>
              <td><label><input type="checkbox" data-bit="2" /> Read</label></td>
            </tr>
            <tr>
              <td><label><input type="checkbox" data-bit="7" /> Write</label></td>
              <td><label><input type="checkbox" data-bit="4" /> Write</label></td>
              <td><label><input type="checkbox" data-bit="1" /> Write</label></td>
            </tr>
            <tr>
              <td><label><input type="checkbox" data-bit="6" /> Execute</label></td>
              <td><label><input type="checkbox" data-bit="3" /> Execute</label></td>
              <td><label><input type="checkbox" data-bit="0" /> Execute</label></td>
            </tr>
          </tbody>
        </table>
        <div style="text-align: right; margin-right: 10px">
          <label><input type="checkbox" id="explorer-perm-sticky" data-bit="9" /> Sticky bit</label>
        </div>
        <hr/>
        <div style="text-align: right">
          <button type="button" class="btn" id="explorer-perm-cancel">Cancel</button>
          <button type="button" class="btn btn-success" id="explorer-set-perm-button"
                  data-complete-text="Updating...">Set</button>
        </div>
      </div>
    </script>

    <script type="text/x-dust-template" id="tmpl-explorer">
      <table class="table" id="table-explorer">
        <thead>
          <tr>
            <th><input type="checkbox" id="file-selector-all"></th>
            <th title="Permissions">Permission</th>
            <th>Owner</th>
            <th>Group</th>
            <th>Size</th>
            <th title="Last Modified">Last Modified</th>
            <th title="Replication">Replication</th>
            <th>Block Size</th>
            <th>Name</th>
            <th></th>
          </tr>
        </thead>
        <tbody>
          {#FileStatus}
          <tr inode-path="{pathSuffix}" data-permission="{permission}"
            class="explorer-entry">
            <td><input type="checkbox" class="file_selector"> </td>
            <td><span class="explorer-perm-links editable-click">
              {type|helper_to_directory}{permission|helper_to_permission}
              {aclBit|helper_to_acl_bit}
              </span></td>
            <td><span class="explorer-owner-links">{owner}</span></td>
            <td><span class="explorer-group-links">{group}</span></td>
            <td>{length}</td>
            <td>{modificationTime}</td>
            <td><span class="explorer-replication-links">{replication}</span></td>
            <td>{blockSize|fmt_bytes}</td>
            <td><a inode-type="{type}" class="explorer-browse-links">{pathSuffix}</a></td>
            <td><span class="glyphicon glyphicon-trash"></span></td>
          </tr>
          {/FileStatus}
        </tbody>
      </table>
    </script>

    <script type="text/x-dust-template" id="tmpl-block-info">
      {#block}
      <p>Block ID: {blockId}</p>
      <p>Block Pool ID: {blockPoolId}</p>
      <p>Generation Stamp: {generationStamp}</p>
      <p>Size: {numBytes}</p>
      {/block}
      <p>Availability:
        <ul>
          {#locations}
          <li>{hostName}</li>
          {/locations}
        </ul>
      </p>
    </script>
<<<<<<< HEAD
    <script type="text/javascript" src="/static/jquery-3.3.1.min.js">
    </script><script type="text/javascript" src="/static/jquery.dataTables.min.js">
    </script><script type="text/javascript" src="/static/bootstrap-3.3.7/js/bootstrap.min.js">
    </script><script type="text/javascript" src="/static/bootstrap-3.3.7/js/bootstrap-editable.min.js">
=======
    <script type="text/javascript" src="/static/jquery-3.4.1.min.js">
    </script><script type="text/javascript" src="/static/jquery.dataTables.min.js">
    </script><script type="text/javascript" src="/static/bootstrap-3.4.1/js/bootstrap.min.js">
    </script><script type="text/javascript" src="/static/bootstrap-3.4.1/js/bootstrap-editable.min.js">
>>>>>>> e8cb2ae4
    </script><script type="text/javascript" src="/static/dataTables.bootstrap.js">
    </script><script type="text/javascript" src="/static/dust-full-2.0.0.min.js">
    </script><script type="text/javascript" src="/static/dust-helpers-1.1.1.min.js">
    </script><script type="text/javascript" src="/static/dfs-dust.js">
    </script><script type="text/javascript" src="/static/json-bignum.js">
    </script><script type="text/javascript" src="/static/rest-csrf.js">
    </script><script type="text/javascript" src="explorer.js">
    </script><script type="text/javascript" src="/static/moment.min.js">
    </script>
  </body>
</html><|MERGE_RESOLUTION|>--- conflicted
+++ resolved
@@ -19,13 +19,8 @@
 <html xmlns="http://www.w3.org/1999/xhtml">
   <head>
     <meta http-equiv="X-UA-Compatible" content="IE=edge" />
-<<<<<<< HEAD
-    <link rel="stylesheet" type="text/css" href="/static/bootstrap-3.3.7/css/bootstrap.min.css" />
-    <link rel="stylesheet" type="text/css" href="/static/bootstrap-3.3.7/css/bootstrap-editable.css"/>
-=======
     <link rel="stylesheet" type="text/css" href="/static/bootstrap-3.4.1/css/bootstrap.min.css" />
     <link rel="stylesheet" type="text/css" href="/static/bootstrap-3.4.1/css/bootstrap-editable.css"/>
->>>>>>> e8cb2ae4
     <link rel="stylesheet" type="text/css" href="/static/dataTables.bootstrap.css" />
     <link rel="stylesheet" type="text/css" href="/static/hadoop.css" />
     <title>Browsing HDFS</title>
@@ -315,17 +310,10 @@
         </ul>
       </p>
     </script>
-<<<<<<< HEAD
-    <script type="text/javascript" src="/static/jquery-3.3.1.min.js">
-    </script><script type="text/javascript" src="/static/jquery.dataTables.min.js">
-    </script><script type="text/javascript" src="/static/bootstrap-3.3.7/js/bootstrap.min.js">
-    </script><script type="text/javascript" src="/static/bootstrap-3.3.7/js/bootstrap-editable.min.js">
-=======
     <script type="text/javascript" src="/static/jquery-3.4.1.min.js">
     </script><script type="text/javascript" src="/static/jquery.dataTables.min.js">
     </script><script type="text/javascript" src="/static/bootstrap-3.4.1/js/bootstrap.min.js">
     </script><script type="text/javascript" src="/static/bootstrap-3.4.1/js/bootstrap-editable.min.js">
->>>>>>> e8cb2ae4
     </script><script type="text/javascript" src="/static/dataTables.bootstrap.js">
     </script><script type="text/javascript" src="/static/dust-full-2.0.0.min.js">
     </script><script type="text/javascript" src="/static/dust-helpers-1.1.1.min.js">
