<?xml version="1.0"?>
<?xml-stylesheet type="text/xsl" href="configuration.xsl"?>

<!--
   Licensed to the Apache Software Foundation (ASF) under one or more
   contributor license agreements.  See the NOTICE file distributed with
   this work for additional information regarding copyright ownership.
   The ASF licenses this file to You under the Apache License, Version 2.0
   (the "License"); you may not use this file except in compliance with
   the License.  You may obtain a copy of the License at

       http://www.apache.org/licenses/LICENSE-2.0

   Unless required by applicable law or agreed to in writing, software
   distributed under the License is distributed on an "AS IS" BASIS,
   WITHOUT WARRANTIES OR CONDITIONS OF ANY KIND, either express or implied.
   See the License for the specific language governing permissions and
   limitations under the License.
-->

<!-- Do not modify this file directly.  Instead, copy entries that you -->
<!-- wish to modify from this file into hdfs-site.xml and change them -->
<!-- there.  If hdfs-site.xml does not already exist, create it.      -->

<configuration>

<property>
  <name>hadoop.hdfs.configuration.version</name>
  <value>1</value>
  <description>version of this configuration file</description>
</property>

<property>
  <name>dfs.namenode.rpc-address</name>
  <value></value>
  <description>
    RPC address that handles all clients requests. In the case of HA/Federation where multiple namenodes exist,
    the name service id is added to the name e.g. dfs.namenode.rpc-address.ns1
    dfs.namenode.rpc-address.EXAMPLENAMESERVICE
    The value of this property will take the form of nn-host1:rpc-port. The NameNode's default RPC port is 8020.
  </description>
</property>

<property>
  <name>dfs.namenode.rpc-bind-host</name>
  <value></value>
  <description>
    The actual address the RPC server will bind to. If this optional address is
    set, it overrides only the hostname portion of dfs.namenode.rpc-address.
    It can also be specified per name node or name service for HA/Federation.
    This is useful for making the name node listen on all interfaces by
    setting it to 0.0.0.0.
  </description>
</property>

<property>
  <name>dfs.namenode.servicerpc-address</name>
  <value></value>
  <description>
    RPC address for HDFS Services communication. BackupNode, Datanodes and all other services should be
    connecting to this address if it is configured. In the case of HA/Federation where multiple namenodes exist,
    the name service id is added to the name e.g. dfs.namenode.servicerpc-address.ns1
    dfs.namenode.rpc-address.EXAMPLENAMESERVICE
    The value of this property will take the form of nn-host1:rpc-port.
    If the value of this property is unset the value of dfs.namenode.rpc-address will be used as the default.
  </description>
</property>

<property>
  <name>dfs.namenode.servicerpc-bind-host</name>
  <value></value>
  <description>
    The actual address the service RPC server will bind to. If this optional address is
    set, it overrides only the hostname portion of dfs.namenode.servicerpc-address.
    It can also be specified per name node or name service for HA/Federation.
    This is useful for making the name node listen on all interfaces by
    setting it to 0.0.0.0.
  </description>
</property>

<property>
  <name>dfs.namenode.lifeline.rpc-address</name>
  <value></value>
  <description>
    NameNode RPC lifeline address.  This is an optional separate RPC address
    that can be used to isolate health checks and liveness to protect against
    resource exhaustion in the main RPC handler pool.  In the case of
    HA/Federation where multiple NameNodes exist, the name service ID is added
    to the name e.g. dfs.namenode.lifeline.rpc-address.ns1.  The value of this
    property will take the form of nn-host1:rpc-port.  If this property is not
    defined, then the NameNode will not start a lifeline RPC server.  By
    default, the property is not defined.
  </description>
</property>

<property>
  <name>dfs.namenode.lifeline.rpc-bind-host</name>
  <value></value>
  <description>
    The actual address the lifeline RPC server will bind to.  If this optional
    address is set, it overrides only the hostname portion of
    dfs.namenode.lifeline.rpc-address.  It can also be specified per name node
    or name service for HA/Federation.  This is useful for making the name node
    listen on all interfaces by setting it to 0.0.0.0.
  </description>
</property>

<property>
  <name>dfs.namenode.secondary.http-address</name>
  <value>0.0.0.0:9868</value>
  <description>
    The secondary namenode http server address and port.
  </description>
</property>

<property>
  <name>dfs.namenode.secondary.https-address</name>
  <value>0.0.0.0:9869</value>
  <description>
    The secondary namenode HTTPS server address and port.
  </description>
</property>

<property>
  <name>dfs.datanode.address</name>
  <value>0.0.0.0:9866</value>
  <description>
    The datanode server address and port for data transfer.
  </description>
</property>

<property>
  <name>dfs.datanode.http.address</name>
  <value>0.0.0.0:9864</value>
  <description>
    The datanode http server address and port.
  </description>
</property>

<property>
  <name>dfs.datanode.ipc.address</name>
  <value>0.0.0.0:9867</value>
  <description>
    The datanode ipc server address and port.
  </description>
</property>

<property>
  <name>dfs.datanode.http.internal-proxy.port</name>
  <value>0</value>
  <description>
    The datanode's internal web proxy port.
    By default it selects a random port available in runtime.
  </description>
</property>

<property>
  <name>dfs.datanode.handler.count</name>
  <value>10</value>
  <description>The number of server threads for the datanode.</description>
</property>

<property>
  <name>dfs.namenode.http-address</name>
  <value>0.0.0.0:9870</value>
  <description>
    The address and the base port where the dfs namenode web ui will listen on.
  </description>
</property>

<property>
  <name>dfs.namenode.http-bind-host</name>
  <value></value>
  <description>
    The actual address the HTTP server will bind to. If this optional address
    is set, it overrides only the hostname portion of dfs.namenode.http-address.
    It can also be specified per name node or name service for HA/Federation.
    This is useful for making the name node HTTP server listen on all
    interfaces by setting it to 0.0.0.0.
  </description>
</property>

<property>
  <name>dfs.namenode.heartbeat.recheck-interval</name>
  <value>300000</value>
  <description>
    This time decides the interval to check for expired datanodes.
    With this value and dfs.heartbeat.interval, the interval of
    deciding the datanode is stale or not is also calculated.
    The unit of this configuration is millisecond.
  </description>
</property>

<property>
  <name>dfs.http.policy</name>
  <value>HTTP_ONLY</value>
  <description>Decide if HTTPS(SSL) is supported on HDFS
    This configures the HTTP endpoint for HDFS daemons:
      The following values are supported:
      - HTTP_ONLY : Service is provided only on http
      - HTTPS_ONLY : Service is provided only on https
      - HTTP_AND_HTTPS : Service is provided both on http and https
  </description>
</property>

<property>
  <name>dfs.client.https.need-auth</name>
  <value>false</value>
  <description>Whether SSL client certificate authentication is required
  </description>
</property>

<property>
  <name>dfs.client.cached.conn.retry</name>
  <value>3</value>
  <description>The number of times the HDFS client will pull a socket from the
   cache.  Once this number is exceeded, the client will try to create a new
   socket.
  </description>
</property>


<property>
  <name>dfs.https.server.keystore.resource</name>
  <value>ssl-server.xml</value>
  <description>Resource file from which ssl server keystore
  information will be extracted
  </description>
</property>

<property>
  <name>dfs.client.https.keystore.resource</name>
  <value>ssl-client.xml</value>
  <description>Resource file from which ssl client keystore
  information will be extracted
  </description>
</property>

<property>
  <name>dfs.datanode.https.address</name>
  <value>0.0.0.0:9865</value>
  <description>The datanode secure http server address and port.</description>
</property>

<property>
  <name>dfs.namenode.https-address</name>
  <value>0.0.0.0:9871</value>
  <description>The namenode secure http server address and port.</description>
</property>

<property>
  <name>dfs.namenode.https-bind-host</name>
  <value></value>
  <description>
    The actual address the HTTPS server will bind to. If this optional address
    is set, it overrides only the hostname portion of dfs.namenode.https-address.
    It can also be specified per name node or name service for HA/Federation.
    This is useful for making the name node HTTPS server listen on all
    interfaces by setting it to 0.0.0.0.
  </description>
</property>

 <property>
   <name>dfs.datanode.dns.interface</name>
   <value>default</value>
   <description>
     The name of the Network Interface from which a data node should
     report its IP address. e.g. eth2. This setting may be required for some
     multi-homed nodes where the DataNodes are assigned multiple hostnames
     and it is desirable for the DataNodes to use a non-default hostname.

     Prefer using hadoop.security.dns.interface over
     dfs.datanode.dns.interface.
   </description>
 </property>

<property>
  <name>dfs.datanode.dns.nameserver</name>
  <value>default</value>
  <description>
    The host name or IP address of the name server (DNS) which a DataNode
    should use to determine its own host name.

    Prefer using hadoop.security.dns.nameserver over
    dfs.datanode.dns.nameserver.
  </description>
 </property>

 <property>
  <name>dfs.namenode.backup.address</name>
  <value>0.0.0.0:50100</value>
  <description>
    The backup node server address and port.
    If the port is 0 then the server will start on a free port.
  </description>
</property>

 <property>
  <name>dfs.namenode.backup.http-address</name>
  <value>0.0.0.0:50105</value>
  <description>
    The backup node http server address and port.
    If the port is 0 then the server will start on a free port.
  </description>
</property>

<property>
  <name>dfs.namenode.redundancy.considerLoad</name>
  <value>true</value>
  <description>
    Decide if chooseTarget considers the target's load or not when write.
    Turn on by default.
  </description>
</property>

  <property>
    <name>dfs.namenode.redundancy.considerLoad.factor</name>
    <value>2.0</value>
    <description>The factor by which a node's load can exceed the average
      before being rejected for writes, only if considerLoad is true.
    </description>
  </property>

<property>
  <name>dfs.namenode.read.considerLoad</name>
  <value>false</value>
  <description>
    Decide if sort block locations considers the target's load or not when read.
    Turn off by default.
    It is not possible to enable this feature along with dfs.namenode.read.considerStorageType as only one sort can be
    enabled at a time.
  </description>
</property>

  <property>
    <name>dfs.namenode.read.considerStorageType</name>
    <value>false</value>
    <description>
      Decide if sort block locations considers the target's storage type or not when read. Any locations with the same
      network distance are sorted in order of the storage speed, fastest first (RAM, SSD, Disk, Archive). This is
      disabled by default, and the locations will be ordered randomly.
      It is not possible to enable this feature along with dfs.namenode.read.considerLoad as only one sort can be
      enabled at a time.
    </description>
  </property>

<property>
  <name>dfs.datanode.httpserver.filter.handlers</name>
  <value>org.apache.hadoop.hdfs.server.datanode.web.RestCsrfPreventionFilterHandler</value>
  <description>Comma separated list of Netty servlet-style filter handlers to inject into the Datanode WebHDFS I/O path
  </description>
</property>

<property>
  <name>dfs.default.chunk.view.size</name>
  <value>32768</value>
  <description>The number of bytes to view for a file on the browser.
  </description>
</property>

<property>
  <name>dfs.datanode.du.reserved.calculator</name>
  <value>org.apache.hadoop.hdfs.server.datanode.fsdataset.impl.ReservedSpaceCalculator$ReservedSpaceCalculatorAbsolute</value>
  <description>Determines the class of ReservedSpaceCalculator to be used for
    calculating disk space reservedfor non-HDFS data. The default calculator is
    ReservedSpaceCalculatorAbsolute which will use dfs.datanode.du.reserved
    for a static reserved number of bytes. ReservedSpaceCalculatorPercentage
    will use dfs.datanode.du.reserved.pct to calculate the reserved number
    of bytes based on the size of the storage. ReservedSpaceCalculatorConservative and
    ReservedSpaceCalculatorAggressive will use their combination, Conservative will use
    maximum, Aggressive minimum. For more details see ReservedSpaceCalculator.
  </description>
</property>

<property>
  <name>dfs.datanode.du.reserved</name>
  <value>0</value>
  <description>Reserved space in bytes per volume. Always leave this much space free for non dfs use.
      Specific storage type based reservation is also supported. The property can be followed with
      corresponding storage types ([ssd]/[disk]/[archive]/[ram_disk]) for cluster with heterogeneous storage.
      For example, reserved space for RAM_DISK storage can be configured using property
      'dfs.datanode.du.reserved.ram_disk'. If specific storage type reservation is not configured
      then dfs.datanode.du.reserved will be used. Support multiple size unit suffix(case insensitive),
      as described in dfs.blocksize.
      Note: In case of using tune2fs to set reserved-blocks-percentage, or other filesystem tools,
      then you can possibly run into out of disk errors because hadoop will not check those
      external tool configurations.
  </description>
</property>

<property>
  <name>dfs.datanode.du.reserved.pct</name>
  <value>0</value>
  <description>Reserved space in percentage. Read dfs.datanode.du.reserved.calculator to see
    when this takes effect. The actual number of bytes reserved will be calculated by using the
    total capacity of the data directory in question. Specific storage type based reservation
    is also supported. The property can be followed with corresponding storage types
    ([ssd]/[disk]/[archive]/[ram_disk]) for cluster with heterogeneous storage.
    For example, reserved percentage space for RAM_DISK storage can be configured using property
    'dfs.datanode.du.reserved.pct.ram_disk'. If specific storage type reservation is not configured
    then dfs.datanode.du.reserved.pct will be used.
  </description>
</property>

<property>
  <name>dfs.datanode.du.reserved.pct</name>
  <value>0</value>
  <description>Reserved space in percentage. Read dfs.datanode.du.reserved.calculator to see
    when this takes effect. The actual number of bytes reserved will be calculated by using the
    total capacity of the data directory in question. Specific storage type based reservation
    is also supported. The property can be followed with corresponding storage types
    ([ssd]/[disk]/[archive]/[ram_disk]) for cluster with heterogeneous storage.
    For example, reserved percentage space for RAM_DISK storage can be configured using property
    'dfs.datanode.du.reserved.pct.ram_disk'. If specific storage type reservation is not configured
    then dfs.datanode.du.reserved.pct will be used.
  </description>
</property>

<property>
  <name>dfs.namenode.name.dir</name>
  <value>file://${hadoop.tmp.dir}/dfs/name</value>
  <description>Determines where on the local filesystem the DFS name node
      should store the name table(fsimage).  If this is a comma-delimited list
      of directories then the name table is replicated in all of the
      directories, for redundancy. </description>
</property>

<property>
  <name>dfs.namenode.name.dir.restore</name>
  <value>false</value>
  <description>Set to true to enable NameNode to attempt recovering a
      previously failed dfs.namenode.name.dir. When enabled, a recovery of any
      failed directory is attempted during checkpoint.</description>
</property>

<property>
  <name>dfs.namenode.fs-limits.max-component-length</name>
  <value>255</value>
  <description>Defines the maximum number of bytes in UTF-8 encoding in each
      component of a path.  A value of 0 will disable the check. Support
      multiple size unit suffix(case insensitive), as described in dfs.blocksize.
  </description>
</property>

<property>
  <name>dfs.namenode.fs-limits.max-directory-items</name>
  <value>1048576</value>
  <description>Defines the maximum number of items that a directory may
      contain. Cannot set the property to a value less than 1 or more than
      6400000.</description>
</property>

<property>
  <name>dfs.namenode.fs-limits.min-block-size</name>
  <value>1048576</value>
  <description>Minimum block size in bytes, enforced by the Namenode at create
      time. This prevents the accidental creation of files with tiny block
      sizes (and thus many blocks), which can degrade performance. Support multiple
      size unit suffix(case insensitive), as described in dfs.blocksize.
  </description>
</property>

<property>
    <name>dfs.namenode.fs-limits.max-blocks-per-file</name>
    <value>10000</value>
    <description>Maximum number of blocks per file, enforced by the Namenode on
        write. This prevents the creation of extremely large files which can
        degrade performance.</description>
</property>

<property>
  <name>dfs.namenode.edits.dir</name>
  <value>${dfs.namenode.name.dir}</value>
  <description>Determines where on the local filesystem the DFS name node
      should store the transaction (edits) file. If this is a comma-delimited list
      of directories then the transaction file is replicated in all of the 
      directories, for redundancy. Default value is same as dfs.namenode.name.dir
  </description>
</property>

<property>
  <name>dfs.namenode.edits.dir.required</name>
  <value></value>
  <description>This should be a subset of dfs.namenode.edits.dir,
      to ensure that the transaction (edits) file
      in these places is always up-to-date.
  </description>
</property>

<property>
  <name>dfs.namenode.shared.edits.dir</name>
  <value></value>
  <description>A directory on shared storage between the multiple namenodes
  in an HA cluster. This directory will be written by the active and read
  by the standby in order to keep the namespaces synchronized. This directory
  does not need to be listed in dfs.namenode.edits.dir above. It should be
  left empty in a non-HA cluster.
  </description>
</property>

<property>
  <name>dfs.namenode.edits.journal-plugin.qjournal</name>
  <value>org.apache.hadoop.hdfs.qjournal.client.QuorumJournalManager</value>
</property>

<property>
  <name>dfs.permissions.enabled</name>
  <value>true</value>
  <description>
    If "true", enable permission checking in HDFS.
    If "false", permission checking is turned off,
    but all other behavior is unchanged.
    Switching from one parameter value to the other does not change the mode,
    owner or group of files or directories.
  </description>
</property>

<property>
  <name>dfs.permissions.ContentSummary.subAccess</name>
  <value>false</value>
  <description>
    If "true", the ContentSummary permission checking will use subAccess.
    If "false", the ContentSummary permission checking will NOT use subAccess.
    subAccess means using recursion to check the access of all descendants.
  </description>
</property>

<property>
  <name>dfs.permissions.superusergroup</name>
  <value>supergroup</value>
  <description>The name of the group of super-users.
    The value should be a single group name.
  </description>
</property>

<property>
   <name>dfs.cluster.administrators</name>
   <value></value>
   <description>ACL for the admins, this configuration is used to control
     who can access the default servlets in the namenode, etc. The value
     should be a comma separated list of users and groups. The user list
     comes first and is separated by a space followed by the group list,
     e.g. "user1,user2 group1,group2". Both users and groups are optional,
     so "user1", " group1", "", "user1 group1", "user1,user2 group1,group2"
     are all valid (note the leading space in " group1"). '*' grants access
     to all users and groups, e.g. '*', '* ' and ' *' are all valid.
   </description>
</property>

<property>
  <name>dfs.namenode.acls.enabled</name>
  <value>true</value>
  <description>
    Set to true to enable support for HDFS ACLs (Access Control Lists).  By
    default, ACLs are enabled.  When ACLs are disabled, the NameNode rejects
    all RPCs related to setting or getting ACLs.
  </description>
</property>

  <property>
    <name>dfs.namenode.posix.acl.inheritance.enabled</name>
    <value>true</value>
    <description>
      Set to true to enable POSIX style ACL inheritance. When it is enabled
      and the create request comes from a compatible client, the NameNode
      will apply default ACLs from the parent directory to the create mode
      and ignore the client umask. If no default ACL found, it will apply the
      client umask.
    </description>
  </property>

  <property>
  <name>dfs.namenode.lazypersist.file.scrub.interval.sec</name>
  <value>300</value>
  <description>
    The NameNode periodically scans the namespace for LazyPersist files with
    missing blocks and unlinks them from the namespace. This configuration key
    controls the interval between successive scans. If this value is set to 0,
    the file scrubber is disabled.
  </description>
</property>
<property>
  <name>dfs.block.access.token.enable</name>
  <value>false</value>
  <description>
    If "true", access tokens are used as capabilities for accessing datanodes.
    If "false", no access tokens are checked on accessing datanodes.
  </description>
</property>

<property>
  <name>dfs.block.access.key.update.interval</name>
  <value>600</value>
  <description>
    Interval in minutes at which namenode updates its access keys.
  </description>
</property>

<property>
  <name>dfs.block.access.token.lifetime</name>
  <value>600</value>
  <description>The lifetime of access tokens in minutes.</description>
</property>

<property>
  <name>dfs.block.access.token.protobuf.enable</name>
  <value>false</value>
  <description>
    If "true", block tokens are written using Protocol Buffers.
    If "false", block tokens are written using Legacy format.
  </description>
</property>

<property>
  <name>dfs.datanode.data.dir</name>
  <value>file://${hadoop.tmp.dir}/dfs/data</value>
  <description>Determines where on the local filesystem an DFS data node
  should store its blocks.  If this is a comma-delimited
  list of directories, then data will be stored in all named
  directories, typically on different devices. The directories should be tagged
  with corresponding storage types ([SSD]/[DISK]/[ARCHIVE]/[RAM_DISK]) for HDFS
  storage policies. The default storage type will be DISK if the directory does
  not have a storage type tagged explicitly. Directories that do not exist will
  be created if local filesystem permission allows.
  </description>
</property>

<property>
  <name>dfs.datanode.data.dir.perm</name>
  <value>700</value>
  <description>Permissions for the directories on on the local filesystem where
  the DFS data node store its blocks. The permissions can either be octal or
  symbolic.</description>
</property>

<property>
  <name>dfs.replication</name>
  <value>3</value>
  <description>Default block replication. 
  The actual number of replications can be specified when the file is created.
  The default is used if replication is not specified in create time.
  </description>
</property>

<property>
  <name>dfs.replication.max</name>
  <value>512</value>
  <description>Maximal block replication. 
  </description>
</property>

<property>
  <name>dfs.namenode.replication.min</name>
  <value>1</value>
  <description>Minimal block replication. 
  </description>
</property>

<property>
  <name>dfs.namenode.maintenance.replication.min</name>
  <value>1</value>
  <description>Minimal live block replication in existence of maintenance mode.
  </description>
</property>

<property>
  <name>dfs.namenode.safemode.replication.min</name>
  <value></value>
  <description>
      a separate minimum replication factor for calculating safe block count.
      This is an expert level setting.
      Setting this lower than the dfs.namenode.replication.min
      is not recommend and/or dangerous for production setups.
      When it's not set it takes value from dfs.namenode.replication.min
  </description>
</property>

<property>
  <name>dfs.namenode.max-corrupt-file-blocks-returned</name>
  <value>100</value>
  <description>
      The maximum number of corrupt file blocks listed by NameNode Web UI,
      JMX and other client request.
  </description>
</property>

<property>
  <name>dfs.blocksize</name>
  <value>134217728</value>
  <description>
      The default block size for new files, in bytes.
      You can use the following suffix (case insensitive):
      k(kilo), m(mega), g(giga), t(tera), p(peta), e(exa) to specify the size (such as 128k, 512m, 1g, etc.),
      Or provide complete size in bytes (such as 134217728 for 128 MB).
  </description>
</property>

<property>
  <name>dfs.client.block.write.retries</name>
  <value>3</value>
  <description>The number of retries for writing blocks to the data nodes, 
  before we signal failure to the application.
  </description>
</property>

<property>
  <name>dfs.client.block.write.replace-datanode-on-failure.enable</name>
  <value>true</value>
  <description>
    If there is a datanode/network failure in the write pipeline,
    DFSClient will try to remove the failed datanode from the pipeline
    and then continue writing with the remaining datanodes. As a result,
    the number of datanodes in the pipeline is decreased.  The feature is
    to add new datanodes to the pipeline.

    This is a site-wide property to enable/disable the feature.

    When the cluster size is extremely small, e.g. 3 nodes or less, cluster
    administrators may want to set the policy to NEVER in the default
    configuration file or disable this feature.  Otherwise, users may
    experience an unusually high rate of pipeline failures since it is
    impossible to find new datanodes for replacement.

    See also dfs.client.block.write.replace-datanode-on-failure.policy
  </description>
</property>

<property>
  <name>dfs.client.block.write.replace-datanode-on-failure.policy</name>
  <value>DEFAULT</value>
  <description>
    This property is used only if the value of
    dfs.client.block.write.replace-datanode-on-failure.enable is true.

    ALWAYS: always add a new datanode when an existing datanode is removed.
    
    NEVER: never add a new datanode.

    DEFAULT: 
      Let r be the replication number.
      Let n be the number of existing datanodes.
      Add a new datanode only if r is greater than or equal to 3 and either
      (1) floor(r/2) is greater than or equal to n; or
      (2) r is greater than n and the block is hflushed/appended.
  </description>
</property>

<property>
  <name>dfs.client.block.write.replace-datanode-on-failure.best-effort</name>
  <value>false</value>
  <description>
    This property is used only if the value of
    dfs.client.block.write.replace-datanode-on-failure.enable is true.

    Best effort means that the client will try to replace a failed datanode
    in write pipeline (provided that the policy is satisfied), however, it 
    continues the write operation in case that the datanode replacement also
    fails.

    Suppose the datanode replacement fails.
    false: An exception should be thrown so that the write will fail.
    true : The write should be resumed with the remaining datandoes.
  
    Note that setting this property to true allows writing to a pipeline
    with a smaller number of datanodes.  As a result, it increases the
    probability of data loss.
  </description>
</property>

  <property>
    <name>dfs.client.block.write.replace-datanode-on-failure.min-replication</name>
    <value>0</value>
    <description>
      The minimum number of replications that are needed to not to fail
      the write pipeline if new datanodes can not be found to replace
      failed datanodes (could be due to network failure) in the write pipeline.
      If the number of the remaining datanodes in the write pipeline is greater
      than or equal to this property value, continue writing to the remaining nodes.
      Otherwise throw exception.

      If this is set to 0, an exception will be thrown, when a replacement
      can not be found.
      See also dfs.client.block.write.replace-datanode-on-failure.policy
    </description>
  </property>

<property>
  <name>dfs.blockreport.intervalMsec</name>
  <value>21600000</value>
  <description>Determines block reporting interval in milliseconds.</description>
</property>

<property>
  <name>dfs.blockreport.initialDelay</name>
  <value>0s</value>
  <description>
    Delay for first block report in seconds. Support multiple time unit
    suffix(case insensitive), as described in dfs.heartbeat.interval.If
    no time unit is specified then seconds is assumed
  </description>
</property>

<property>
    <name>dfs.blockreport.split.threshold</name>
    <value>1000000</value>
    <description>If the number of blocks on the DataNode is below this
    threshold then it will send block reports for all Storage Directories
    in a single message.

    If the number of blocks exceeds this threshold then the DataNode will
    send block reports for each Storage Directory in separate messages.

    Set to zero to always split.
    </description>
</property>

<property>
  <name>dfs.namenode.max.full.block.report.leases</name>
  <value>6</value>
  <description>The maximum number of leases for full block reports that the
    NameNode will issue at any given time.  This prevents the NameNode from
    being flooded with full block reports that use up all the RPC handler
    threads.  This number should never be more than the number of RPC handler
    threads or less than 1.
  </description>
</property>

<property>
  <name>dfs.namenode.full.block.report.lease.length.ms</name>
  <value>300000</value>
  <description>
    The number of milliseconds that the NameNode will wait before invalidating
    a full block report lease.  This prevents a crashed DataNode from
    permanently using up a full block report lease.
  </description>
</property>

<property>
  <name>dfs.datanode.directoryscan.interval</name>
  <value>21600s</value>
  <description>Interval in seconds for Datanode to scan data directories and
  reconcile the difference between blocks in memory and on the disk.
  Support multiple time unit suffix(case insensitive), as described
  in dfs.heartbeat.interval.If no time unit is specified then seconds
  is assumed.
  </description>
</property>

<property>
  <name>dfs.datanode.directoryscan.threads</name>
  <value>1</value>
  <description>How many threads should the threadpool used to compile reports
  for volumes in parallel have.
  </description>
</property>

<property>
  <name>dfs.datanode.directoryscan.throttle.limit.ms.per.sec</name>
  <value>1000</value>
  <description>The report compilation threads are limited to only running for
  a given number of milliseconds per second, as configured by the
  property. The limit is taken per thread, not in aggregate, e.g. setting
  a limit of 100ms for 4 compiler threads will result in each thread being
  limited to 100ms, not 25ms.

  Note that the throttle does not interrupt the report compiler threads, so the
  actual running time of the threads per second will typically be somewhat
  higher than the throttle limit, usually by no more than 20%.

  Setting this limit to 1000 disables compiler thread throttling. Only
  values between 1 and 1000 are valid. Setting an invalid value will result
  in the throttle being disabled and an error message being logged. 1000 is
  the default setting.
  </description>
</property>

<property>
  <name>dfs.heartbeat.interval</name>
  <value>3s</value>
  <description>
    Determines datanode heartbeat interval in seconds.
    Can use the following suffix (case insensitive):
    ms(millis), s(sec), m(min), h(hour), d(day)
    to specify the time (such as 2s, 2m, 1h, etc.).
    Or provide complete number in seconds (such as 30 for 30 seconds).
    If no time unit is specified then seconds is assumed.
  </description>
</property>

<property>
  <name>dfs.datanode.lifeline.interval.seconds</name>
  <value></value>
  <description>
    Sets the interval in seconds between sending DataNode Lifeline Protocol
    messages from the DataNode to the NameNode.  The value must be greater than
    the value of dfs.heartbeat.interval.  If this property is not defined, then
    the default behavior is to calculate the interval as 3x the value of
    dfs.heartbeat.interval.  Note that normal heartbeat processing may cause the
    DataNode to postpone sending lifeline messages if they are not required.
    Under normal operations with speedy heartbeat processing, it is possible
    that no lifeline messages will need to be sent at all.  This property has no
    effect if dfs.namenode.lifeline.rpc-address is not defined.
  </description>
</property>

<property>
  <name>dfs.namenode.handler.count</name>
  <value>10</value>
  <description>The number of Namenode RPC server threads that listen to
  requests from clients.
  If dfs.namenode.servicerpc-address is not configured then
  Namenode RPC server threads listen to requests from all nodes.
  </description>
</property>

<property>
  <name>dfs.namenode.service.handler.count</name>
  <value>10</value>
  <description>The number of Namenode RPC server threads that listen to
  requests from DataNodes and from all other non-client nodes.
  dfs.namenode.service.handler.count will be valid only if
  dfs.namenode.servicerpc-address is configured.
  </description>
</property>

<property>
  <name>dfs.namenode.lifeline.handler.ratio</name>
  <value>0.10</value>
  <description>
    A ratio applied to the value of dfs.namenode.handler.count, which then
    provides the number of RPC server threads the NameNode runs for handling the
    lifeline RPC server.  For example, if dfs.namenode.handler.count is 100, and
    dfs.namenode.lifeline.handler.factor is 0.10, then the NameNode starts
    100 * 0.10 = 10 threads for handling the lifeline RPC server.  It is common
    to tune the value of dfs.namenode.handler.count as a function of the number
    of DataNodes in a cluster.  Using this property allows for the lifeline RPC
    server handler threads to be tuned automatically without needing to touch a
    separate property.  Lifeline message processing is lightweight, so it is
    expected to require many fewer threads than the main NameNode RPC server.
    This property is not used if dfs.namenode.lifeline.handler.count is defined,
    which sets an absolute thread count.  This property has no effect if
    dfs.namenode.lifeline.rpc-address is not defined.
  </description>
</property>

<property>
  <name>dfs.namenode.lifeline.handler.count</name>
  <value></value>
  <description>
    Sets an absolute number of RPC server threads the NameNode runs for handling
    the DataNode Lifeline Protocol and HA health check requests from ZKFC.  If
    this property is defined, then it overrides the behavior of
    dfs.namenode.lifeline.handler.ratio.  By default, it is not defined.  This
    property has no effect if dfs.namenode.lifeline.rpc-address is not defined.
  </description>
</property>

<property>
  <name>dfs.namenode.safemode.threshold-pct</name>
  <value>0.999f</value>
  <description>
    Specifies the percentage of blocks that should satisfy 
    the minimal replication requirement defined by dfs.namenode.replication.min.
    Values less than or equal to 0 mean not to wait for any particular
    percentage of blocks before exiting safemode.
    Values greater than 1 will make safe mode permanent.
  </description>
</property>

<property>
  <name>dfs.namenode.safemode.min.datanodes</name>
  <value>0</value>
  <description>
    Specifies the number of datanodes that must be considered alive
    before the name node exits safemode.
    Values less than or equal to 0 mean not to take the number of live
    datanodes into account when deciding whether to remain in safe mode
    during startup.
    Values greater than the number of datanodes in the cluster
    will make safe mode permanent.
  </description>
</property>

<property>
  <name>dfs.namenode.safemode.extension</name>
  <value>30000</value>
  <description>
    Determines extension of safe mode in milliseconds after the threshold level
    is reached.  Support multiple time unit suffix (case insensitive), as
    described in dfs.heartbeat.interval.
  </description>
</property>

<property>
  <name>dfs.namenode.resource.check.interval</name>
  <value>5000</value>
  <description>
    The interval in milliseconds at which the NameNode resource checker runs.
    The checker calculates the number of the NameNode storage volumes whose
    available spaces are more than dfs.namenode.resource.du.reserved, and
    enters safemode if the number becomes lower than the minimum value
    specified by dfs.namenode.resource.checked.volumes.minimum.
  </description>
</property>

<property>
  <name>dfs.namenode.resource.du.reserved</name>
  <value>104857600</value>
  <description>
    The amount of space to reserve/require for a NameNode storage directory
    in bytes. The default is 100MB. Support multiple size unit
    suffix(case insensitive), as described in dfs.blocksize.
  </description>
</property>

<property>
  <name>dfs.namenode.resource.checked.volumes</name>
  <value></value>
  <description>
    A list of local directories for the NameNode resource checker to check in
    addition to the local edits directories.
  </description>
</property>

<property>
  <name>dfs.namenode.resource.checked.volumes.minimum</name>
  <value>1</value>
  <description>
    The minimum number of redundant NameNode storage volumes required.
  </description>
</property>

<property>
  <name>dfs.datanode.balance.bandwidthPerSec</name>
  <value>100m</value>
  <description>
        Specifies the maximum amount of bandwidth that each datanode
        can utilize for the balancing purpose in term of
        the number of bytes per second. You can use the following
        suffix (case insensitive):
        k(kilo), m(mega), g(giga), t(tera), p(peta), e(exa)to specify the size
        (such as 128k, 512m, 1g, etc.).
        Or provide complete size in bytes (such as 134217728 for 128 MB).
  </description>
</property>

<property>
  <name>dfs.hosts</name>
  <value></value>
  <description>Names a file that contains a list of hosts that are
  permitted to connect to the namenode. The full pathname of the file
  must be specified.  If the value is empty, all hosts are
  permitted.</description>
</property>

<property>
  <name>dfs.hosts.exclude</name>
  <value></value>
  <description>Names a file that contains a list of hosts that are
  not permitted to connect to the namenode.  The full pathname of the
  file must be specified.  If the value is empty, no hosts are
  excluded.</description>
</property> 

<property>
  <name>dfs.namenode.max.objects</name>
  <value>0</value>
  <description>The maximum number of files, directories and blocks
  dfs supports. A value of zero indicates no limit to the number
  of objects that dfs supports.
  </description>
</property>

<property>
  <name>dfs.namenode.datanode.registration.ip-hostname-check</name>
  <value>true</value>
  <description>
    If true (the default), then the namenode requires that a connecting
    datanode's address must be resolved to a hostname.  If necessary, a reverse
    DNS lookup is performed.  All attempts to register a datanode from an
    unresolvable address are rejected.

    It is recommended that this setting be left on to prevent accidental
    registration of datanodes listed by hostname in the excludes file during a
    DNS outage.  Only set this to false in environments where there is no
    infrastructure to support reverse DNS lookup.
  </description>
</property>

<property>
  <name>dfs.namenode.decommission.interval</name>
  <value>30s</value>
  <description>Namenode periodicity in seconds to check if
    decommission or maintenance is complete. Support multiple time unit
    suffix(case insensitive), as described in dfs.heartbeat.interval.
    If no time unit is specified then seconds is assumed.
  </description>
</property>

<property>
  <name>dfs.namenode.decommission.blocks.per.interval</name>
  <value>500000</value>
  <description>The approximate number of blocks to process per decommission
    or maintenance interval, as defined in dfs.namenode.decommission.interval.
  </description>
</property>

<property>
  <name>dfs.namenode.decommission.max.concurrent.tracked.nodes</name>
  <value>100</value>
  <description>
    The maximum number of decommission-in-progress or
    entering-maintenance datanodes nodes that will be tracked at one time by
    the namenode. Tracking these datanode consumes additional NN memory
    proportional to the number of blocks on the datnode. Having a conservative
    limit reduces the potential impact of decommissioning or maintenance of
    a large number of nodes at once.
      
    A value of 0 means no limit will be enforced.
  </description>
</property>

<property>
  <name>dfs.namenode.decommission.monitor.class</name>
  <value>org.apache.hadoop.hdfs.server.blockmanagement.DatanodeAdminDefaultMonitor</value>
  <description>
    Determines the implementation used for the decommission manager. The only
    valid options are:

    org.apache.hadoop.hdfs.server.blockmanagement.DatanodeAdminDefaultMonitor
    org.apache.hadoop.hdfs.server.blockmanagement.DatanodeAdminBackoffMonitor

  </description>
</property>

<property>
  <name>dfs.namenode.decommission.backoff.monitor.pending.limit</name>
  <value>10000</value>
  <description>
    When the Backoff monitor is enabled, determines the maximum number of blocks
    related to decommission and maintenance operations that can be loaded
    into the replication queue at any given time. Every
    dfs.namenode.decommission.interval seconds, the list is checked to see if
    the blocks have become fully replicated and then further blocks are added
    to reach the limit defined in this parameter.
  </description>
</property>

<property>
  <name>dfs.namenode.decommission.backoff.monitor.pending.blocks.per.lock</name>
  <value>1000</value>
  <description>
    When loading blocks into the replication queue, release the namenode write
    lock after the defined number of blocks have been processed.
  </description>
</property>

<property>
  <name>dfs.namenode.redundancy.interval.seconds</name>
  <value>3s</value>
  <description>The periodicity in seconds with which the namenode computes 
  low redundancy work for datanodes. Support multiple time unit suffix(case insensitive),
  as described in dfs.heartbeat.interval.
  </description>
</property>

<property>
  <name>dfs.namenode.redundancy.queue.restart.iterations</name>
  <value>2400</value>
  <description>When picking blocks from the low redundancy queues, reset the
    bookmarked iterator after the set number of iterations to ensure any blocks
    which were not processed on the first pass are retried before the iterators
    would naturally reach their end point. This ensures blocks are retried
    more frequently when there are many pending blocks or blocks are
    continuously added to the queues preventing the iterator reaching its
    natural endpoint.
    The default setting of 2400 combined with the default of
    dfs.namenode.redundancy.interval.seconds means the iterators will be reset
    approximately every 2 hours.
    Setting this parameter to zero disables the feature and the iterators will
    be reset only when the end of all queues has been reached.
  </description>
</property>

<property>
  <name>dfs.namenode.accesstime.precision</name>
  <value>3600000</value>
  <description>The access time for HDFS file is precise upto this value. 
               The default value is 1 hour. Setting a value of 0 disables
               access times for HDFS.
  </description>
</property>

<property>
  <name>dfs.datanode.plugins</name>
  <value></value>
  <description>Comma-separated list of datanode plug-ins to be activated.
  </description>
</property>

<property>
  <name>dfs.namenode.plugins</name>
  <value></value>
  <description>Comma-separated list of namenode plug-ins to be activated.
  </description>
</property>

<property>
  <name>dfs.namenode.block-placement-policy.default.prefer-local-node</name>
  <value>true</value>
  <description>Controls how the default block placement policy places
  the first replica of a block. When true, it will prefer the node where
  the client is running.  When false, it will prefer a node in the same rack
  as the client. Setting to false avoids situations where entire copies of
  large files end up on a single node, thus creating hotspots.
  </description>
</property>


<property>
  <name>dfs.stream-buffer-size</name>
  <value>4096</value>
  <description>The size of buffer to stream files.
  The size of this buffer should probably be a multiple of hardware
  page size (4096 on Intel x86), and it determines how much data is
  buffered during read and write operations.</description>
</property>

<property>
  <name>dfs.bytes-per-checksum</name>
  <value>512</value>
  <description>The number of bytes per checksum.  Must not be larger than
  dfs.stream-buffer-size</description>
</property>

<property>
  <name>dfs.client-write-packet-size</name>
  <value>65536</value>
  <description>Packet size for clients to write</description>
</property>

<property>
  <name>dfs.client.write.exclude.nodes.cache.expiry.interval.millis</name>
  <value>600000</value>
  <description>The maximum period to keep a DN in the excluded nodes list
  at a client. After this period, in milliseconds, the previously excluded node(s) will
  be removed automatically from the cache and will be considered good for block allocations
  again. Useful to lower or raise in situations where you keep a file open for very long
  periods (such as a Write-Ahead-Log (WAL) file) to make the writer tolerant to cluster maintenance
  restarts. Defaults to 10 minutes.</description>
</property>

<property>
  <name>dfs.namenode.checkpoint.dir</name>
  <value>file://${hadoop.tmp.dir}/dfs/namesecondary</value>
  <description>Determines where on the local filesystem the DFS secondary
      name node should store the temporary images to merge.
      If this is a comma-delimited list of directories then the image is
      replicated in all of the directories for redundancy.
  </description>
</property>

<property>
  <name>dfs.namenode.checkpoint.edits.dir</name>
  <value>${dfs.namenode.checkpoint.dir}</value>
  <description>Determines where on the local filesystem the DFS secondary
      name node should store the temporary edits to merge.
      If this is a comma-delimited list of directories then the edits is
      replicated in all of the directories for redundancy.
      Default value is same as dfs.namenode.checkpoint.dir
  </description>
</property>

<property>
  <name>dfs.namenode.checkpoint.period</name>
  <value>3600s</value>
  <description>
    The number of seconds between two periodic checkpoints.
    Support multiple time unit suffix(case insensitive), as described
    in dfs.heartbeat.interval.If no time unit is specified then seconds
    is assumed.
  </description>
</property>

<property>
  <name>dfs.namenode.checkpoint.txns</name>
  <value>1000000</value>
  <description>The Secondary NameNode or CheckpointNode will create a checkpoint
  of the namespace every 'dfs.namenode.checkpoint.txns' transactions, regardless
  of whether 'dfs.namenode.checkpoint.period' has expired.
  </description>
</property>

<property>
  <name>dfs.namenode.checkpoint.check.period</name>
  <value>60s</value>
  <description>The SecondaryNameNode and CheckpointNode will poll the NameNode
  every 'dfs.namenode.checkpoint.check.period' seconds to query the number
  of uncheckpointed transactions. Support multiple time unit suffix(case insensitive),
  as described in dfs.heartbeat.interval.If no time unit is specified then
  seconds is assumed.
  </description>
</property>

<property>
  <name>dfs.namenode.checkpoint.max-retries</name>
  <value>3</value>
  <description>The SecondaryNameNode retries failed checkpointing. If the 
  failure occurs while loading fsimage or replaying edits, the number of
  retries is limited by this variable. 
  </description>
</property>

<property>
  <name>dfs.namenode.checkpoint.check.quiet-multiplier</name>
  <value>1.5</value>
  <description>
    Used to calculate the amount of time between retries when in the 'quiet' period
    for creating checkpoints (active namenode already has an up-to-date image from another
    checkpointer), so we wait a multiplier of the dfs.namenode.checkpoint.check.period before
    retrying the checkpoint because another node likely is already managing the checkpoints,
    allowing us to save bandwidth to transfer checkpoints that don't need to be used.
  </description>
</property>

<property>
  <name>dfs.namenode.num.checkpoints.retained</name>
  <value>2</value>
  <description>The number of image checkpoint files (fsimage_*) that will be retained by
  the NameNode and Secondary NameNode in their storage directories. All edit
  logs (stored on edits_* files) necessary to recover an up-to-date namespace from the oldest retained
  checkpoint will also be retained.
  </description>
</property>

<property>
  <name>dfs.namenode.num.extra.edits.retained</name>
  <value>1000000</value>
  <description>The number of extra transactions which should be retained
  beyond what is minimally necessary for a NN restart.
  It does not translate directly to file's age, or the number of files kept,
  but to the number of transactions (here "edits" means transactions).
  One edit file may contain several transactions (edits).
  During checkpoint, NameNode will identify the total number of edits to retain as extra by
  checking the latest checkpoint transaction value, subtracted by the value of this property.
  Then, it scans edits files to identify the older ones that don't include the computed range of
  retained transactions that are to be kept around, and purges them subsequently.
  The retainment can be useful for audit purposes or for an HA setup where a remote Standby Node may have
  been offline for some time and need to have a longer backlog of retained
  edits in order to start again.
  Typically each edit is on the order of a few hundred bytes, so the default
  of 1 million edits should be on the order of hundreds of MBs or low GBs.

  NOTE: Fewer extra edits may be retained than value specified for this setting
  if doing so would mean that more segments would be retained than the number
  configured by dfs.namenode.max.extra.edits.segments.retained.
  </description>
</property>

<property>
  <name>dfs.namenode.max.extra.edits.segments.retained</name>
  <value>10000</value>
  <description>The maximum number of extra edit log segments which should be retained
  beyond what is minimally necessary for a NN restart. When used in conjunction with
  dfs.namenode.num.extra.edits.retained, this configuration property serves to cap
  the number of extra edits files to a reasonable value.
  </description>
</property>

<property>
  <name>dfs.namenode.delegation.key.update-interval</name>
  <value>86400000</value>
  <description>The update interval for master key for delegation tokens 
       in the namenode in milliseconds.
  </description>
</property>

<property>
  <name>dfs.namenode.delegation.token.max-lifetime</name>
  <value>604800000</value>
  <description>The maximum lifetime in milliseconds for which a delegation 
      token is valid.
  </description>
</property>

<property>
  <name>dfs.namenode.delegation.token.renew-interval</name>
  <value>86400000</value>
  <description>The renewal interval for delegation token in milliseconds.
  </description>
</property>

<property>
  <name>dfs.datanode.failed.volumes.tolerated</name>
  <value>0</value>
  <description>The number of volumes that are allowed to
  fail before a datanode stops offering service. By default
  any volume failure will cause a datanode to shutdown.
  The value should be greater than or equal to -1 , -1 represents minimum
  1 valid volume.
  </description>
</property>

<property>
  <name>dfs.datanode.volumes.replica-add.threadpool.size</name>
  <value></value>
  <description>Specifies the maximum number of threads to use for
  adding block in volume. Default value for this configuration is
  max of (volume * number of bp_service, number of processor).
  </description>
</property>

<property>
  <name>dfs.image.compress</name>
  <value>false</value>
  <description>When this value is true, the dfs image will be compressed.
    Enabling this will be very helpful if dfs image is large since it can
    avoid consuming a lot of network bandwidth when SBN uploads a new dfs
    image to ANN. The compressed codec is specified by the setting
    dfs.image.compression.codec.
  </description>
</property>

<property>
  <name>dfs.image.compression.codec</name>
  <value>org.apache.hadoop.io.compress.DefaultCodec</value>
  <description>If the dfs image is compressed, how should they be compressed?
               This has to be a codec defined in io.compression.codecs.
  </description>
</property>

<property>
  <name>dfs.image.transfer.timeout</name>
  <value>60000</value>
  <description>
        Socket timeout for the HttpURLConnection instance used in the image
        transfer. This is measured in milliseconds.
        This timeout prevents client hangs if the connection is idle
        for this configured timeout, during image transfer.
  </description>
</property>

<property>
  <name>dfs.image.transfer.bandwidthPerSec</name>
  <value>0</value>
  <description>
        Maximum bandwidth used for regular image transfers (instead of
        bootstrapping the standby namenode), in bytes per second.
        This can help keep normal namenode operations responsive during
        checkpointing.
        A default value of 0 indicates that throttling is disabled.
        The maximum bandwidth used for bootstrapping standby namenode is
        configured with dfs.image.transfer-bootstrap-standby.bandwidthPerSec.
        Support multiple size unit suffix(case insensitive), as described
        in dfs.blocksize.
  </description>
</property>

  <property>
    <name>dfs.image.transfer-bootstrap-standby.bandwidthPerSec</name>
    <value>0</value>
    <description>
      Maximum bandwidth used for transferring image to bootstrap standby
      namenode, in bytes per second.
      A default value of 0 indicates that throttling is disabled. This default
      value should be used in most cases, to ensure timely HA operations.
      The maximum bandwidth used for regular image transfers is configured
      with dfs.image.transfer.bandwidthPerSec.
      Support multiple size unit suffix(case insensitive), as described in
      dfs.blocksize.
    </description>
  </property>

<property>
  <name>dfs.image.transfer.chunksize</name>
  <value>65536</value>
  <description>
        Chunksize in bytes to upload the checkpoint.
        Chunked streaming is used to avoid internal buffering of contents
        of image file of huge size.
        Support multiple size unit suffix(case insensitive), as described
        in dfs.blocksize.
  </description>
</property>

<property>
  <name>dfs.image.parallel.load</name>
  <value>false</value>
  <description>
        If true, write sub-section entries to the fsimage index so it can
        be loaded in parallel. Also controls whether parallel loading
        will be used for an image previously created with sub-sections.
        If the image contains sub-sections and this is set to false,
        parallel loading will not be used.
        Parallel loading is not compatible with image compression,
        so if dfs.image.compress is set to true this setting will be
        ignored and no parallel loading will occur.
        Enabling this feature may impact rolling upgrades and downgrades if
        the previous version does not support this feature. If the feature was
        enabled and a downgrade is required, first set this parameter to
        false and then save the namespace to create a fsimage with no
        sub-sections and then perform the downgrade.
  </description>
</property>

<property>
  <name>dfs.image.parallel.target.sections</name>
  <value>12</value>
  <description>
        Controls the number of sub-sections that will be written to
        fsimage for each section. This should be larger than
        dfs.image.parallel.threads, otherwise all threads will not be
        used when loading. Ideally, have at least twice the number
        of target sections as threads, so each thread must load more
        than one section to avoid one long running section affecting
        the load time.
  </description>
</property>

<property>
  <name>dfs.image.parallel.inode.threshold</name>
  <value>1000000</value>
  <description>
        If the image contains less inodes than this setting, then
        do not write sub-sections and hence disable parallel loading.
        This is because small images load very quickly in serial and
        parallel loading is not needed.
  </description>
</property>

<property>
  <name>dfs.image.parallel.threads</name>
  <value>4</value>
  <description>
        The number of threads to use when dfs.image.parallel.load is
        enabled. This setting should be less than
        dfs.image.parallel.target.sections. The optimal number of
        threads will depend on the hardware and environment.
  </description>
</property>

<property>
  <name>dfs.edit.log.transfer.timeout</name>
  <value>30000</value>
  <description>
    Socket timeout for edit log transfer in milliseconds. This timeout
    should be configured such that normal edit log transfer for journal
    node syncing can complete successfully.
  </description>
</property>

<property>
  <name>dfs.edit.log.transfer.bandwidthPerSec</name>
  <value>0</value>
  <description>
    Maximum bandwidth used for transferring edit log to between journal nodes
    for syncing, in bytes per second.
    A default value of 0 indicates that throttling is disabled.
  </description>
</property>

<property>
  <name>dfs.namenode.support.allow.format</name>
  <value>true</value>
  <description>Does HDFS namenode allow itself to be formatted?
               You may consider setting this to false for any production
               cluster, to avoid any possibility of formatting a running DFS.
  </description>
</property>

<property>
  <name>dfs.datanode.max.transfer.threads</name>
  <value>4096</value>
  <description>
        Specifies the maximum number of threads to use for transferring data
        in and out of the DN.
  </description>
</property>

<property>
  <name>dfs.datanode.scan.period.hours</name>
  <value>504</value>
  <description>
        If this is positive, the DataNode will not scan any
        individual block more than once in the specified scan period.
        If this is negative, the block scanner is disabled.
        If this is set to zero, then the default value of 504 hours
        or 3 weeks is used. Prior versions of HDFS incorrectly documented
        that setting this key to zero will disable the block scanner.
  </description>
</property>

<property>
  <name>dfs.block.scanner.volume.bytes.per.second</name>
  <value>1048576</value>
  <description>
        If this is 0, the DataNode's block scanner will be disabled.  If this
        is positive, this is the number of bytes per second that the DataNode's
        block scanner will try to scan from each volume.
  </description>
</property>

<property>
  <name>dfs.block.scanner.skip.recent.accessed</name>
  <value>false</value>
  <description>
    If this is true, scanner will check the access time of block file to avoid
    scanning blocks accessed during recent scan peroid, reducing disk IO.
    This feature will not work if the DataNode volume has noatime mount option.
  </description>
</property>

<property>
  <name>dfs.datanode.readahead.bytes</name>
  <value>4194304</value>
  <description>
        While reading block files, if the Hadoop native libraries are available,
        the datanode can use the posix_fadvise system call to explicitly
        page data into the operating system buffer cache ahead of the current
        reader's position. This can improve performance especially when
        disks are highly contended.

        This configuration specifies the number of bytes ahead of the current
        read position which the datanode will attempt to read ahead. This
        feature may be disabled by configuring this property to 0.

        If the native libraries are not available, this configuration has no
        effect.
  </description>
</property>

<property>
  <name>dfs.datanode.drop.cache.behind.reads</name>
  <value>false</value>
  <description>
        In some workloads, the data read from HDFS is known to be significantly
        large enough that it is unlikely to be useful to cache it in the
        operating system buffer cache. In this case, the DataNode may be
        configured to automatically purge all data from the buffer cache
        after it is delivered to the client. This behavior is automatically
        disabled for workloads which read only short sections of a block
        (e.g HBase random-IO workloads).

        This may improve performance for some workloads by freeing buffer
        cache space usage for more cacheable data.

        If the Hadoop native libraries are not available, this configuration
        has no effect.
  </description>
</property>

<property>
  <name>dfs.datanode.drop.cache.behind.writes</name>
  <value>false</value>
  <description>
        In some workloads, the data written to HDFS is known to be significantly
        large enough that it is unlikely to be useful to cache it in the
        operating system buffer cache. In this case, the DataNode may be
        configured to automatically purge all data from the buffer cache
        after it is written to disk.

        This may improve performance for some workloads by freeing buffer
        cache space usage for more cacheable data.

        If the Hadoop native libraries are not available, this configuration
        has no effect.
  </description>
</property>

<property>
  <name>dfs.datanode.sync.behind.writes</name>
  <value>false</value>
  <description>
        If this configuration is enabled, the datanode will instruct the
        operating system to enqueue all written data to the disk immediately
        after it is written. This differs from the usual OS policy which
        may wait for up to 30 seconds before triggering writeback.

        This may improve performance for some workloads by smoothing the
        IO profile for data written to disk.

        If the Hadoop native libraries are not available, this configuration
        has no effect.
  </description>
</property>

<property>
  <name>dfs.client.failover.max.attempts</name>
  <value>15</value>
  <description>
    Expert only. The number of client failover attempts that should be
    made before the failover is considered failed.
  </description>
</property>

<property>
  <name>dfs.client.failover.sleep.base.millis</name>
  <value>500</value>
  <description>
    Expert only. The time to wait, in milliseconds, between failover
    attempts increases exponentially as a function of the number of
    attempts made so far, with a random factor of +/- 50%. This option
    specifies the base value used in the failover calculation. The
    first failover will retry immediately. The 2nd failover attempt
    will delay at least dfs.client.failover.sleep.base.millis
    milliseconds. And so on.
  </description>
</property>

<property>
  <name>dfs.client.failover.sleep.max.millis</name>
  <value>15000</value>
  <description>
    Expert only. The time to wait, in milliseconds, between failover
    attempts increases exponentially as a function of the number of
    attempts made so far, with a random factor of +/- 50%. This option
    specifies the maximum value to wait between failovers. 
    Specifically, the time between two failover attempts will not
    exceed +/- 50% of dfs.client.failover.sleep.max.millis
    milliseconds.
  </description>
</property>

<property>
  <name>dfs.client.failover.connection.retries</name>
  <value>0</value>
  <description>
    Expert only. Indicates the number of retries a failover IPC client
    will make to establish a server connection.
  </description>
</property>

<property>
  <name>dfs.client.failover.connection.retries.on.timeouts</name>
  <value>0</value>
  <description>
    Expert only. The number of retry attempts a failover IPC client
    will make on socket timeout when establishing a server connection.
  </description>
</property>

<property>
  <name>dfs.client.datanode-restart.timeout</name>
  <value>30s</value>
  <description>
    Expert only. The time to wait, in seconds, from reception of an
    datanode shutdown notification for quick restart, until declaring
    the datanode dead and invoking the normal recovery mechanisms.
    The notification is sent by a datanode when it is being shutdown
    using the shutdownDatanode admin command with the upgrade option.
    Support multiple time unit suffix(case insensitive), as described
    in dfs.heartbeat.interval.If no time unit is specified then seconds
    is assumed.
  </description>
</property>

<property>
  <name>dfs.nameservices</name>
  <value></value>
  <description>
    Comma-separated list of nameservices.
  </description>
</property>

<property>
  <name>dfs.nameservice.id</name>
  <value></value>
  <description>
    The ID of this nameservice. If the nameservice ID is not
    configured or more than one nameservice is configured for
    dfs.nameservices it is determined automatically by
    matching the local node's address with the configured address.
  </description>
</property>

<property>
  <name>dfs.internal.nameservices</name>
  <value></value>
  <description>
    Comma-separated list of nameservices that belong to this cluster.
    Datanode will report to all the nameservices in this list. By default
    this is set to the value of dfs.nameservices.
  </description>
</property>

<property>
  <name>dfs.ha.namenodes.EXAMPLENAMESERVICE</name>
  <value></value>
  <description>
    The prefix for a given nameservice, contains a comma-separated
    list of namenodes for a given nameservice (eg EXAMPLENAMESERVICE).

    Unique identifiers for each NameNode in the nameservice, delimited by
    commas. This will be used by DataNodes to determine all the NameNodes
    in the cluster. For example, if you used “mycluster” as the nameservice
    ID previously, and you wanted to use “nn1” and “nn2” as the individual
    IDs of the NameNodes, you would configure a property
    dfs.ha.namenodes.mycluster, and its value "nn1,nn2".
  </description>
</property>

<property>
  <name>dfs.ha.namenode.id</name>
  <value></value>
  <description>
    The ID of this namenode. If the namenode ID is not configured it
    is determined automatically by matching the local node's address
    with the configured address.
  </description>
</property>

<property>
  <name>dfs.ha.log-roll.period</name>
  <value>120s</value>
  <description>
    How often, in seconds, the StandbyNode should ask the active to
    roll edit logs. Since the StandbyNode only reads from finalized
    log segments, the StandbyNode will only be as up-to-date as how
    often the logs are rolled. Note that failover triggers a log roll
    so the StandbyNode will be up to date before it becomes active.
    Support multiple time unit suffix(case insensitive), as described
    in dfs.heartbeat.interval.If no time unit is specified then seconds
    is assumed.
  </description>
</property>

<property>
  <name>dfs.ha.tail-edits.period</name>
  <value>60s</value>
  <description>
    How often, the StandbyNode and ObserverNode should check if there are new
    edit log entries ready to be consumed. This is the minimum period between
    checking; exponential backoff will be applied if no edits are found and
    dfs.ha.tail-edits.period.backoff-max is configured. By default, no
    backoff is applied.
    Supports multiple time unit suffix (case insensitive), as described
    in dfs.heartbeat.interval.
  </description>
</property>

<property>
  <name>dfs.ha.tail-edits.period.backoff-max</name>
  <value>0</value>
  <description>
    The maximum time the tailer should wait between checking for new edit log
    entries. Exponential backoff will be applied when an edit log tail is
    performed but no edits are available to be read. Values less than or
    equal to zero disable backoff entirely; this is the default behavior.
    Supports multiple time unit suffix (case insensitive), as described
    in dfs.heartbeat.interval.
  </description>
</property>

<property>
  <name>dfs.ha.tail-edits.namenode-retries</name>
  <value>3</value>
  <description>
    Number of retries to use when contacting the namenode when tailing the log.
  </description>
</property>

<property>
  <name>dfs.ha.tail-edits.rolledits.timeout</name>
  <value>60</value>
  <description>The timeout in seconds of calling rollEdits RPC on Active NN.
  </description>
</property>

<property>
  <name>dfs.ha.automatic-failover.enabled</name>
  <value>false</value>
  <description>
    Whether automatic failover is enabled. See the HDFS High
    Availability documentation for details on automatic HA
    configuration.
  </description>
</property>

<property>
  <name>dfs.client.use.datanode.hostname</name>
  <value>false</value>
  <description>Whether clients should use datanode hostnames when
    connecting to datanodes.
  </description>
</property>

<property>
  <name>dfs.datanode.use.datanode.hostname</name>
  <value>false</value>
  <description>Whether datanodes should use datanode hostnames when
    connecting to other datanodes for data transfer.
  </description>
</property>

<property>
  <name>dfs.client.local.interfaces</name>
  <value></value>
  <description>A comma separated list of network interface names to use
    for data transfer between the client and datanodes. When creating
    a connection to read from or write to a datanode, the client
    chooses one of the specified interfaces at random and binds its
    socket to the IP of that interface. Individual names may be
    specified as either an interface name (eg "eth0"), a subinterface
    name (eg "eth0:0"), or an IP address (which may be specified using
    CIDR notation to match a range of IPs).
  </description>
</property>

<property>
  <name>dfs.datanode.shared.file.descriptor.paths</name>
  <value>/dev/shm,/tmp</value>
  <description>
    A comma-separated list of paths to use when creating file descriptors that
    will be shared between the DataNode and the DFSClient.  Typically we use
    /dev/shm, so that the file descriptors will not be written to disk.
    It tries paths in order until creation of shared memory segment succeeds.
  </description>
</property>

<property>
  <name>dfs.short.circuit.shared.memory.watcher.interrupt.check.ms</name>
  <value>60000</value>
  <description>
    The length of time in milliseconds that the short-circuit shared memory
    watcher will go between checking for java interruptions sent from other
    threads.  This is provided mainly for unit tests.
  </description>
</property>

<property>
  <name>dfs.namenode.kerberos.principal</name>
  <value></value>
  <description>
    The NameNode service principal. This is typically set to
    nn/_HOST@REALM.TLD. Each NameNode will substitute _HOST with its
    own fully qualified hostname at startup. The _HOST placeholder
    allows using the same configuration setting on both NameNodes
    in an HA setup.
  </description>
</property>

<property>
  <name>dfs.namenode.keytab.file</name>
  <value></value>
  <description>
    The keytab file used by each NameNode daemon to login as its
    service principal. The principal name is configured with
    dfs.namenode.kerberos.principal.
  </description>
</property>

<property>
  <name>dfs.datanode.kerberos.principal</name>
  <value></value>
  <description>
    The DataNode service principal. This is typically set to
    dn/_HOST@REALM.TLD. Each DataNode will substitute _HOST with its
    own fully qualified hostname at startup. The _HOST placeholder
    allows using the same configuration setting on all DataNodes.
  </description>
</property>

<property>
  <name>dfs.datanode.keytab.file</name>
  <value></value>
  <description>
    The keytab file used by each DataNode daemon to login as its
    service principal. The principal name is configured with
    dfs.datanode.kerberos.principal.
  </description>
</property>

<property>
  <name>dfs.journalnode.kerberos.principal</name>
  <value></value>
  <description>
    The JournalNode service principal. This is typically set to
    jn/_HOST@REALM.TLD. Each JournalNode will substitute _HOST with its
    own fully qualified hostname at startup. The _HOST placeholder
    allows using the same configuration setting on all JournalNodes.
  </description>
</property>

<property>
  <name>dfs.journalnode.keytab.file</name>
  <value></value>
  <description>
    The keytab file used by each JournalNode daemon to login as its
    service principal. The principal name is configured with
    dfs.journalnode.kerberos.principal.
  </description>
</property>

<property>
  <name>dfs.namenode.kerberos.internal.spnego.principal</name>
  <value>${dfs.web.authentication.kerberos.principal}</value>
  <description>
    The server principal used by the NameNode for web UI SPNEGO
    authentication when Kerberos security is enabled. This is
    typically set to HTTP/_HOST@REALM.TLD The SPNEGO server principal
    begins with the prefix HTTP/ by convention.

    If the value is '*', the web server will attempt to login with
    every principal specified in the keytab file
    dfs.web.authentication.kerberos.keytab.
</description>
</property>

<property>
  <name>dfs.journalnode.kerberos.internal.spnego.principal</name>
  <value></value>
  <description>
    The server principal used by the JournalNode HTTP Server for
    SPNEGO authentication when Kerberos security is enabled. This is
    typically set to HTTP/_HOST@REALM.TLD. The SPNEGO server principal
    begins with the prefix HTTP/ by convention.

    If the value is '*', the web server will attempt to login with
    every principal specified in the keytab file
    dfs.web.authentication.kerberos.keytab.

    For most deployments this can be set to ${dfs.web.authentication.kerberos.principal}
    i.e use the value of dfs.web.authentication.kerberos.principal.
  </description>
</property>

<property>
  <name>dfs.secondary.namenode.kerberos.internal.spnego.principal</name>
  <value>${dfs.web.authentication.kerberos.principal}</value>
  <description>
    The server principal used by the Secondary NameNode for web UI SPNEGO
    authentication when Kerberos security is enabled. Like all other
    Secondary NameNode settings, it is ignored in an HA setup.

    If the value is '*', the web server will attempt to login with
    every principal specified in the keytab file
    dfs.web.authentication.kerberos.keytab.
  </description>
</property>

<property>
  <name>dfs.web.authentication.kerberos.principal</name>
  <value></value>
  <description>
    The server principal used by the NameNode for WebHDFS SPNEGO
    authentication.

    Required when WebHDFS and security are enabled. In most secure clusters this
    setting is also used to specify the values for
    dfs.namenode.kerberos.internal.spnego.principal and
    dfs.journalnode.kerberos.internal.spnego.principal.
  </description>
</property>

<property>
  <name>dfs.web.authentication.kerberos.keytab</name>
  <value></value>
  <description>
    The keytab file for the principal corresponding to
    dfs.web.authentication.kerberos.principal.
  </description>
</property>

<property>
  <name>dfs.namenode.kerberos.principal.pattern</name>
  <value>*</value>
  <description>
    A client-side RegEx that can be configured to control
    allowed realms to authenticate with (useful in cross-realm env.)
  </description>
</property>

<property>
  <name>dfs.namenode.avoid.read.stale.datanode</name>
  <value>false</value>
  <description>
    Indicate whether or not to avoid reading from &quot;stale&quot; datanodes whose
    heartbeat messages have not been received by the namenode 
    for more than a specified time interval. Stale datanodes will be
    moved to the end of the node list returned for reading. See
    dfs.namenode.avoid.write.stale.datanode for a similar setting for writes.
  </description>
</property>

<property>
  <name>dfs.namenode.avoid.write.stale.datanode</name>
  <value>false</value>
  <description>
    Indicate whether or not to avoid writing to &quot;stale&quot; datanodes whose 
    heartbeat messages have not been received by the namenode 
    for more than a specified time interval. Writes will avoid using 
    stale datanodes unless more than a configured ratio 
    (dfs.namenode.write.stale.datanode.ratio) of datanodes are marked as 
    stale. See dfs.namenode.avoid.read.stale.datanode for a similar setting
    for reads.
  </description>
</property>

<property>
  <name>dfs.namenode.enable.log.stale.datanode</name>
  <value>false</value>
  <description>
    Enable and disable logging datanode staleness. Disabled by default.
  </description>
</property>

<property>
  <name>dfs.namenode.stale.datanode.interval</name>
  <value>30000</value>
  <description>
    Default time interval in milliseconds for marking a datanode as "stale",
    i.e., if the namenode has not received heartbeat msg from a datanode for
    more than this time interval, the datanode will be marked and treated 
    as "stale" by default. The stale interval cannot be too small since 
    otherwise this may cause too frequent change of stale states. 
    We thus set a minimum stale interval value (the default value is 3 times 
    of heartbeat interval) and guarantee that the stale interval cannot be less
    than the minimum value. A stale data node is avoided during lease/block
    recovery. It can be conditionally avoided for reads (see
    dfs.namenode.avoid.read.stale.datanode) and for writes (see
    dfs.namenode.avoid.write.stale.datanode).
  </description>
</property>

<property>
  <name>dfs.namenode.write.stale.datanode.ratio</name>
  <value>0.5f</value>
  <description>
    When the ratio of number stale datanodes to total datanodes marked
    is greater than this ratio, stop avoiding writing to stale nodes so
    as to prevent causing hotspots.
  </description>
</property>

<property>
  <name>dfs.namenode.invalidate.work.pct.per.iteration</name>
  <value>0.32f</value>
  <description>
    *Note*: Advanced property. Change with caution.
    This determines the percentage amount of block
    invalidations (deletes) to do over a single DN heartbeat
    deletion command. The final deletion count is determined by applying this
    percentage to the number of live nodes in the system.
    The resultant number is the number of blocks from the deletion list
    chosen for proper invalidation over a single heartbeat of a single DN.
    Value should be a positive, non-zero percentage in float notation (X.Yf),
    with 1.0f meaning 100%.
  </description>
</property>

<property>
  <name>dfs.namenode.replication.work.multiplier.per.iteration</name>
  <value>2</value>
  <description>
    *Note*: Advanced property. Change with caution.
    This determines the total amount of block transfers to begin in
    parallel at a DN, for replication, when such a command list is being
    sent over a DN heartbeat by the NN. The actual number is obtained by
    multiplying this multiplier with the total number of live nodes in the
    cluster. The result number is the number of blocks to begin transfers
    immediately for, per DN heartbeat. This number can be any positive,
    non-zero integer.
  </description>
</property>

<property>
  <name>nfs.server.port</name>
  <value>2049</value>
  <description>
      Specify the port number used by Hadoop NFS.
  </description>
</property>

<property>
  <name>nfs.mountd.port</name>
  <value>4242</value>
  <description>
      Specify the port number used by Hadoop mount daemon.
  </description>
</property>

<property>    
  <name>nfs.dump.dir</name>
  <value>/tmp/.hdfs-nfs</value>
  <description>
    This directory is used to temporarily save out-of-order writes before
    writing to HDFS. For each file, the out-of-order writes are dumped after
    they are accumulated to exceed certain threshold (e.g., 1MB) in memory. 
    One needs to make sure the directory has enough space.
  </description>
</property>

<property>
  <name>nfs.rtmax</name>
  <value>1048576</value>
  <description>This is the maximum size in bytes of a READ request
    supported by the NFS gateway. If you change this, make sure you
    also update the nfs mount's rsize(add rsize= # of bytes to the 
    mount directive).
  </description>
</property>

<property>
  <name>nfs.wtmax</name>
  <value>1048576</value>
  <description>This is the maximum size in bytes of a WRITE request
    supported by the NFS gateway. If you change this, make sure you
    also update the nfs mount's wsize(add wsize= # of bytes to the 
    mount directive).
  </description>
</property>

<property>
  <name>nfs.keytab.file</name>
  <value></value>
  <description>
    *Note*: Advanced property. Change with caution.
    This is the path to the keytab file for the hdfs-nfs gateway.
    This is required when the cluster is kerberized.
  </description>
</property>

<property>
  <name>nfs.kerberos.principal</name>
  <value></value>
  <description>
    *Note*: Advanced property. Change with caution.
    This is the name of the kerberos principal. This is required when
    the cluster is kerberized.It must be of this format:
    nfs-gateway-user/nfs-gateway-host@kerberos-realm
  </description>
</property>

<property>
  <name>nfs.allow.insecure.ports</name>
  <value>true</value>
  <description>
    When set to false, client connections originating from unprivileged ports
    (those above 1023) will be rejected. This is to ensure that clients
    connecting to this NFS Gateway must have had root privilege on the machine
    where they're connecting from.
  </description>
</property>

<property>
  <name>hadoop.fuse.connection.timeout</name>
  <value>300</value>
  <description>
    The minimum number of seconds that we'll cache libhdfs connection objects
    in fuse_dfs. Lower values will result in lower memory consumption; higher
    values may speed up access by avoiding the overhead of creating new
    connection objects.
  </description>
</property>

<property>
  <name>hadoop.fuse.timer.period</name>
  <value>5</value>
  <description>
    The number of seconds between cache expiry checks in fuse_dfs. Lower values
    will result in fuse_dfs noticing changes to Kerberos ticket caches more
    quickly.
  </description>
</property>

<property>
  <name>dfs.namenode.metrics.logger.period.seconds</name>
  <value>600</value>
  <description>
    This setting controls how frequently the NameNode logs its metrics. The
    logging configuration must also define one or more appenders for
    NameNodeMetricsLog for the metrics to be logged.
    NameNode metrics logging is disabled if this value is set to zero or
    less than zero.
  </description>
</property>

<property>
  <name>dfs.datanode.metrics.logger.period.seconds</name>
  <value>600</value>
  <description>
    This setting controls how frequently the DataNode logs its metrics. The
    logging configuration must also define one or more appenders for
    DataNodeMetricsLog for the metrics to be logged.
    DataNode metrics logging is disabled if this value is set to zero or
    less than zero.
  </description>
</property>

<property>
  <name>dfs.metrics.percentiles.intervals</name>
  <value></value>
  <description>
    Comma-delimited set of integers denoting the desired rollover intervals 
    (in seconds) for percentile latency metrics on the Namenode and Datanode.
    By default, percentile latency metrics are disabled.
  </description>
</property>

<property>
  <name>dfs.datanode.peer.stats.enabled</name>
  <value>false</value>
  <description>
    A switch to turn on/off tracking DataNode peer statistics.
  </description>
</property>

  <property>
    <name>dfs.datanode.peer.metrics.min.outlier.detection.samples</name>
    <value>1000</value>
    <description>
      Minimum number of packet send samples which are required to qualify for outlier detection.
      If the number of samples is below this then outlier detection is skipped.
    </description>
  </property>

<property>
  <name>dfs.datanode.outliers.report.interval</name>
  <value>30m</value>
  <description>
    This setting controls how frequently DataNodes will report their peer
    latencies to the NameNode via heartbeats.  This setting supports
    multiple time unit suffixes as described in dfs.heartbeat.interval.
    If no suffix is specified then milliseconds is assumed.

    It is ignored if dfs.datanode.peer.stats.enabled is false.
  </description>
</property>

<property>
  <name>dfs.datanode.fileio.profiling.sampling.percentage</name>
  <value>0</value>
  <description>
    This setting controls the percentage of file I/O events which will be
    profiled for DataNode disk statistics. The default value of 0 disables
    disk statistics. Set to an integer value between 1 and 100 to enable disk
    statistics.
  </description>
</property>

<property>
  <name>hadoop.user.group.metrics.percentiles.intervals</name>
  <value></value>
  <description>
    A comma-separated list of the granularity in seconds for the metrics
    which describe the 50/75/90/95/99th percentile latency for group resolution
    in milliseconds.
    By default, percentile latency metrics are disabled.
  </description>
</property>

<property>
  <name>dfs.encrypt.data.transfer</name>
  <value>false</value>
  <description>
    Whether or not actual block data that is read/written from/to HDFS should
    be encrypted on the wire. This only needs to be set on the NN and DNs,
    clients will deduce this automatically. It is possible to override this setting 
    per connection by specifying custom logic via dfs.trustedchannel.resolver.class. 
  </description>
</property>

<property>
  <name>dfs.encrypt.data.transfer.algorithm</name>
  <value></value>
  <description>
    This value may be set to either "3des" or "rc4". If nothing is set, then
    the configured JCE default on the system is used (usually 3DES.) It is
    widely believed that 3DES is more cryptographically secure, but RC4 is
    substantially faster.
    
    Note that if AES is supported by both the client and server then this 
    encryption algorithm will only be used to initially transfer keys for AES.
    (See dfs.encrypt.data.transfer.cipher.suites.)
  </description>
</property>

<property>
  <name>dfs.encrypt.data.transfer.cipher.suites</name>
  <value></value>
  <description>
    This value may be either undefined or AES/CTR/NoPadding.  If defined, then
    dfs.encrypt.data.transfer uses the specified cipher suite for data
    encryption.  If not defined, then only the algorithm specified in
    dfs.encrypt.data.transfer.algorithm is used.  By default, the property is
    not defined.
  </description>
</property>

<property>
  <name>dfs.encrypt.data.transfer.cipher.key.bitlength</name>
  <value>128</value>
  <description>
    The key bitlength negotiated by dfsclient and datanode for encryption.
    This value may be set to either 128, 192 or 256.
  </description>
</property>

<property>
  <name>dfs.trustedchannel.resolver.class</name>
  <value></value>
  <description>
      TrustedChannelResolver is used to determine whether a channel 
      is trusted for plain data transfer. The TrustedChannelResolver is
      invoked on both client and server side. If the resolver indicates 
      that the channel is trusted, then the data transfer will not be 
      encrypted even if dfs.encrypt.data.transfer is set to true. The
      default implementation returns false indicating that the channel 
      is not trusted.
  </description>
</property>

<property>
  <name>dfs.data.transfer.protection</name>
  <value></value>
  <description>
    A comma-separated list of SASL protection values used for secured
    connections to the DataNode when reading or writing block data.  Possible
    values are authentication, integrity and privacy.  authentication means
    authentication only and no integrity or privacy; integrity implies
    authentication and integrity are enabled; and privacy implies all of
    authentication, integrity and privacy are enabled.  If
    dfs.encrypt.data.transfer is set to true, then it supersedes the setting for
    dfs.data.transfer.protection and enforces that all connections must use a
    specialized encrypted SASL handshake.  This property is ignored for
    connections to a DataNode listening on a privileged port.  In this case, it
    is assumed that the use of a privileged port establishes sufficient trust.
  </description>
</property>

<property>
  <name>dfs.data.transfer.saslproperties.resolver.class</name>
  <value></value>
  <description>
    SaslPropertiesResolver used to resolve the QOP used for a connection to the
    DataNode when reading or writing block data. If not specified, the value of
    hadoop.security.saslproperties.resolver.class is used as the default value.
  </description>
</property>

<property>
  <name>dfs.journalnode.rpc-address</name>
  <value>0.0.0.0:8485</value>
  <description>
    The JournalNode RPC server address and port.
  </description>
</property>

<property>
  <name>dfs.journalnode.rpc-bind-host</name>
  <value></value>
  <description>
    The actual address the RPC server will bind to. If this optional address is
    set, it overrides only the hostname portion of dfs.journalnode.rpc-address.
    This is useful for making the JournalNode listen on all interfaces by
    setting it to 0.0.0.0.
  </description>
</property>

<property>
  <name>dfs.journalnode.http-address</name>
  <value>0.0.0.0:8480</value>
  <description>
    The address and port the JournalNode HTTP server listens on.
    If the port is 0 then the server will start on a free port.
  </description>
</property>

<property>
  <name>dfs.journalnode.http-bind-host</name>
  <value></value>
  <description>
    The actual address the HTTP server will bind to. If this optional address
    is set, it overrides only the hostname portion of
    dfs.journalnode.http-address. This is useful for making the JournalNode
    HTTP server listen on allinterfaces by setting it to 0.0.0.0.
  </description>
</property>

<property>
  <name>dfs.journalnode.https-address</name>
  <value>0.0.0.0:8481</value>
  <description>
    The address and port the JournalNode HTTPS server listens on.
    If the port is 0 then the server will start on a free port.
  </description>
</property>

<property>
  <name>dfs.journalnode.https-bind-host</name>
  <value></value>
  <description>
    The actual address the HTTP server will bind to. If this optional address
    is set, it overrides only the hostname portion of
    dfs.journalnode.https-address. This is useful for making the JournalNode
    HTTP server listen on all interfaces by setting it to 0.0.0.0.
  </description>
</property>

<property>
  <name>dfs.namenode.audit.loggers</name>
  <value>default</value>
  <description>
    List of classes implementing audit loggers that will receive audit events.
    These should be implementations of org.apache.hadoop.hdfs.server.namenode.AuditLogger.
    The special value "default" can be used to reference the default audit
    logger, which uses the configured log system. Installing custom audit loggers
    may affect the performance and stability of the NameNode. Refer to the custom
    logger's documentation for more details.
  </description>
</property>

<property>
  <name>dfs.datanode.available-space-volume-choosing-policy.balanced-space-threshold</name>
  <value>10737418240</value> <!-- 10 GB -->
  <description>
    Only used when the dfs.datanode.fsdataset.volume.choosing.policy is set to
    org.apache.hadoop.hdfs.server.datanode.fsdataset.AvailableSpaceVolumeChoosingPolicy.
    This setting controls how much DN volumes are allowed to differ in terms of
    bytes of free disk space before they are considered imbalanced. If the free
    space of all the volumes are within this range of each other, the volumes
    will be considered balanced and block assignments will be done on a pure
    round robin basis. Support multiple size unit suffix(case insensitive), as
    described in dfs.blocksize.
  </description>
</property>

<property>
  <name>dfs.datanode.available-space-volume-choosing-policy.balanced-space-preference-fraction</name>
  <value>0.75f</value>
  <description>
    Only used when the dfs.datanode.fsdataset.volume.choosing.policy is set to
    org.apache.hadoop.hdfs.server.datanode.fsdataset.AvailableSpaceVolumeChoosingPolicy.
    This setting controls what percentage of new block allocations will be sent
    to volumes with more available disk space than others. This setting should
    be in the range 0.0 - 1.0, though in practice 0.5 - 1.0, since there should
    be no reason to prefer that volumes with less available disk space receive
    more block allocations.
  </description>
</property>

<property>
  <name>dfs.namenode.edits.noeditlogchannelflush</name>
  <value>false</value>
  <description>
    Specifies whether to flush edit log file channel. When set, expensive
    FileChannel#force calls are skipped and synchronous disk writes are
    enabled instead by opening the edit log file with RandomAccessFile("rws")
    flags. This can significantly improve the performance of edit log writes
    on the Windows platform.
    Note that the behavior of the "rws" flags is platform and hardware specific
    and might not provide the same level of guarantees as FileChannel#force.
    For example, the write will skip the disk-cache on SAS and SCSI devices
    while it might not on SATA devices. This is an expert level setting,
    change with caution.
  </description>
</property>

<property>
  <name>dfs.client.cache.drop.behind.writes</name>
  <value></value>
  <description>
    Just like dfs.datanode.drop.cache.behind.writes, this setting causes the
    page cache to be dropped behind HDFS writes, potentially freeing up more
    memory for other uses.  Unlike dfs.datanode.drop.cache.behind.writes, this
    is a client-side setting rather than a setting for the entire datanode.
    If present, this setting will override the DataNode default.

    If the native libraries are not available to the DataNode, this
    configuration has no effect.
  </description>
</property>

<property>
  <name>dfs.client.cache.drop.behind.reads</name>
  <value></value>
  <description>
    Just like dfs.datanode.drop.cache.behind.reads, this setting causes the
    page cache to be dropped behind HDFS reads, potentially freeing up more
    memory for other uses.  Unlike dfs.datanode.drop.cache.behind.reads, this
    is a client-side setting rather than a setting for the entire datanode.  If
    present, this setting will override the DataNode default.

    If the native libraries are not available to the DataNode, this
    configuration has no effect.
  </description>
</property>

<property>
  <name>dfs.client.cache.readahead</name>
  <value></value>
  <description>
    When using remote reads, this setting causes the datanode to
    read ahead in the block file using posix_fadvise, potentially decreasing
    I/O wait times.  Unlike dfs.datanode.readahead.bytes, this is a client-side
    setting rather than a setting for the entire datanode.  If present, this
    setting will override the DataNode default. Support multiple size unit
    suffix(case insensitive), as described in dfs.blocksize.

    When using local reads, this setting determines how much readahead we do in
    BlockReaderLocal.

    If the native libraries are not available to the DataNode, this
    configuration has no effect.
  </description>
</property>

<property>
  <name>dfs.client.server-defaults.validity.period.ms</name>
  <value>3600000</value>
  <description>
    The amount of milliseconds after which cached server defaults are updated.

    By default this parameter is set to 1 hour.
    Support multiple time unit suffix(case insensitive), as described
    in dfs.heartbeat.interval.
  </description>
</property>

<property>
  <name>dfs.namenode.enable.retrycache</name>
  <value>true</value>
  <description>
    This enables the retry cache on the namenode. Namenode tracks for
    non-idempotent requests the corresponding response. If a client retries the
    request, the response from the retry cache is sent. Such operations
    are tagged with annotation @AtMostOnce in namenode protocols. It is
    recommended that this flag be set to true. Setting it to false, will result
    in clients getting failure responses to retried request. This flag must 
    be enabled in HA setup for transparent fail-overs.

    The entries in the cache have expiration time configurable
    using dfs.namenode.retrycache.expirytime.millis.
  </description>
</property>

<property>
  <name>dfs.namenode.retrycache.expirytime.millis</name>
  <value>600000</value>
  <description>
    The time for which retry cache entries are retained.
  </description>
</property>

<property>
  <name>dfs.namenode.retrycache.heap.percent</name>
  <value>0.03f</value>
  <description>
    This parameter configures the heap size allocated for retry cache
    (excluding the response cached). This corresponds to approximately
    4096 entries for every 64MB of namenode process java heap size.
    Assuming retry cache entry expiration time (configured using
    dfs.namenode.retrycache.expirytime.millis) of 10 minutes, this
    enables retry cache to support 7 operations per second sustained
    for 10 minutes. As the heap size is increased, the operation rate
    linearly increases.
  </description>
</property>

<property>
  <name>dfs.client.mmap.enabled</name>
  <value>true</value>
  <description>
    If this is set to false, the client won't attempt to perform memory-mapped reads.
  </description>
</property>

<property>
  <name>dfs.client.mmap.cache.size</name>
  <value>256</value>
  <description>
    When zero-copy reads are used, the DFSClient keeps a cache of recently used
    memory mapped regions.  This parameter controls the maximum number of
    entries that we will keep in that cache.

    The larger this number is, the more file descriptors we will potentially
    use for memory-mapped files.  mmaped files also use virtual address space.
    You may need to increase your ulimit virtual address space limits before
    increasing the client mmap cache size.

    Note that you can still do zero-copy reads when this size is set to 0.
  </description>
</property>

<property>
  <name>dfs.client.mmap.cache.timeout.ms</name>
  <value>3600000</value>
  <description>
    The minimum length of time that we will keep an mmap entry in the cache
    between uses.  If an entry is in the cache longer than this, and nobody
    uses it, it will be removed by a background thread.
  </description>
</property>

<property>
  <name>dfs.client.mmap.retry.timeout.ms</name>
  <value>300000</value>
  <description>
    The minimum amount of time that we will wait before retrying a failed mmap
    operation.
  </description>
</property>

<property>
  <name>dfs.client.short.circuit.replica.stale.threshold.ms</name>
  <value>1800000</value>
  <description>
    The maximum amount of time that we will consider a short-circuit replica to
    be valid, if there is no communication from the DataNode.  After this time
    has elapsed, we will re-fetch the short-circuit replica even if it is in
    the cache.
  </description>
</property>

<property>
  <name>dfs.namenode.caching.enabled</name>
  <value>true</value>
  <description>
    Set to true to enable block caching.  This flag enables the NameNode to
    maintain a mapping of cached blocks to DataNodes via processing DataNode
    cache reports.  Based on these reports and addition and removal of caching
    directives, the NameNode will schedule caching and uncaching work.
  </description>
</property>

<property>
  <name>dfs.namenode.path.based.cache.block.map.allocation.percent</name>
  <value>0.25</value>
  <description>
    The percentage of the Java heap which we will allocate to the cached blocks
    map.  The cached blocks map is a hash map which uses chained hashing.
    Smaller maps may be accessed more slowly if the number of cached blocks is
    large; larger maps will consume more memory.
  </description>
</property>

<property>
  <name>dfs.datanode.max.locked.memory</name>
  <value>0</value>
  <description>
    The amount of memory in bytes to use for caching of block replicas in
    memory on the datanode. The datanode's maximum locked memory soft ulimit
    (RLIMIT_MEMLOCK) must be set to at least this value, else the datanode
    will abort on startup. Support multiple size unit suffix(case insensitive),
    as described in dfs.blocksize.

    By default, this parameter is set to 0, which disables in-memory caching.

    If the native libraries are not available to the DataNode, this
    configuration has no effect.
  </description>
</property>

<property>
  <name>dfs.datanode.pmem.cache.dirs</name>
  <value></value>
  <description>
    This value specifies the persistent memory directory used for caching block
    replica. Multiple directories separated by "," are acceptable.
  </description>
</property>

<property>
  <name>dfs.datanode.pmem.cache.recovery</name>
  <value>true</value>
  <description>
    This value specifies whether previous cache on persistent memory will be recovered.
    This configuration can take effect only if persistent memory cache is enabled by
    specifying value for 'dfs.datanode.pmem.cache.dirs'.
  </description>
</property>

<property>
  <name>dfs.namenode.list.cache.directives.num.responses</name>
  <value>100</value>
  <description>
    This value controls the number of cache directives that the NameNode will
    send over the wire in response to a listDirectives RPC.
  </description>
</property>

<property>
  <name>dfs.namenode.list.cache.pools.num.responses</name>
  <value>100</value>
  <description>
    This value controls the number of cache pools that the NameNode will
    send over the wire in response to a listPools RPC.
  </description>
</property>

<property>
  <name>dfs.namenode.path.based.cache.refresh.interval.ms</name>
  <value>30000</value>
  <description>
    The amount of milliseconds between subsequent path cache rescans.  Path
    cache rescans are when we calculate which blocks should be cached, and on
    what datanodes.

    By default, this parameter is set to 30 seconds.
  </description>
</property>

<property>
  <name>dfs.namenode.path.based.cache.retry.interval.ms</name>
  <value>30000</value>
  <description>
    When the NameNode needs to uncache something that is cached, or cache
    something that is not cached, it must direct the DataNodes to do so by
    sending a DNA_CACHE or DNA_UNCACHE command in response to a DataNode
    heartbeat.  This parameter controls how frequently the NameNode will
    resend these commands.
  </description>
</property>

<property>
  <name>dfs.datanode.fsdatasetcache.max.threads.per.volume</name>
  <value>4</value>
  <description>
    The maximum number of threads per volume to use for caching new data
    on the datanode. These threads consume both I/O and CPU. This can affect
    normal datanode operations.
  </description>
</property>

<property>
  <name>dfs.cachereport.intervalMsec</name>
  <value>10000</value>
  <description>
    Determines cache reporting interval in milliseconds.  After this amount of
    time, the DataNode sends a full report of its cache state to the NameNode.
    The NameNode uses the cache report to update its map of cached blocks to
    DataNode locations.

    This configuration has no effect if in-memory caching has been disabled by
    setting dfs.datanode.max.locked.memory to 0 (which is the default).

    If the native libraries are not available to the DataNode, this
    configuration has no effect.
  </description>
</property>

<property>
  <name>dfs.namenode.edit.log.autoroll.multiplier.threshold</name>
  <value>0.5</value>
  <description>
    Determines when an active namenode will roll its own edit log.
    The actual threshold (in number of edits) is determined by multiplying
    this value by dfs.namenode.checkpoint.txns.

    This prevents extremely large edit files from accumulating on the active
    namenode, which can cause timeouts during namenode startup and pose an
    administrative hassle. This behavior is intended as a failsafe for when
    the standby or secondary namenode fail to roll the edit log by the normal
    checkpoint threshold.
  </description>
</property>

<property>
  <name>dfs.namenode.edit.log.autoroll.check.interval.ms</name>
  <value>300000</value>
  <description>
    How often an active namenode will check if it needs to roll its edit log,
    in milliseconds.
  </description>
</property>

<property>
  <name>dfs.webhdfs.user.provider.user.pattern</name>
  <value>^[A-Za-z_][A-Za-z0-9._-]*[$]?$</value>
  <description>
    Valid pattern for user and group names for webhdfs, it must be a valid java regex.
  </description>
</property>

<property>
  <name>dfs.webhdfs.acl.provider.permission.pattern</name>
  <value>^(default:)?(user|group|mask|other):[[A-Za-z_][A-Za-z0-9._-]]*:([rwx-]{3})?(,(default:)?(user|group|mask|other):[[A-Za-z_][A-Za-z0-9._-]]*:([rwx-]{3})?)*$</value>
  <description>
    Valid pattern for user and group names in webhdfs acl operations, it must be a valid java regex.
  </description>
</property>

<property>
  <name>dfs.webhdfs.socket.connect-timeout</name>
  <value>60s</value>
  <description>
    Socket timeout for connecting to WebHDFS servers. This prevents a
    WebHDFS client from hanging if the server hostname is
    misconfigured, or the server does not response before the timeout
    expires. Value is followed by a unit specifier: ns, us, ms, s, m,
    h, d for nanoseconds, microseconds, milliseconds, seconds,
    minutes, hours, days respectively. Values should provide units,
    but milliseconds are assumed.
  </description>
</property>

<property>
  <name>dfs.webhdfs.socket.read-timeout</name>
  <value>60s</value>
  <description>
    Socket timeout for reading data from WebHDFS servers. This
    prevents a WebHDFS client from hanging if the server stops sending
    data. Value is followed by a unit specifier: ns, us, ms, s, m, h,
    d for nanoseconds, microseconds, milliseconds, seconds, minutes,
    hours, days respectively. Values should provide units,
    but milliseconds are assumed.
  </description>
</property>

<property>
  <name>dfs.client.context</name>
  <value>default</value>
  <description>
    The name of the DFSClient context that we should use.  Clients that share
    a context share a socket cache and short-circuit cache, among other things.
    You should only change this if you don't want to share with another set of
    threads.
  </description>
</property>

<property>
  <name>dfs.client.read.shortcircuit</name>
  <value>false</value>
  <description>
    This configuration parameter turns on short-circuit local reads.
  </description>
</property>

<property>
  <name>dfs.client.socket.send.buffer.size</name>
  <value>0</value>
  <description>
    Socket send buffer size for a write pipeline in DFSClient side.
    This may affect TCP connection throughput.
    If it is set to zero or negative value,
    no buffer size will be set explicitly,
    thus enable tcp auto-tuning on some system.
    The default value is 0.
  </description>
</property>

<property>
  <name>dfs.domain.socket.path</name>
  <value></value>
  <description>
    Optional.  This is a path to a UNIX domain socket that will be used for
    communication between the DataNode and local HDFS clients.
    If the string "_PORT" is present in this path, it will be replaced by the
    TCP port of the DataNode.
  </description>
</property>

<property>
  <name>dfs.domain.socket.disable.interval.seconds</name>
  <value>600</value>
  <description>
    The interval that a DataNode is disabled for future Short-Circuit Reads,
    after an error happens during a Short-Circuit Read. Setting this to 0 will
    not disable Short-Circuit Reads at all after errors happen. Negative values
    are invalid.
  </description>
</property>

<property>
  <name>dfs.client.read.shortcircuit.skip.checksum</name>
  <value>false</value>
  <description>
    If this configuration parameter is set,
    short-circuit local reads will skip checksums.
    This is normally not recommended,
    but it may be useful for special setups.
    You might consider using this
    if you are doing your own checksumming outside of HDFS.
  </description>
</property>

<property>
  <name>dfs.client.read.shortcircuit.streams.cache.size</name>
  <value>256</value>
  <description>
    The DFSClient maintains a cache of recently opened file descriptors.
    This parameter controls the maximum number of file descriptors in the cache.
    Setting this higher will use more file descriptors,
    but potentially provide better performance on workloads
    involving lots of seeks.
  </description>
</property>

<property>
  <name>dfs.client.read.shortcircuit.streams.cache.expiry.ms</name>
  <value>300000</value>
  <description>
    This controls the minimum amount of time
    file descriptors need to sit in the client cache context
    before they can be closed for being inactive for too long.
  </description>
</property>

<property>
  <name>dfs.namenode.audit.log.debug.cmdlist</name>
  <value></value>
  <description>
    A comma separated list of NameNode commands that are written to the HDFS
    namenode audit log only if the audit log level is debug.
  </description>
</property>

<property>
  <name>dfs.client.use.legacy.blockreader.local</name>
  <value>false</value>
  <description>
    Legacy short-circuit reader implementation based on HDFS-2246 is used
    if this configuration parameter is true.
    This is for the platforms other than Linux
    where the new implementation based on HDFS-347 is not available.
  </description>
</property>

<property>
  <name>dfs.client.read.use.cache.priority</name>
  <value>false</value>
  <description>
    If true, the cached replica of the datanode is preferred
    else the replica closest to client is preferred.
  </description>
</property>

<property>
  <name>dfs.block.local-path-access.user</name>
  <value></value>
  <description>
    Comma separated list of the users allowed to open block files
    on legacy short-circuit local read.
  </description>
</property>

<property>
  <name>dfs.client.domain.socket.data.traffic</name>
  <value>false</value>
  <description>
    This control whether we will try to pass normal data traffic
    over UNIX domain socket rather than over TCP socket
    on node-local data transfer.
    This is currently experimental and turned off by default.
  </description>
</property>

<property>
  <name>dfs.namenode.reject-unresolved-dn-topology-mapping</name>
  <value>false</value>
  <description>
    If the value is set to true, then namenode will reject datanode 
    registration if the topology mapping for a datanode is not resolved and 
    NULL is returned (script defined by net.topology.script.file.name fails 
    to execute). Otherwise, datanode will be registered and the default rack 
    will be assigned as the topology path. Topology paths are important for 
    data resiliency, since they define fault domains. Thus it may be unwanted 
    behavior to allow datanode registration with the default rack if the 
    resolving topology failed.
  </description>
</property>

<property>
  <name>dfs.namenode.xattrs.enabled</name>
  <value>true</value>
  <description>
    Whether support for extended attributes is enabled on the NameNode.
  </description>
</property>

<property>
  <name>dfs.namenode.fs-limits.max-xattrs-per-inode</name>
  <value>32</value>
  <description>
    Maximum number of extended attributes per inode.
  </description>
</property>

<property>
  <name>dfs.namenode.fs-limits.max-xattr-size</name>
  <value>16384</value>
  <description>
    The maximum combined size of the name and value of an extended attribute
    in bytes. It should be larger than 0, and less than or equal to maximum
    size hard limit which is 32768.
    Support multiple size unit suffix(case insensitive), as described in
    dfs.blocksize.
  </description>
</property>

<property>
  <name>dfs.client.slow.io.warning.threshold.ms</name>
  <value>30000</value>
  <description>The threshold in milliseconds at which we will log a slow
    io warning in a dfsclient. By default, this parameter is set to 30000
    milliseconds (30 seconds).
  </description>
</property>

<property>
  <name>dfs.datanode.slow.io.warning.threshold.ms</name>
  <value>300</value>
  <description>The threshold in milliseconds at which we will log a slow
    io warning in a datanode. By default, this parameter is set to 300
    milliseconds.
  </description>
</property>

  <property>
    <name>dfs.datanode.processcommands.threshold</name>
    <value>2s</value>
    <description>The threshold in milliseconds at which we will log a slow
      command processing in BPServiceActor. By default, this parameter is set
      to 2 seconds.
    </description>
  </property>

  <property>
    <name>dfs.client.deadnode.detection.enabled</name>
    <value>false</value>
    <description>
      Set to true to enable dead node detection in client side. Then all the DFSInputStreams of the same client can
      share the dead node information.
    </description>
  </property>

  <property>
    <name>dfs.client.deadnode.detection.deadnode.queue.max</name>
    <value>100</value>
    <description>
      The max queue size of probing dead node.
    </description>
  </property>

  <property>
    <name>dfs.client.deadnode.detection.suspectnode.queue.max</name>
    <value>1000</value>
    <description>
      The max queue size of probing suspect node.
    </description>
  </property>

  <property>
    <name>dfs.client.deadnode.detection.probe.deadnode.threads</name>
    <value>10</value>
    <description>
      The maximum number of threads to use for probing dead node.
    </description>
  </property>

  <property>
    <name>dfs.client.deadnode.detection.probe.suspectnode.threads</name>
    <value>10</value>
    <description>
      The maximum number of threads to use for probing suspect node.
    </description>
  </property>

  <property>
    <name>dfs.client.deadnode.detection.rpc.threads</name>
    <value>20</value>
    <description>
      The maximum number of threads to use for calling RPC call to recheck the liveness of dead node.
    </description>
  </property>

  <property>
    <name>dfs.client.deadnode.detection.probe.deadnode.interval.ms</name>
    <value>60000</value>
    <description>
      Interval time in milliseconds for probing dead node behavior.
    </description>
  </property>

  <property>
    <name>dfs.client.deadnode.detection.probe.suspectnode.interval.ms</name>
    <value>300</value>
    <description>
      Interval time in milliseconds for probing suspect node behavior.
    </description>
  </property>

  <property>
    <name>dfs.client.deadnode.detection.probe.connection.timeout.ms</name>
    <value>20000</value>
    <description>
      Connection timeout for probing dead node in milliseconds.
    </description>
  </property>

  <property>
    <name>dfs.client.refresh.read-block-locations.ms</name>
    <value>0</value>
    <description>
      Refreshing LocatedBlocks period. A value of 0 disables the feature.
    </description>
  </property>

<property>
  <name>dfs.namenode.lease-recheck-interval-ms</name>
  <value>2000</value>
  <description>During the release of lease a lock is hold that make any
    operations on the namenode stuck. In order to not block them during
    a too long duration we stop releasing lease after this max lock limit.
  </description>
</property>

<property>
  <name>dfs.namenode.max-lock-hold-to-release-lease-ms</name>
  <value>25</value>
  <description>During the release of lease a lock is hold that make any
    operations on the namenode stuck. In order to not block them during
    a too long duration we stop releasing lease after this max lock limit.
  </description>
</property>

<property>
  <name>dfs.namenode.write-lock-reporting-threshold-ms</name>
  <value>5000</value>
  <description>When a write lock is held on the namenode for a long time,
    this will be logged as the lock is released. This sets how long the
    lock must be held for logging to occur.
  </description>
</property>

<property>
  <name>dfs.namenode.read-lock-reporting-threshold-ms</name>
  <value>5000</value>
  <description>When a read lock is held on the namenode for a long time,
    this will be logged as the lock is released. This sets how long the
    lock must be held for logging to occur.
  </description>
</property>

<property>
  <name>dfs.namenode.lock.detailed-metrics.enabled</name>
  <value>false</value>
  <description>If true, the namenode will keep track of how long various
    operations hold the Namesystem lock for and emit this as metrics. These
    metrics have names of the form FSN(Read|Write)LockNanosOperationName,
    where OperationName denotes the name of the operation that initiated the
    lock hold (this will be OTHER for certain uncategorized operations) and
    they export the hold time values in nanoseconds.
  </description>
</property>

<property>
  <name>dfs.namenode.fslock.fair</name>
  <value>true</value>
  <description>If this is true, the FS Namesystem lock will be used in Fair mode,
    which will help to prevent writer threads from being starved, but can provide
    lower lock throughput. See java.util.concurrent.locks.ReentrantReadWriteLock
    for more information on fair/non-fair locks.
  </description>
</property>

<property>
  <name>dfs.datanode.lock.fair</name>
  <value>true</value>
  <description>If this is true, the Datanode FsDataset lock will be used in Fair
    mode, which will help to prevent writer threads from being starved, but can
    lower lock throughput. See java.util.concurrent.locks.ReentrantReadWriteLock
    for more information on fair/non-fair locks.
  </description>
</property>

<property>
  <name>dfs.datanode.lock-reporting-threshold-ms</name>
  <value>300</value>
  <description>When thread waits to obtain a lock, or a thread holds a lock for
    more than the threshold, a log message will be written. Note that
    dfs.lock.suppress.warning.interval ensures a single log message is
    emitted per interval for waiting threads and a single message for holding
    threads to avoid excessive logging.
  </description>
</property>

<property>
  <name>dfs.namenode.startup.delay.block.deletion.sec</name>
  <value>0</value>
  <description>The delay in seconds at which we will pause the blocks deletion
    after Namenode startup. By default it's disabled.
    In the case a directory has large number of directories and files are
    deleted, suggested delay is one hour to give the administrator enough time
    to notice large number of pending deletion blocks and take corrective
    action.
  </description>
</property>

<property>
  <name>dfs.datanode.block.id.layout.upgrade.threads</name>
  <value>12</value>
  <description>The number of threads to use when creating hard links from
    current to previous blocks during upgrade of a DataNode to block ID-based
    block layout (see HDFS-6482 for details on the layout).</description>
</property>

<property>
  <name>dfs.namenode.list.encryption.zones.num.responses</name>
  <value>100</value>
  <description>When listing encryption zones, the maximum number of zones
    that will be returned in a batch. Fetching the list incrementally in
    batches improves namenode performance.
  </description>
</property>

<property>
  <name>dfs.namenode.list.reencryption.status.num.responses</name>
  <value>100</value>
  <description>When listing re-encryption status, the maximum number of zones
    that will be returned in a batch. Fetching the list incrementally in
    batches improves namenode performance.
  </description>
</property>

  <property>
    <name>dfs.namenode.list.openfiles.num.responses</name>
    <value>1000</value>
    <description>
      When listing open files, the maximum number of open files that will be
      returned in a single batch. Fetching the list incrementally in batches
      improves namenode performance.
    </description>
  </property>

<property>
  <name>dfs.namenode.edekcacheloader.interval.ms</name>
  <value>1000</value>
  <description>When KeyProvider is configured, the interval time of warming
    up edek cache on NN starts up / becomes active. All edeks will be loaded
    from KMS into provider cache. The edek cache loader will try to warm up the
    cache until succeed or NN leaves active state.
  </description>
</property>

<property>
  <name>dfs.namenode.edekcacheloader.initial.delay.ms</name>
  <value>3000</value>
  <description>When KeyProvider is configured, the time delayed until the first
    attempt to warm up edek cache on NN start up / become active.
  </description>
</property>

<property>
  <name>dfs.namenode.reencrypt.sleep.interval</name>
  <value>1m</value>
  <description>Interval the re-encrypt EDEK thread sleeps in the main loop. The
    interval accepts units. If none given, millisecond is assumed.
  </description>
</property>

<property>
  <name>dfs.namenode.reencrypt.batch.size</name>
  <value>1000</value>
  <description>How many EDEKs should the re-encrypt thread process in one batch.
  </description>
</property>

<property>
  <name>dfs.namenode.reencrypt.throttle.limit.handler.ratio</name>
  <value>1.0</value>
  <description>Throttling ratio for the re-encryption, indicating what fraction
    of time should the re-encrypt handler thread work under NN read lock.
    Larger than 1.0 values are interpreted as 1.0. Negative value or 0 are
    invalid values and will fail NN startup.
  </description>
</property>

<property>
  <name>dfs.namenode.reencrypt.throttle.limit.updater.ratio</name>
  <value>1.0</value>
  <description>Throttling ratio for the re-encryption, indicating what fraction
    of time should the re-encrypt updater thread work under NN write lock.
    Larger than 1.0 values are interpreted as 1.0. Negative value or 0 are
    invalid values and will fail NN startup.
  </description>
</property>

<property>
  <name>dfs.namenode.reencrypt.edek.threads</name>
  <value>10</value>
  <description>Maximum number of re-encrypt threads to contact the KMS
    and re-encrypt the edeks.
  </description>
</property>

<property>
  <name>dfs.namenode.inotify.max.events.per.rpc</name>
  <value>1000</value>
  <description>Maximum number of events that will be sent to an inotify client
    in a single RPC response. The default value attempts to amortize away
    the overhead for this RPC while avoiding huge memory requirements for the
    client and NameNode (1000 events should consume no more than 1 MB.)
  </description>
</property>

<property>
  <name>dfs.user.home.dir.prefix</name>
  <value>/user</value>
  <description>The directory to prepend to user name to get the user's
    home direcotry.
  </description>
</property>

<property>
  <name>dfs.datanode.cache.revocation.timeout.ms</name>
  <value>900000</value>
  <description>When the DFSClient reads from a block file which the DataNode is
    caching, the DFSClient can skip verifying checksums.  The DataNode will
    keep the block file in cache until the client is done.  If the client takes
    an unusually long time, though, the DataNode may need to evict the block
    file from the cache anyway.  This value controls how long the DataNode will
    wait for the client to release a replica that it is reading without
    checksums.
  </description>
</property>

<property>
  <name>dfs.datanode.cache.revocation.polling.ms</name>
  <value>500</value>
  <description>How often the DataNode should poll to see if the clients have
    stopped using a replica that the DataNode wants to uncache.
  </description>
</property>

<property>
  <name>dfs.storage.policy.enabled</name>
  <value>true</value>
  <description>
    Allow users to change the storage policy on files and directories.
  </description>
</property>

<property>
  <name>dfs.storage.policy.permissions.superuser-only</name>
  <value>false</value>
  <description>
    Allow only superuser role to change the storage policy on files and
    directories.
  </description>
</property>

<property>
  <name>dfs.namenode.legacy-oiv-image.dir</name>
  <value></value>
  <description>Determines where to save the namespace in the old fsimage format
    during checkpointing by standby NameNode or SecondaryNameNode. Users can
    dump the contents of the old format fsimage by oiv_legacy command. If
    the value is not specified, old format fsimage will not be saved in
    checkpoint.
  </description>
</property>

<property>
  <name>dfs.namenode.top.enabled</name>
  <value>true</value>
  <description>Enable nntop: reporting top users on namenode
  </description>
</property>

<property>
  <name>dfs.namenode.top.window.num.buckets</name>
  <value>10</value>
  <description>Number of buckets in the rolling window implementation of nntop
  </description>
</property>

<property>
  <name>dfs.namenode.top.num.users</name>
  <value>10</value>
  <description>Number of top users returned by the top tool
  </description>
</property>

<property>
  <name>dfs.namenode.top.windows.minutes</name>
  <value>1,5,25</value>
  <description>comma separated list of nntop reporting periods in minutes
  </description>
</property>

<property>
    <name>dfs.webhdfs.ugi.expire.after.access</name>
    <value>600000</value>
    <description>How long in milliseconds after the last access
      the cached UGI will expire. With 0, never expire.
    </description>
</property>

<property>
  <name>dfs.namenode.blocks.per.postponedblocks.rescan</name>
  <value>10000</value>
  <description>Number of blocks to rescan for each iteration of
    postponedMisreplicatedBlocks.
  </description>
</property>

<property>
  <name>dfs.datanode.block-pinning.enabled</name>
  <value>false</value>
  <description>Whether pin blocks on favored DataNode.</description>
</property>

<property>
  <name>dfs.client.block.write.locateFollowingBlock.initial.delay.ms</name>
  <value>400</value>
  <description>The initial delay (unit is ms) for locateFollowingBlock,
    the delay time will increase exponentially(double) for each retry
    until dfs.client.block.write.locateFollowingBlock.max.delay.ms is reached,
    after that the delay for each retry will be
    dfs.client.block.write.locateFollowingBlock.max.delay.ms.
  </description>
</property>

<property>
    <name>dfs.client.block.write.locateFollowingBlock.max.delay.ms</name>
    <value>60000</value>
    <description>
      The maximum delay (unit is ms) before retrying locateFollowingBlock.
    </description>
</property>

<property>
  <name>dfs.ha.zkfc.nn.http.timeout.ms</name>
  <value>20000</value>
  <description>
    The HTTP connection and read timeout value (unit is ms ) when DFS ZKFC
    tries to get local NN thread dump after local NN becomes
    SERVICE_NOT_RESPONDING or SERVICE_UNHEALTHY.
    If it is set to zero, DFS ZKFC won't get local NN thread dump.
  </description>
</property>

<property>
  <name>dfs.ha.nn.not-become-active-in-safemode</name>
  <value>false</value>
  <description>
    This will prevent safe mode namenodes to become active while other standby
    namenodes might be ready to serve requests when it is set to true.
  </description>
</property>

<property>
  <name>dfs.ha.tail-edits.in-progress</name>
  <value>false</value>
  <description>
    Whether enable standby namenode to tail in-progress edit logs.
    Clients might want to turn it on when they want Standby NN to have
    more up-to-date data. When using the QuorumJournalManager, this enables
    tailing of edit logs via the RPC-based mechanism, rather than streaming,
    which allows for much fresher data.
  </description>
</property>

<property>
  <name>dfs.namenode.state.context.enabled</name>
  <value>false</value>
  <description>
    Whether enable namenode sending back its current txnid back to client.
    Setting this to true is required by Consistent Read from Standby feature.
    But for regular cases, this should be set to false to avoid the overhead
    of updating and maintaining this state.
  </description>
</property>

<property>
  <name>dfs.namenode.ec.system.default.policy</name>
  <value>RS-6-3-1024k</value>
  <description>The default erasure coding policy name will be used
    on the path if no policy name is passed.
  </description>
</property>

<property>
  <name>dfs.namenode.ec.policies.max.cellsize</name>
  <value>4194304</value>
  <description>The maximum cell size of erasure coding policy. Default is 4MB.
  </description>
</property>

<property>
  <name>dfs.namenode.ec.userdefined.policy.allowed</name>
  <value>true</value>
  <description>If set to false, doesn't allow addition of user defined
    erasure coding policies.
  </description>
</property>

<property>
  <name>dfs.datanode.ec.reconstruction.stripedread.timeout.millis</name>
  <value>5000</value>
  <description>Datanode striped read timeout in milliseconds.
  </description>
</property>

<property>
  <name>dfs.datanode.ec.reconstruction.stripedread.buffer.size</name>
  <value>65536</value>
  <description>Datanode striped read buffer size.
  </description>
</property>

<property>
  <name>dfs.datanode.ec.reconstruction.threads</name>
  <value>8</value>
  <description>
    Number of threads used by the Datanode for background
    reconstruction work.
  </description>
</property>

<property>
  <name>dfs.datanode.ec.reconstruction.xmits.weight</name>
  <value>0.5</value>
  <description>
    Datanode uses xmits weight to calculate the relative cost of EC recovery
    tasks comparing to replicated block recovery, of which xmits is always 1.
    Namenode then uses xmits reported from datanode to throttle recovery tasks
    for EC and replicated blocks.
    The xmits of an erasure coding recovery task is calculated as the maximum
    value between the number of read streams and the number of write streams.
  </description>
</property>

<property>
  <name>dfs.namenode.quota.init-threads</name>
  <value>4</value>
  <description>
    The number of concurrent threads to be used in quota initialization. The
    speed of quota initialization also affects the namenode fail-over latency.
    If the size of name space is big, try increasing this.
  </description>
</property>

<property>
  <name>dfs.datanode.transfer.socket.send.buffer.size</name>
  <value>0</value>
  <description>
    Socket send buffer size for DataXceiver (mirroring packets to downstream
    in pipeline). This may affect TCP connection throughput.
    If it is set to zero or negative value, no buffer size will be set
    explicitly, thus enable tcp auto-tuning on some system.
    The default value is 0.
  </description>
</property>

<property>
  <name>dfs.datanode.transfer.socket.recv.buffer.size</name>
  <value>0</value>
  <description>
    Socket receive buffer size for DataXceiver (receiving packets from client
    during block writing). This may affect TCP connection throughput.
    If it is set to zero or negative value, no buffer size will be set
    explicitly, thus enable tcp auto-tuning on some system.
    The default value is 0.
  </description>
</property>

<property>
  <name>dfs.namenode.upgrade.domain.factor</name>
  <value>${dfs.replication}</value>
  <description>
    This is valid only when block placement policy is set to
    BlockPlacementPolicyWithUpgradeDomain. It defines the number of
    unique upgrade domains any block's replicas should have.
    When the number of replicas is less or equal to this value, the policy
    ensures each replica has an unique upgrade domain. When the number of
    replicas is greater than this value, the policy ensures the number of
    unique domains is at least this value.
  </description>
</property>

<property>
  <name>dfs.datanode.bp-ready.timeout</name>
  <value>20s</value>
  <description>
    The maximum wait time for datanode to be ready before failing the
    received request. Setting this to 0 fails requests right away if the
    datanode is not yet registered with the namenode. This wait time
    reduces initial request failures after datanode restart.
    Support multiple time unit suffix(case insensitive), as described
    in dfs.heartbeat.interval.If no time unit is specified then seconds
    is assumed.
  </description>
</property>

<property>
  <name>dfs.datanode.cached-dfsused.check.interval.ms</name>
  <value>600000</value>
  <description>
    The interval check time of loading DU_CACHE_FILE in each volume.
    When the cluster doing the rolling upgrade operations, it will
    usually lead dfsUsed cache file of each volume expired and redo the
    du operations in datanode and that makes datanode start slowly. Adjust
    this property can make cache file be available for the time as you want.
  </description>
</property>

<property>
  <name>dfs.webhdfs.rest-csrf.enabled</name>
  <value>false</value>
  <description>
    If true, then enables WebHDFS protection against cross-site request forgery
    (CSRF).  The WebHDFS client also uses this property to determine whether or
    not it needs to send the custom CSRF prevention header in its HTTP requests.
  </description>
</property>

<property>
  <name>dfs.webhdfs.rest-csrf.custom-header</name>
  <value>X-XSRF-HEADER</value>
  <description>
    The name of a custom header that HTTP requests must send when protection
    against cross-site request forgery (CSRF) is enabled for WebHDFS by setting
    dfs.webhdfs.rest-csrf.enabled to true.  The WebHDFS client also uses this
    property to determine whether or not it needs to send the custom CSRF
    prevention header in its HTTP requests.
  </description>
</property>

<property>
  <name>dfs.webhdfs.rest-csrf.methods-to-ignore</name>
  <value>GET,OPTIONS,HEAD,TRACE</value>
  <description>
    A comma-separated list of HTTP methods that do not require HTTP requests to
    include a custom header when protection against cross-site request forgery
    (CSRF) is enabled for WebHDFS by setting dfs.webhdfs.rest-csrf.enabled to
    true.  The WebHDFS client also uses this property to determine whether or
    not it needs to send the custom CSRF prevention header in its HTTP requests.
  </description>
</property>

<property>
  <name>dfs.webhdfs.rest-csrf.browser-useragents-regex</name>
  <value>^Mozilla.*,^Opera.*</value>
  <description>
    A comma-separated list of regular expressions used to match against an HTTP
    request's User-Agent header when protection against cross-site request
    forgery (CSRF) is enabled for WebHDFS by setting
    dfs.webhdfs.reset-csrf.enabled to true.  If the incoming User-Agent matches
    any of these regular expressions, then the request is considered to be sent
    by a browser, and therefore CSRF prevention is enforced.  If the request's
    User-Agent does not match any of these regular expressions, then the request
    is considered to be sent by something other than a browser, such as scripted
    automation.  In this case, CSRF is not a potential attack vector, so
    the prevention is not enforced.  This helps achieve backwards-compatibility
    with existing automation that has not been updated to send the CSRF
    prevention header.
  </description>
</property>

  <property>
    <name>dfs.xframe.enabled</name>
    <value>true</value>
    <description>
      If true, then enables protection against clickjacking by returning
      X_FRAME_OPTIONS header value set to SAMEORIGIN.
      Clickjacking protection prevents an attacker from using transparent or
      opaque layers to trick a user into clicking on a button
      or link on another page.
    </description>
  </property>

  <property>
    <name>dfs.xframe.value</name>
    <value>SAMEORIGIN</value>
    <description>
      This configration value allows user to specify the value for the
      X-FRAME-OPTIONS. The possible values for this field are
      DENY, SAMEORIGIN and ALLOW-FROM. Any other value will throw an
      exception when namenode and datanodes are starting up.
    </description>
  </property>


<property>
  <name>dfs.balancer.keytab.enabled</name>
  <value>false</value>
  <description>
    Set to true to enable login using a keytab for Kerberized Hadoop.
  </description>
</property>

<property>
  <name>dfs.balancer.address</name>
  <value>0.0.0.0:0</value>
  <description>
    The hostname used for a keytab based Kerberos login. Keytab based login
    can be enabled with dfs.balancer.keytab.enabled.
  </description>
</property>

<property>
  <name>dfs.balancer.keytab.file</name>
  <value></value>
  <description>
    The keytab file used by the Balancer to login as its
    service principal. The principal name is configured with
    dfs.balancer.kerberos.principal. Keytab based login can be
    enabled with dfs.balancer.keytab.enabled.
  </description>
</property>

<property>
  <name>dfs.balancer.kerberos.principal</name>
  <value></value>
  <description>
    The Balancer principal. This is typically set to
    balancer/_HOST@REALM.TLD. The Balancer will substitute _HOST with its
    own fully qualified hostname at startup. The _HOST placeholder
    allows using the same configuration setting on different servers.
    Keytab based login can be enabled with dfs.balancer.keytab.enabled.
  </description>
</property>

<property>
  <name>dfs.http.client.retry.policy.enabled</name>
  <value>false</value>
  <description>
    If "true", enable the retry policy of WebHDFS client.
    If "false", retry policy is turned off.
    Enabling the retry policy can be quite useful while using WebHDFS to
    copy large files between clusters that could timeout, or
    copy files between HA clusters that could failover during the copy.
  </description>
</property>

<property>
  <name>dfs.http.client.retry.policy.spec</name>
  <value>10000,6,60000,10</value>
  <description>
    Specify a policy of multiple linear random retry for WebHDFS client,
    e.g. given pairs of number of retries and sleep time (n0, t0), (n1, t1),
    ..., the first n0 retries sleep t0 milliseconds on average,
    the following n1 retries sleep t1 milliseconds on average, and so on.
  </description>
</property>

<property>
  <name>dfs.http.client.failover.max.attempts</name>
  <value>15</value>
  <description>
    Specify the max number of failover attempts for WebHDFS client
    in case of network exception.
  </description>
</property>

<property>
  <name>dfs.http.client.retry.max.attempts</name>
  <value>10</value>
  <description>
    Specify the max number of retry attempts for WebHDFS client,
    if the difference between retried attempts and failovered attempts is
    larger than the max number of retry attempts, there will be no more
    retries.
  </description>
</property>

<property>
  <name>dfs.http.client.failover.sleep.base.millis</name>
  <value>500</value>
  <description>
    Specify the base amount of time in milliseconds upon which the
    exponentially increased sleep time between retries or failovers
    is calculated for WebHDFS client.
  </description>
</property>

<property>
  <name>dfs.http.client.failover.sleep.max.millis</name>
  <value>15000</value>
  <description>
    Specify the upper bound of sleep time in milliseconds between
    retries or failovers for WebHDFS client.
  </description>
</property>

<property>
  <name>dfs.namenode.hosts.provider.classname</name>
  <value>org.apache.hadoop.hdfs.server.blockmanagement.HostFileManager</value>
  <description>
    The class that provides access for host files.
    org.apache.hadoop.hdfs.server.blockmanagement.HostFileManager is used
    by default which loads files specified by dfs.hosts and dfs.hosts.exclude.
    If org.apache.hadoop.hdfs.server.blockmanagement.CombinedHostFileManager is
    used, it will load the JSON file defined in dfs.hosts.
    To change class name, nn restart is required. "dfsadmin -refreshNodes" only
    refreshes the configuration files used by the class.
  </description>
</property>

<property>
  <name>datanode.https.port</name>
  <value>50475</value>
  <description>
    HTTPS port for DataNode.
  </description>
</property>
<property>
  <name>dfs.namenode.get-blocks.max-qps</name>
  <value>20</value>
  <description>
    The maximum number of getBlocks RPCs data movement utilities can make to
    a NameNode per second. Values less than or equal to 0 disable throttling.
    This affects anything that uses a NameNodeConnector, i.e., the Balancer,
    Mover, and StoragePolicySatisfier.
  </description>
</property>
<property>
  <name>dfs.balancer.dispatcherThreads</name>
  <value>200</value>
  <description>
    Size of the thread pool for the HDFS balancer block mover.
    dispatchExecutor
  </description>
</property>

<property>
  <name>dfs.balancer.movedWinWidth</name>
  <value>5400000</value>
  <description>
    Window of time in ms for the HDFS balancer tracking blocks and its
    locations.
  </description>
</property>

<property>
  <name>dfs.balancer.moverThreads</name>
  <value>1000</value>
  <description>
    Thread pool size for executing block moves.
    moverThreadAllocator
  </description>
</property>

<property>
  <name>dfs.balancer.max-size-to-move</name>
  <value>10737418240</value>
  <description>
    Maximum number of bytes that can be moved by the balancer in a single
    thread.
  </description>
</property>

<property>
  <name>dfs.balancer.getBlocks.min-block-size</name>
  <value>10485760</value>
  <description>
    Minimum block threshold size in bytes to ignore when fetching a source's
    block list.
  </description>
</property>

<property>
  <name>dfs.balancer.getBlocks.size</name>
  <value>2147483648</value>
  <description>
    Total size in bytes of Datanode blocks to get when fetching a source's
    block list.
  </description>
</property>

<property>
  <name>dfs.balancer.block-move.timeout</name>
  <value>0</value>
  <description>
    Maximum amount of time in milliseconds for a block to move. If this is set
    greater than 0, Balancer will stop waiting for a block move completion
    after this time. In typical clusters, a 3 to 5 minute timeout is reasonable.
    If timeout happens to a large proportion of block moves, this needs to be
    increased. It could also be that too much work is dispatched and many nodes
    are constantly exceeding the bandwidth limit as a result. In that case,
    other balancer parameters might need to be adjusted.
    It is disabled (0) by default.
  </description>
</property>

<property>
  <name>dfs.balancer.max-no-move-interval</name>
  <value>60000</value>
  <description>
    If this specified amount of time has elapsed and no block has been moved
    out of a source DataNode, on more effort will be made to move blocks out of
    this DataNode in the current Balancer iteration.
  </description>
</property>

<property>
  <name>dfs.balancer.max-iteration-time</name>
  <value>1200000</value>
  <description>
    Maximum amount of time while an iteration can be run by the Balancer. After
    this time the Balancer will stop the iteration, and reevaluate the work
    needs to be done to Balance the cluster. The default value is 20 minutes.
  </description>
</property>

<property>
  <name>dfs.block.invalidate.limit</name>
  <value>1000</value>
  <description>
    The maximum number of invalidate blocks sent by namenode to a datanode
    per heartbeat deletion command. This property works with
    "dfs.namenode.invalidate.work.pct.per.iteration" to throttle block
    deletions.
  </description>
</property>

<property>
  <name>dfs.balancer.service.interval</name>
  <value>5m</value>
  <description>
    The schedule interval of balancer when running as a long service.
  </description>
</property>

<property>
  <name>dfs.balancer.service.retries.on.exception</name>
  <value>5</value>
  <description>
    When the balancer is executed as a long-running service, it will retry upon encountering an exception. This
    configuration determines how many times it will retry before considering the exception to be fatal and quitting.
  </description>
</property>

<property>
  <name>dfs.block.misreplication.processing.limit</name>
  <value>10000</value>
  <description>
    Maximum number of blocks to process for initializing replication queues.
  </description>
</property>

<property>
  <name>dfs.block.placement.ec.classname</name>
  <value>org.apache.hadoop.hdfs.server.blockmanagement.BlockPlacementPolicyRackFaultTolerant</value>
  <description>
    Placement policy class for striped files.
    Defaults to BlockPlacementPolicyRackFaultTolerant.class
  </description>
</property>

<property>
  <name>dfs.block.replicator.classname</name>
  <value>org.apache.hadoop.hdfs.server.blockmanagement.BlockPlacementPolicyDefault</value>
  <description>
    Class representing block placement policy for non-striped files.
    There are four block placement policies currently being supported:
    BlockPlacementPolicyDefault, BlockPlacementPolicyWithNodeGroup,
    BlockPlacementPolicyRackFaultTolerant and BlockPlacementPolicyWithUpgradeDomain.
    BlockPlacementPolicyDefault chooses the desired number of targets
    for placing block replicas in a default way. BlockPlacementPolicyWithNodeGroup
    places block replicas on environment with node-group layer. BlockPlacementPolicyRackFaultTolerant
    places the replicas to more racks.
    BlockPlacementPolicyWithUpgradeDomain places block replicas that honors upgrade domain policy.
    The details of placing replicas are documented in the javadoc of the corresponding policy classes.
    The default policy is BlockPlacementPolicyDefault, and the corresponding class is
    org.apache.hadoop.hdfs.server.blockmanagement.BlockPlacementPolicyDefault.
  </description>
</property>

<property>
  <name>dfs.blockreport.incremental.intervalMsec</name>
  <value>0</value>
  <description>
    If set to a positive integer, the value in ms to wait between sending
    incremental block reports from the Datanode to the Namenode.
  </description>
</property>

<property>
  <name>dfs.checksum.type</name>
  <value>CRC32C</value>
  <description>
    Checksum type
  </description>
</property>

<property>
  <name>dfs.checksum.combine.mode</name>
  <value>MD5MD5CRC</value>
  <description>
    Defines how lower-level chunk/block checksums are combined into file-level
    checksums; the original MD5MD5CRC mode is not comparable between files
    with different block layouts, while modes like COMPOSITE_CRC are
    comparable independently of block layout.
  </description>
</property>

<property>
  <name>dfs.client.block.write.locateFollowingBlock.retries</name>
  <value>5</value>
  <description>
    Number of retries to use when finding the next block during HDFS writes.
  </description>
</property>

<property>
  <name>dfs.client.failover.proxy.provider</name>
  <value></value>
  <description>
    The prefix (plus a required nameservice ID) for the class name of the configured
    Failover proxy provider for the host. For normal HA mode, please consult
    the "Configuration Details" section of the HDFS High Availability documentation.
    For observer reading mode, please choose a custom class--ObserverReadProxyProvider.
  </description>
</property>

<property>
  <name>dfs.client.failover.random.order</name>
  <value>true</value>
  <description>
    Determines if the failover proxies are picked in random order instead of the
    configured order. Random order may be enabled for better load balancing
    or to avoid always hitting failed ones first if the failed ones appear in the
    beginning of the configured or resolved list.
    For example, In the case of multiple RBF routers or ObserverNameNodes,
    it is recommended to be turned on for load balancing.
    The config name can be extended with an optional nameservice ID
    (of form dfs.client.failover.random.order[.nameservice]) in case multiple
    nameservices exist and random order should be enabled for specific
    nameservices.
  </description>
</property>

<property>
  <name>dfs.client.failover.resolve-needed</name>
  <value>false</value>
  <description>
    Determines if the given nameservice address is a domain name which needs to
    be resolved (using the resolver configured by dfs.client.failover.resolver-impl).
    This adds a transparency layer in the client so physical server address
    can change without changing the client. The config name can be extended with
    an optional nameservice ID (of form dfs.client.failover.resolve-needed[.nameservice])
    to configure specific nameservices when multiple nameservices exist.
  </description>
</property>

<property>
  <name>dfs.client.failover.resolver.impl</name>
  <value>org.apache.hadoop.net.DNSDomainNameResolver</value>
  <description>
    Determines what class to use to resolve nameservice name to specific machine
    address(es). The config name can be extended with an optional nameservice ID
    (of form dfs.client.failover.resolver.impl[.nameservice]) to configure
    specific nameservices when multiple nameservices exist.
  </description>
</property>

<property>
  <name>dfs.client.failover.resolver.useFQDN</name>
  <value>true</value>
  <description>
    Determines whether the resolved result is fully qualified domain name instead
    of pure IP address(es). The config name can be extended with an optional
    nameservice ID (of form dfs.client.failover.resolver.impl[.nameservice]) to
    configure specific nameservices when multiple nameservices exist.
    In secure environment, this has to be enabled since Kerberos is using fqdn
    in machine's principal therefore accessing servers by IP won't be recognized
    by the KDC.
  </description>
</property>

<property>
  <name>dfs.client.failover.random.order</name>
  <value>false</value>
  <description>
    Determines if the failover proxies are picked in random order instead of the
    configured order. The prefix can be used with an optional nameservice ID
    (of form dfs.client.failover.random.order[.nameservice]) in case multiple
    nameservices exist and random order should be enabled for specific
    nameservices.
  </description>
</property>

<property>
  <name>dfs.client.key.provider.cache.expiry</name>
  <value>864000000</value>
  <description>
    DFS client security key cache expiration in milliseconds.
  </description>
</property>

<property>
  <name>dfs.client.max.block.acquire.failures</name>
  <value>3</value>
  <description>
    Maximum failures allowed when trying to get block information from a specific datanode.
  </description>
</property>

<property>
  <name>dfs.client.read.prefetch.size</name>
  <value></value>
  <description>
    The number of bytes for the DFSClient will fetch from the Namenode
    during a read operation.  Defaults to 10 * ${dfs.blocksize}.
  </description>
</property>

<property>
  <name>dfs.client.read.short.circuit.replica.stale.threshold.ms</name>
  <value>1800000</value>
  <description>
    Threshold in milliseconds for read entries during short-circuit local reads.
  </description>
</property>

<property>
  <name>dfs.client.read.shortcircuit.buffer.size</name>
  <value>1048576</value>
  <description>
    Buffer size in bytes for short-circuit local reads.
  </description>
</property>

<property>
  <name>dfs.client.short.circuit.num</name>
  <value>1</value>
  <description>
    Number of short-circuit caches. This setting should
    be in the range 1 - 5. Lower values will result in lower CPU consumption; higher
    values may speed up massive parallel reading files.
  </description>
</property>

<property>
  <name>dfs.client.read.striped.threadpool.size</name>
  <value>18</value>
  <description>
    The maximum number of threads used for parallel reading
    in striped layout.
  </description>
</property>

<property>
  <name>dfs.client.replica.accessor.builder.classes</name>
  <value></value>
  <description>
    Comma-separated classes for building ReplicaAccessor.  If the classes
    are specified, client will use external BlockReader that uses the
    ReplicaAccessor built by the builder.
  </description>
</property>

<property>
  <name>dfs.client.retry.interval-ms.get-last-block-length</name>
  <value>4000</value>
  <description>
    Retry interval in milliseconds to wait between retries in getting
    block lengths from the datanodes.
  </description>
</property>

<property>
  <name>dfs.client.retry.max.attempts</name>
  <value>10</value>
  <description>
    Max retry attempts for DFSClient talking to namenodes.
  </description>
</property>

<property>
  <name>dfs.client.retry.policy.enabled</name>
  <value>false</value>
  <description>
    If true, turns on DFSClient retry policy.
  </description>
</property>

<property>
  <name>dfs.client.retry.policy.spec</name>
  <value>10000,6,60000,10</value>
  <description>
    Set to pairs of timeouts and retries for DFSClient.
  </description>
</property>

<property>
  <name>dfs.client.retry.times.get-last-block-length</name>
  <value>3</value>
  <description>
    Number of retries for calls to fetchLocatedBlocksAndGetLastBlockLength().
  </description>
</property>

<property>
  <name>dfs.client.retry.window.base</name>
  <value>3000</value>
  <description>
    Base time window in ms for DFSClient retries.  For each retry attempt,
    this value is extended linearly (e.g. 3000 ms for first attempt and
    first retry, 6000 ms for second retry, 9000 ms for third retry, etc.).
  </description>
</property>

<property>
  <name>dfs.client.socket-timeout</name>
  <value>60000</value>
  <description>
    Default timeout value in milliseconds for all sockets.
  </description>
</property>

<property>
  <name>dfs.client.socketcache.capacity</name>
  <value>16</value>
  <description>
    Socket cache capacity (in entries) for short-circuit reads.
    If this value is set to 0, the client socket cache is disabled.
  </description>
</property>

<property>
  <name>dfs.client.socketcache.expiryMsec</name>
  <value>3000</value>
  <description>
    Socket cache expiration for short-circuit reads in msec.
  </description>
</property>

<property>
  <name>dfs.client.test.drop.namenode.response.number</name>
  <value>0</value>
  <description>
    The number of Namenode responses dropped by DFSClient for each RPC call.  Used
    for testing the NN retry cache.
  </description>
</property>

<property>
  <name>dfs.client.hedged.read.threadpool.size</name>
  <value>0</value>
  <description>
    Support 'hedged' reads in DFSClient. To enable this feature, set the parameter
    to a positive number. The threadpool size is how many threads to dedicate
    to the running of these 'hedged', concurrent reads in your client.
  </description>
</property>

<property>
  <name>dfs.client.hedged.read.threshold.millis</name>
  <value>500</value>
  <description>
    Configure 'hedged' reads in DFSClient. This is the number of milliseconds
    to wait before starting up a 'hedged' read.
  </description>
</property>

<property>
  <name>dfs.client.write.byte-array-manager.count-limit</name>
  <value>2048</value>
  <description>
    The maximum number of arrays allowed for each array length.
  </description>
</property>

<property>
  <name>dfs.client.write.byte-array-manager.count-reset-time-period-ms</name>
  <value>10000</value>
  <description>
    The time period in milliseconds that the allocation count for each array length is
    reset to zero if there is no increment.
  </description>
</property>

<property>
  <name>dfs.client.write.byte-array-manager.count-threshold</name>
  <value>128</value>
  <description>
    The count threshold for each array length so that a manager is created only after the
    allocation count exceeds the threshold. In other words, the particular array length
    is not managed until the allocation count exceeds the threshold.
  </description>
</property>

<property>
  <name>dfs.client.write.byte-array-manager.enabled</name>
  <value>false</value>
  <description>
    If true, enables byte array manager used by DFSOutputStream.
  </description>
</property>

<property>
  <name>dfs.client.write.max-packets-in-flight</name>
  <value>80</value>
  <description>
    The maximum number of DFSPackets allowed in flight.
  </description>
</property>

  <property>
    <name>dfs.client.block.reader.remote.buffer.size</name>
    <value>512</value>
    <description>
      The output stream buffer size of a DFSClient remote read. The buffer default value is 512B. The buffer includes
      only some request parameters that are: block, blockToken, clientName, startOffset, len, verifyChecksum,
      cachingStrategy.
    </description>
  </property>

<property>
  <name>dfs.content-summary.limit</name>
  <value>5000</value>
  <description>
    The maximum content summary counts allowed in one locking period. 0 or a negative number
    means no limit (i.e. no yielding).
  </description>
</property>

<property>
  <name>dfs.content-summary.sleep-microsec</name>
  <value>500</value>
  <description>
    The length of time in microseconds to put the thread to sleep, between reaquiring the locks
    in content summary computation.
  </description>
</property>

<property>
  <name>dfs.data.transfer.client.tcpnodelay</name>
  <value>true</value>
  <description>
    If true, set TCP_NODELAY to sockets for transferring data from DFS client.
  </description>
</property>

<property>
  <name>dfs.data.transfer.server.tcpnodelay</name>
  <value>true</value>
  <description>
    If true, set TCP_NODELAY to sockets for transferring data between Datanodes.
  </description>
</property>

<property>
  <name>dfs.datanode.balance.max.concurrent.moves</name>
  <value>100</value>
  <description>
    Maximum number of threads for Datanode balancer pending moves.  This
    value is reconfigurable via the "dfsadmin -reconfig" command.
  </description>
</property>

  <property>
    <name>dfs.datanode.data.transfer.bandwidthPerSec</name>
    <value>0</value>
    <description>
      Specifies the maximum amount of bandwidth that the data transfering can utilize for transfering block when
      BlockConstructionStage is
      PIPELINE_SETUP_CREATE and clientName is empty.
      When the bandwidth value is zero, there is no limit.
    </description>
  </property>

  <property>
    <name>dfs.datanode.data.write.bandwidthPerSec</name>
    <value>0</value>
    <description>
      Specifies the maximum amount of bandwidth that the data transfering can utilize for writing block or pipeline
      recovery when
      BlockConstructionStage is PIPELINE_SETUP_APPEND_RECOVERY or PIPELINE_SETUP_STREAMING_RECOVERY.
      When the bandwidth value is zero, there is no limit.
    </description>
  </property>

<property>
  <name>dfs.datanode.fsdataset.factory</name>
  <value></value>
  <description>
    The class name for the underlying storage that stores replicas for a
    Datanode.  Defaults to
    org.apache.hadoop.hdfs.server.datanode.fsdataset.impl.FsDatasetFactory.
  </description>
</property>

<property>
  <name>dfs.datanode.fsdataset.volume.choosing.policy</name>
  <value></value>
  <description>
    The class name of the policy for choosing volumes in the list of
    directories.  Defaults to
    org.apache.hadoop.hdfs.server.datanode.fsdataset.RoundRobinVolumeChoosingPolicy.
    If you would like to take into account available disk space, set the
    value to
    "org.apache.hadoop.hdfs.server.datanode.fsdataset.AvailableSpaceVolumeChoosingPolicy".
  </description>
</property>

<property>
  <name>dfs.datanode.hostname</name>
  <value></value>
  <description>
    Optional.  The hostname for the Datanode containing this
    configuration file.  Will be different for each machine.
    Defaults to current hostname.
  </description>
</property>

<property>
  <name>dfs.datanode.lazywriter.interval.sec</name>
  <value>60</value>
  <description>
    Interval in seconds for Datanodes for lazy persist writes.
  </description>
</property>

<property>
  <name>dfs.datanode.network.counts.cache.max.size</name>
  <value>2147483647</value>
  <description>
    The maximum number of entries the datanode per-host network error
    count cache may contain.
  </description>
</property>

<property>
  <name>dfs.datanode.oob.timeout-ms</name>
  <value>1500,0,0,0</value>
  <description>
    Timeout value when sending OOB response for each OOB type, which are
    OOB_RESTART, OOB_RESERVED1, OOB_RESERVED2, and OOB_RESERVED3,
    respectively.  Currently, only OOB_RESTART is used.
  </description>
</property>

<property>
  <name>dfs.datanode.parallel.volumes.load.threads.num</name>
  <value></value>
  <description>
    Maximum number of threads to use for upgrading data directories.
    The default value is the number of storage directories in the
    DataNode.
  </description>
</property>

<property>
  <name>dfs.datanode.ram.disk.replica.tracker</name>
  <value></value>
  <description>
    Name of the class implementing the RamDiskReplicaTracker interface.
    Defaults to
    org.apache.hadoop.hdfs.server.datanode.fsdataset.impl.RamDiskReplicaLruTracker.
  </description>
</property>

<property>
  <name>dfs.datanode.restart.replica.expiration</name>
  <value>50</value>
  <description>
    During shutdown for restart, the amount of time in seconds budgeted for
    datanode restart.
  </description>
</property>

<property>
  <name>dfs.datanode.socket.reuse.keepalive</name>
  <value>4000</value>
  <description>
    The window of time in ms before the DataXceiver closes a socket for a
    single request.  If a second request occurs within that window, the
    socket can be reused.
  </description>
</property>

<property>
  <name>dfs.datanode.socket.write.timeout</name>
  <value>480000</value>
  <description>
    Timeout in ms for clients socket writes to DataNodes.
  </description>
</property>

<property>
  <name>dfs.datanode.sync.behind.writes.in.background</name>
  <value>false</value>
  <description>
    If set to true, then sync_file_range() system call will occur
    asynchronously.  This property is only valid when the property
    dfs.datanode.sync.behind.writes is true.
  </description>
</property>

<property>
  <name>dfs.datanode.transferTo.allowed</name>
  <value>true</value>
  <description>
    If false, break block transfers on 32-bit machines greater than
    or equal to 2GB into smaller chunks.
  </description>
</property>

<property>
  <name>dfs.datanode.fixed.volume.size</name>
  <value>false</value>
  <description>
    If false, call function getTotalSpace of File to get capacity of volume
    during every heartbeat.
    If true, cache the capacity when when the first call, and reuse it later.
  </description>
</property>

<property>
  <name>dfs.datanode.replica.cache.root.dir</name>
  <value></value>
  <description>
    Use this key to change root dir of replica cache.
    The default root dir is currentDir.
  </description>
</property>

<property>
  <name>dfs.datanode.replica.cache.expiry.time</name>
  <value>5m</value>
  <description>
    Living time of replica cached files in milliseconds.
  </description>
</property>

<property>
  <name>dfs.ha.fencing.methods</name>
  <value></value>
  <description>
    A list of scripts or Java classes which will be used to fence
    the Active NameNode during a failover.  See the HDFS High
    Availability documentation for details on automatic HA
    configuration.
  </description>
</property>

<property>
  <name>dfs.ha.standby.checkpoints</name>
  <value>true</value>
  <description>
    If true, a NameNode in Standby state periodically takes a checkpoint
    of the namespace, saves it to its local storage and then upload to
    the remote NameNode.
  </description>
</property>

<property>
  <name>dfs.ha.zkfc.port</name>
  <value>8019</value>
  <description>
    The port number that the zookeeper failover controller RPC
    server binds to.
  </description>
</property>

<property>
  <name>dfs.ha.allow.stale.reads</name>
  <value>false</value>
  <description>
    If true, a NameNode in Standby state can process read request and the result
    could be stale.
  </description>
</property>

<property>
  <name>dfs.journalnode.edits.dir</name>
  <value>/tmp/hadoop/dfs/journalnode/</value>
  <description>
    The directory where the journal edit files are stored.
  </description>
</property>

<property>
  <name>dfs.journalnode.enable.sync</name>
  <value>true</value>
  <description>
    If true, the journal nodes wil sync with each other. The journal nodes
    will periodically gossip with other journal nodes to compare edit log
    manifests and if they detect any missing log segment, they will download
    it from the other journal nodes.
  </description>
</property>

<property>
  <name>dfs.journalnode.sync.interval</name>
  <value>120000</value>
  <description>
    Time interval, in milliseconds, between two Journal Node syncs.
    This configuration takes effect only if the journalnode sync is enabled
    by setting the configuration parameter dfs.journalnode.enable.sync to true.
  </description>
</property>

<property>
  <name>dfs.journalnode.edit-cache-size.bytes</name>
  <value>1048576</value>
  <description>
    The size, in bytes, of the in-memory cache of edits to keep on the
    JournalNode. This cache is used to serve edits for tailing via the RPC-based
    mechanism, and is only enabled when dfs.ha.tail-edits.in-progress is true.
    Transactions range in size but are around 200 bytes on average, so the
    default of 1MB can store around 5000 transactions.
  </description>
</property>

<property>
  <name>dfs.journalnode.kerberos.internal.spnego.principal</name>
  <value></value>
  <description>
    Kerberos SPNEGO principal name used by the journal node.
  </description>
</property>

<property>
  <name>dfs.journalnode.kerberos.principal</name>
  <value></value>
  <description>
    Kerberos principal name for the journal node.
  </description>
</property>

<property>
  <name>dfs.journalnode.keytab.file</name>
  <value></value>
  <description>
    Kerberos keytab file for the journal node.
  </description>
</property>

<property>
  <name>dfs.batched.ls.limit</name>
  <value>100</value>
  <description>
    Limit the number of paths that can be listed in a single batched
    listing call. printed by ls. If less or equal to
    zero, at most DFS_LIST_LIMIT_DEFAULT (= 1000) will be printed.
  </description>
</property>

<property>
  <name>dfs.ls.limit</name>
  <value>1000</value>
  <description>
    Limit the number of files printed by ls. If less or equal to
    zero, at most DFS_LIST_LIMIT_DEFAULT (= 1000) will be printed.
  </description>
</property>

<property>
  <name>dfs.mover.movedWinWidth</name>
  <value>5400000</value>
  <description>
    The minimum time interval, in milliseconds, that a block can be
    moved to another location again.
  </description>
</property>

<property>
  <name>dfs.mover.moverThreads</name>
  <value>1000</value>
  <description>
    Configure the balancer's mover thread pool size.
  </description>
</property>

<property>
  <name>dfs.mover.retry.max.attempts</name>
  <value>10</value>
  <description>
    The maximum number of retries before the mover consider the
    move failed.
  </description>
</property>

<property>
  <name>dfs.mover.keytab.enabled</name>
  <value>false</value>
  <description>
    Set to true to enable login using a keytab for Kerberized Hadoop.
  </description>
</property>

<property>
  <name>dfs.mover.address</name>
  <value>0.0.0.0:0</value>
  <description>
    The hostname used for a keytab based Kerberos login. Keytab based login
    can be enabled with dfs.mover.keytab.enabled.
  </description>
</property>

<property>
  <name>dfs.mover.keytab.file</name>
  <value></value>
  <description>
    The keytab file used by the Mover to login as its
    service principal. The principal name is configured with
    dfs.mover.kerberos.principal. Keytab based login can be
    enabled with dfs.mover.keytab.enabled.
  </description>
</property>

<property>
  <name>dfs.mover.kerberos.principal</name>
  <value></value>
  <description>
    The Mover principal. This is typically set to
    mover/_HOST@REALM.TLD. The Mover will substitute _HOST with its
    own fully qualified hostname at startup. The _HOST placeholder
    allows using the same configuration setting on different servers.
    Keytab based login can be enabled with dfs.mover.keytab.enabled.
  </description>
</property>

<property>
  <name>dfs.mover.max-no-move-interval</name>
  <value>60000</value>
  <description>
    If this specified amount of time has elapsed and no block has been moved
    out of a source DataNode, on more effort will be made to move blocks out of
    this DataNode in the current Mover iteration.
  </description>
</property>

<property>
  <name>dfs.namenode.audit.log.async</name>
  <value>false</value>
  <description>
    If true, enables asynchronous audit log.
  </description>
</property>

<property>
  <name>dfs.namenode.audit.log.token.tracking.id</name>
  <value>false</value>
  <description>
    If true, adds a tracking ID for all audit log events.
  </description>
</property>

<property>
  <name>dfs.namenode.available-space-block-placement-policy.balanced-space-preference-fraction</name>
  <value>0.6</value>
  <description>
    Only used when the dfs.block.replicator.classname is set to
    org.apache.hadoop.hdfs.server.blockmanagement.AvailableSpaceBlockPlacementPolicy.
    Special value between 0 and 1, noninclusive.  Increases chance of
    placing blocks on Datanodes with less disk space used.
  </description>
</property>

<property>
  <name>
    dfs.namenode.available-space-block-placement-policy.balance-local-node
  </name>
  <value>false</value>
  <description>
    Only used when the dfs.block.replicator.classname is set to
    org.apache.hadoop.hdfs.server.blockmanagement.AvailableSpaceBlockPlacementPolicy.
    If true, balances the local node too.
  </description>
</property>

<property>
  <name>dfs.namenode.available-space-rack-fault-tolerant-block-placement-policy.balanced-space-preference-fraction</name>
  <value>0.6</value>
  <description>
    Only used when the dfs.block.replicator.classname is set to
    org.apache.hadoop.hdfs.server.blockmanagement.AvailableSpaceRackFaultTolerantBlockPlacementPolicy.
    Special value between 0 and 1, noninclusive.  Increases chance of
    placing blocks on Datanodes with less disk space used. More the value near 1
    more are the chances of choosing the datanode with less percentage of data.
    Similarly as the value moves near 0, the chances of choosing datanode with
    high load increases as the value reaches near 0.
  </description>
</property>

<property>
  <name>dfs.namenode.backup.dnrpc-address</name>
  <value></value>
  <description>
    Service RPC address for the backup Namenode.
  </description>
</property>

<property>
  <name>dfs.namenode.delegation.token.always-use</name>
  <value>false</value>
  <description>
    For testing.  Setting to true always allows the DT secret manager
    to be used, even if security is disabled.
  </description>
</property>

<property>
  <name>dfs.namenode.edits.asynclogging</name>
  <value>true</value>
  <description>
    If set to true, enables asynchronous edit logs in the Namenode.  If set
    to false, the Namenode uses the traditional synchronous edit logs.
  </description>
</property>

<property>
  <name>dfs.namenode.edits.dir.minimum</name>
  <value>1</value>
  <description>
    dfs.namenode.edits.dir includes both required directories
    (specified by dfs.namenode.edits.dir.required) and optional directories.

    The number of usable optional directories must be greater than or equal
    to this property.  If the number of usable optional directories falls
    below dfs.namenode.edits.dir.minimum, HDFS will issue an error.

    This property defaults to 1.
  </description>
</property>

<property>
  <name>dfs.namenode.edits.journal-plugin</name>
  <value></value>
  <description>
    When FSEditLog is creating JournalManagers from dfs.namenode.edits.dir,
    and it encounters a URI with a schema different to "file" it loads the
    name of the implementing class from
    "dfs.namenode.edits.journal-plugin.[schema]". This class must implement
    JournalManager and have a constructor which takes (Configuration, URI).
  </description>
</property>

<property>
  <name>dfs.namenode.file.close.num-committed-allowed</name>
  <value>0</value>
  <description>
    Normally a file can only be closed with all its blocks are committed.
    When this value is set to a positive integer N, a file can be closed
    when N blocks are committed and the rest complete.
  </description>
</property>

<property>
  <name>dfs.namenode.inode.attributes.provider.class</name>
  <value></value>
  <description>
    Name of class to use for delegating HDFS authorization.
  </description>
</property>

<property>
  <name>dfs.namenode.inode.attributes.provider.bypass.users</name>
  <value></value>
  <description>
    A list of user principals (in secure cluster) or user names (in insecure
    cluster) for whom the external attributes provider will be bypassed for all
    operations. This means file attributes stored in HDFS instead of the
    external provider will be used for permission checking and be returned when
    requested.
  </description>
</property>

<property>
  <name>dfs.namenode.max-num-blocks-to-log</name>
  <value>1000</value>
  <description>
    Puts a limit on the number of blocks printed to the log by the Namenode
    after a block report.
  </description>
</property>

<property>
  <name>dfs.namenode.max.op.size</name>
  <value>52428800</value>
  <description>
    Maximum opcode size in bytes.
  </description>
</property>

<property>
  <name>dfs.namenode.missing.checkpoint.periods.before.shutdown</name>
  <value>3</value>
  <description>
    The number of checkpoint period windows (as defined by the property
    dfs.namenode.checkpoint.period) allowed by the Namenode to perform
    saving the namespace before shutdown.
  </description>
</property>

<property>
  <name>dfs.namenode.name.cache.threshold</name>
  <value>10</value>
  <description>
    Frequently accessed files that are accessed more times than this
    threshold are cached in the FSDirectory nameCache.
  </description>
</property>

<property>
  <name>dfs.namenode.replication.max-streams</name>
  <value>2</value>
  <description>
    Hard limit for the number of highest-priority replication streams.
  </description>
</property>

<property>
  <name>dfs.namenode.replication.max-streams-hard-limit</name>
  <value>4</value>
  <description>
    Hard limit for all replication streams.
  </description>
</property>

<property>
  <name>dfs.namenode.reconstruction.pending.timeout-sec</name>
  <value>300</value>
  <description>
    Timeout in seconds for block reconstruction.  If this value is 0 or less,
    then it will default to 5 minutes.
  </description>
</property>

<property>
  <name>dfs.namenode.stale.datanode.minimum.interval</name>
  <value>3</value>
  <description>
    Minimum number of missed heartbeats intervals for a datanode to
    be marked stale by the Namenode.  The actual interval is calculated as
    (dfs.namenode.stale.datanode.minimum.interval * dfs.heartbeat.interval)
    in seconds.  If this value is greater than the property
    dfs.namenode.stale.datanode.interval, then the calculated value above
    is used.
  </description>
</property>

<property>
  <name>dfs.namenode.storageinfo.defragment.timeout.ms</name>
  <value>4</value>
  <description>
    Timeout value in ms for the StorageInfo compaction run.
  </description>
</property>

<property>
  <name>dfs.namenode.storageinfo.defragment.interval.ms</name>
  <value>600000</value>
  <description>
    The thread for checking the StorageInfo for defragmentation will
    run periodically.  The time between runs is determined by this
    property.
  </description>
</property>

<property>
  <name>dfs.namenode.storageinfo.defragment.ratio</name>
  <value>0.75</value>
  <description>
    The defragmentation threshold for the StorageInfo.
  </description>
</property>

<property>
  <name>dfs.namenode.snapshot.capture.openfiles</name>
  <value>false</value>
  <description>
    If true, snapshots taken will have an immutable shared copy of
    the open files that have valid leases. Even after the open files
    grow or shrink in size, snapshot will always have the previous
    point-in-time version of the open files, just like all other
    closed files. Default is false.
    Note: The file length captured for open files in snapshot is
    whats recorded in NameNode at the time of snapshot and it may
    be shorter than what the client has written till then. In order
    to capture the latest length, the client can call hflush/hsync
    with the flag SyncFlag.UPDATE_LENGTH on the open files handles.
  </description>
</property>

<property>
  <name>dfs.namenode.snapshot.skip.capture.accesstime-only-change</name>
  <value>false</value>
  <description>
    If accessTime of a file/directory changed but there is no other
    modification made to the file/directory, the changed accesstime will
    not be captured in next snapshot. However, if there is other modification
    made to the file/directory, the latest access time will be captured
    together with the modification in next snapshot.
  </description>
</property>

<property>
  <name>dfs.namenode.snapshotdiff.allow.snap-root-descendant</name>
  <value>true</value>
  <description>
    If enabled, snapshotDiff command can be run for any descendant directory
    under a snapshot root directory and the diff calculation will be scoped
    to the given descendant directory. Otherwise, snapshot diff command can
    only be run for a snapshot root directory.
  </description>
</property>

<property>
  <name>dfs.namenode.snapshotdiff.listing.limit</name>
  <value>1000</value>
  <description>
    Limit the number of entries generated by getSnapshotDiffReportListing within
    one rpc call to the namenode.If less or equal to zero, at most
    DFS_NAMENODE_SNAPSHOT_DIFF_LISTING_LIMIT_DEFAULT (= 1000) will be sent
    across to the client within one rpc call.
  </description>
</property>
<property>
  <name>dfs.namenode.snapshot.max.limit</name>
  <value>65536</value>
  <description>
    Limits the maximum number of snapshots allowed per snapshottable
    directory.If the configuration is not set, the default limit
    for maximum no of snapshots allowed is 65536.
  </description>
</property>

<property>
  <name>dfs.namenode.snapshot.skiplist.max.levels</name>
  <value>0</value>
  <description>
    Maximum no of the skip levels to be maintained in the skip list for
    storing directory snapshot diffs. By default, it is set to 0 and a linear
    list will be used to store the directory snapshot diffs.
  </description>
</property>
<property>
  <name>dfs.namenode.snapshot.skiplist.interval</name>
  <value>10</value>
  <description>
    The interval after which the skip levels will be formed in the skip list
    for storing directory snapshot diffs. By default, value is set to 10.
  </description>
</property>

<property>
  <name>dfs.storage.policy.satisfier.enabled</name>
  <value>false</value>
  <name>dfs.storage.policy.satisfier.mode</name>
  <value>none</value>
  <description>
    Following values are supported - external, none.
    If external, StoragePolicySatisfier will be enabled and started as an independent service outside namenode.
    If none, StoragePolicySatisfier is disabled.
    By default, StoragePolicySatisfier is disabled.
    Administrator can dynamically change StoragePolicySatisfier mode by using reconfiguration option.
    Dynamic mode change can be achieved in the following way.
    1. Edit/update this configuration property values in hdfs-site.xml
    2. Execute the reconfig command on hadoop command line prompt.
       For example:$hdfs -reconfig namenode nn_host:port start
  </description>
</property>

<property>
  <name>dfs.storage.policy.satisfier.queue.limit</name>
  <value>1000</value>
  <description>
    Storage policy satisfier queue size. This queue contains the currently
    scheduled file's inode ID for statisfy the policy.
    Default value is 1000.
  </description>
</property>

<property>
  <name>dfs.storage.policy.satisfier.work.multiplier.per.iteration</name>
  <value>1</value>
  <description>
    *Note*: Advanced property. Change with caution.
    This determines the total amount of block transfers to begin in
    one iteration, for satisfy the policy. The actual number is obtained by
    multiplying this multiplier with the total number of live nodes in the
    cluster. The result number is the number of blocks to begin transfers
    immediately. This number can be any positive, non-zero integer.
  </description>
</property>

<property>
  <name>dfs.storage.policy.satisfier.recheck.timeout.millis</name>
  <value>60000</value>
  <description>
    Blocks storage movements monitor re-check interval in milliseconds.
    This check will verify whether any blocks storage movement results arrived from DN
    and also verify if any of file blocks movements not at all reported to DN
    since dfs.storage.policy.satisfier.self.retry.timeout.
    The default value is 1 * 60 * 1000 (1 mins)
  </description>
</property>

<property>
  <name>dfs.storage.policy.satisfier.self.retry.timeout.millis</name>
  <value>300000</value>
  <description>
    If any of file related block movements not at all reported by datanode,
    then after this timeout(in milliseconds), the item will be added back to movement needed list
    at namenode which will be retried for block movements.
    The default value is 5 * 60 * 1000 (5 mins)
  </description>
</property>

<property>
  <name>dfs.storage.policy.satisfier.retry.max.attempts</name>
  <value>3</value>
  <description>
    Max retry to satisfy the block storage policy. After this retry block will be removed
    from the movement needed queue.
  </description>
</property>

<property>
  <name>dfs.storage.policy.satisfier.datanode.cache.refresh.interval.ms</name>
  <value>300000</value>
  <description>
    How often to refresh the datanode storages cache in milliseconds. This cache
    keeps live datanode storage reports fetched from namenode. After elapsed time,
    it will again fetch latest datanodes from namenode.
    By default, this parameter is set to 5 minutes.
  </description>
</property>

<property>
  <name>dfs.storage.policy.satisfier.max.outstanding.paths</name>
  <value>10000</value>
  <description>
    Defines the maximum number of paths to satisfy that can be queued up in the
    Satisfier call queue in a period of time. Default value is 10000.
  </description>
</property>

<property>
  <name>dfs.storage.policy.satisfier.address</name>
  <value>0.0.0.0:0</value>
  <description>
    The hostname used for a keytab based Kerberos login. Keytab based login
    is required when dfs.storage.policy.satisfier.mode is external.
  </description>
</property>

<property>
  <name>dfs.storage.policy.satisfier.keytab.file</name>
  <value></value>
  <description>
    The keytab file used by external StoragePolicySatisfier to login as its
    service principal. The principal name is configured with
    dfs.storage.policy.satisfier.kerberos.principal. Keytab based login
    is required when dfs.storage.policy.satisfier.mode is external.
  </description>
</property>

<property>
  <name>dfs.storage.policy.satisfier.kerberos.principal</name>
  <value></value>
  <description>
    The StoragePolicySatisfier principal. This is typically set to
    satisfier/_HOST@REALM.TLD. The StoragePolicySatisfier will substitute
    _HOST with its own fully qualified hostname at startup. The _HOST placeholder
    allows using the same configuration setting on different servers. Keytab
    based login is required when dfs.storage.policy.satisfier.mode is external.
  </description>
</property>

<property>
  <name>dfs.pipeline.ecn</name>
  <value>false</value>
  <description>
    If true, allows ECN (explicit congestion notification) from the
    Datanode.
  </description>
</property>

<property>
  <name>dfs.qjournal.accept-recovery.timeout.ms</name>
  <value>120000</value>
  <description>
    Quorum timeout in milliseconds during accept phase of
    recovery/synchronization for a specific segment.
  </description>
</property>

<property>
  <name>dfs.qjournal.finalize-segment.timeout.ms</name>
  <value>120000</value>
  <description>
    Quorum timeout in milliseconds during finalizing for a specific
    segment.
  </description>
</property>

<property>
  <name>dfs.qjournal.get-journal-state.timeout.ms</name>
  <value>120000</value>
  <description>
    Timeout in milliseconds when calling getJournalState().
    JournalNodes.
  </description>
</property>

<property>
  <name>dfs.qjournal.new-epoch.timeout.ms</name>
  <value>120000</value>
  <description>
    Timeout in milliseconds when getting an epoch number for write
    access to JournalNodes.
  </description>
</property>

<property>
  <name>dfs.qjournal.prepare-recovery.timeout.ms</name>
  <value>120000</value>
  <description>
    Quorum timeout in milliseconds during preparation phase of
    recovery/synchronization for a specific segment.
  </description>
</property>

<property>
  <name>dfs.qjournal.queued-edits.limit.mb</name>
  <value>10</value>
  <description>
    Queue size in MB for quorum journal edits.
  </description>
</property>

<property>
  <name>dfs.qjournal.select-input-streams.timeout.ms</name>
  <value>20000</value>
  <description>
    Timeout in milliseconds for accepting streams from JournalManagers.
  </description>
</property>

<property>
  <name>dfs.qjournal.start-segment.timeout.ms</name>
  <value>20000</value>
  <description>
    Quorum timeout in milliseconds for starting a log segment.
  </description>
</property>

<property>
  <name>dfs.qjournal.write-txns.timeout.ms</name>
  <value>20000</value>
  <description>
    Write timeout in milliseconds when writing to a quorum of remote
    journals.
  </description>
</property>

<property>
  <name>dfs.qjournal.http.open.timeout.ms</name>
  <value>60000</value>
  <description>
    Timeout in milliseconds when open a new HTTP connection to remote
    journals.
  </description>
</property>

<property>
  <name>dfs.qjournal.http.read.timeout.ms</name>
  <value>60000</value>
  <description>
    Timeout in milliseconds when reading from a HTTP connection from remote
    journals.
  </description>
</property>

<property>
<<<<<<< HEAD
=======
  <name>dfs.qjournal.parallel-read.num-threads</name>
  <value>5</value>
  <description>
    Number of threads per JN to be used for tailing edits.
  </description>
</property>

<property>
>>>>>>> e8cb2ae4
  <name>dfs.quota.by.storage.type.enabled</name>
  <value>true</value>
  <description>
    If true, enables quotas based on storage type.
  </description>
</property>

<property>
  <name>dfs.secondary.namenode.kerberos.principal</name>
  <value></value>
  <description>
    Kerberos principal name for the Secondary NameNode.
  </description>
</property>

<property>
  <name>dfs.secondary.namenode.keytab.file</name>
  <value></value>
  <description>
    Kerberos keytab file for the Secondary NameNode.
  </description>
</property>

<property>
  <name>dfs.web.authentication.simple.anonymous.allowed</name>
  <value></value>
  <description>
    If true, allow anonymous user to access WebHDFS. Set to
    false to disable anonymous authentication.
  </description>
</property>

<property>
  <name>dfs.web.ugi</name>
  <value></value>
  <description>
    dfs.web.ugi is deprecated. Use hadoop.http.staticuser.user instead.
  </description>
</property>

<property>
  <name>dfs.webhdfs.netty.high.watermark</name>
  <value>65535</value>
  <description>
    High watermark configuration to Netty for Datanode WebHdfs.
  </description>
</property>

<property>
  <name>dfs.webhdfs.netty.low.watermark</name>
  <value>32768</value>
  <description>
    Low watermark configuration to Netty for Datanode WebHdfs.
  </description>
</property>

<property>
  <name>dfs.webhdfs.oauth2.access.token.provider</name>
  <value></value>
  <description>
    Access token provider class for WebHDFS using OAuth2.
    Defaults to org.apache.hadoop.hdfs.web.oauth2.ConfCredentialBasedAccessTokenProvider.
  </description>
</property>

<property>
  <name>dfs.webhdfs.oauth2.client.id</name>
  <value></value>
  <description>
    Client id used to obtain access token with either credential or
    refresh token.
  </description>
</property>

<property>
  <name>dfs.webhdfs.oauth2.enabled</name>
  <value>false</value>
  <description>
    If true, enables OAuth2 in WebHDFS
  </description>
</property>

<property>
  <name>dfs.webhdfs.oauth2.refresh.url</name>
  <value></value>
  <description>
    URL against which to post for obtaining bearer token with
    either credential or refresh token.
  </description>
</property>

<property>
  <name>ssl.server.keystore.keypassword</name>
  <value></value>
  <description>
    Keystore key password for HTTPS SSL configuration
  </description>
</property>

<property>
  <name>ssl.server.keystore.location</name>
  <value></value>
  <description>
    Keystore location for HTTPS SSL configuration
  </description>
</property>

<property>
  <name>ssl.server.keystore.password</name>
  <value></value>
  <description>
    Keystore password for HTTPS SSL configuration
  </description>
</property>

<property>
  <name>ssl.server.truststore.location</name>
  <value></value>
  <description>
    Truststore location for HTTPS SSL configuration
  </description>
</property>

<property>
  <name>ssl.server.truststore.password</name>
  <value></value>
  <description>
    Truststore password for HTTPS SSL configuration
  </description>
</property>

<!--Disk baalncer properties-->
  <property>
    <name>dfs.disk.balancer.max.disk.throughputInMBperSec</name>
    <value>10</value>
    <description>Maximum disk bandwidth used by diskbalancer
      during read from a source disk. The unit is MB/sec.
    </description>
  </property>

  <property>
    <name>dfs.disk.balancer.block.tolerance.percent</name>
    <value>10</value>
    <description>
      When a disk balancer copy operation is proceeding, the datanode is still
      active. So it might not be possible to move the exactly specified
      amount of data. So tolerance allows us to define a percentage which
      defines a good enough move.
    </description>
  </property>

  <property>
    <name>dfs.disk.balancer.max.disk.errors</name>
    <value>5</value>
    <description>
      During a block move from a source to destination disk, we might
      encounter various errors. This defines how many errors we can tolerate
      before we declare a move between 2 disks (or a step) has failed.
    </description>
  </property>

  <property>
    <name>dfs.disk.balancer.plan.valid.interval</name>
    <value>1d</value>
    <description>
      Maximum amount of time disk balancer plan is valid. This setting
      supports multiple time unit suffixes as described in
      dfs.heartbeat.interval. If no suffix is specified then milliseconds
      is assumed.
    </description>
  </property>


  <property>
    <name>dfs.disk.balancer.enabled</name>
    <value>true</value>
    <description>
        This enables the diskbalancer feature on a cluster. By default, disk
      balancer is enabled.
    </description>
  </property>

  <property>
    <name>dfs.disk.balancer.plan.threshold.percent</name>
    <value>10</value>
    <description>
      The percentage threshold value for volume Data Density in a plan.
      If the absolute value of volume Data Density which is out of
      threshold value in a node, it means that the volumes corresponding to
      the disks should do the balancing in the plan. The default value is 10.
    </description>
  </property>

  <property>
    <name>dfs.namenode.provided.enabled</name>
    <value>false</value>
    <description>
      Enables the Namenode to handle provided storages.
    </description>
  </property>

  <property>
    <name>dfs.provided.storage.id</name>
    <value>DS-PROVIDED</value>
    <description>
      The storage ID used for provided stores.
    </description>
  </property>

  <property>
    <name>dfs.provided.aliasmap.class</name>
    <value>org.apache.hadoop.hdfs.server.common.blockaliasmap.impl.TextFileRegionAliasMap</value>
    <description>
      The class that is used to specify the input format of the blocks on
      provided storages. The default is
      org.apache.hadoop.hdfs.server.common.blockaliasmap.impl.TextFileRegionAliasMap which uses
      file regions to describe blocks. The file regions are specified as a
      delimited text file. Each file region is a 6-tuple containing the
      block id, remote file path, offset into file, length of block, the
      block pool id containing the block, and the generation stamp of the
      block.
    </description>
  </property>

  <property>
    <name>dfs.provided.aliasmap.inmemory.batch-size</name>
    <value>500</value>
    <description>
      The batch size when iterating over the database backing the aliasmap
    </description>
  </property>

  <property>
    <name>dfs.provided.aliasmap.inmemory.dnrpc-address</name>
    <value></value>
    <description>
      The address where the aliasmap server will be running. In the case of
      HA/Federation where multiple namenodes exist, and if the Namenode is
      configured to run the aliasmap server
      (dfs.provided.aliasmap.inmemory.enabled is set to true),
      the name service id is added to the name, e.g.,
      dfs.provided.aliasmap.inmemory.rpc.address.EXAMPLENAMESERVICE.
      The value of this property will take the form of host:rpc-port.
    </description>
  </property>

  <property>
    <name>dfs.provided.aliasmap.inmemory.rpc.bind-host</name>
    <value></value>
    <description>
      The actual address the in-memory aliasmap server will bind to.
      If this optional address is set, it overrides the hostname portion of
      dfs.provided.aliasmap.inmemory.rpc.address.
      This is useful for making the name node listen on all interfaces by
      setting it to 0.0.0.0.
    </description>
  </property>

  <property>
    <name>dfs.provided.aliasmap.inmemory.leveldb.dir</name>
    <value>/tmp</value>
    <description>
      The directory where the leveldb files will be kept
    </description>
  </property>

  <property>
    <name>dfs.provided.aliasmap.inmemory.enabled</name>
    <value>false</value>
    <description>
      Don't use the aliasmap by default. Some tests will fail
      because they try to start the namenode twice with the
      same parameters if you turn it on.
    </description>
  </property>

  <property>
    <name>dfs.provided.aliasmap.inmemory.server.log</name>
    <value>false</value>
    <description>
      Ensures that InMemoryAliasMap server logs every call to it.
      Set to false by default.
    </description>
  </property>

  <property>
    <name>dfs.provided.aliasmap.text.delimiter</name>
    <value>,</value>
    <description>
        The delimiter used when the provided block map is specified as
        a text file.
    </description>
  </property>

  <property>
    <name>dfs.provided.aliasmap.text.read.file</name>
    <value></value>
    <description>
        The path specifying the provided block map as a text file, specified as
        a URI.
    </description>
  </property>

  <property>
    <name>dfs.provided.aliasmap.text.codec</name>
    <value></value>
    <description>
        The codec used to de-compress the provided block map.
    </description>
  </property>

  <property>
    <name>dfs.provided.aliasmap.text.write.dir</name>
    <value></value>
    <description>
        The path to which the provided block map should be written as a text
        file, specified as a URI.
    </description>
  </property>

  <property>
    <name>dfs.provided.aliasmap.leveldb.path</name>
    <value></value>
    <description>
      The read/write path for the leveldb-based alias map
      (org.apache.hadoop.hdfs.server.common.blockaliasmap.impl.LevelDBFileRegionAliasMap).
      The path has to be explicitly configured when this alias map is used.
    </description>
  </property>

  <property>
  <name>dfs.provided.acls.import.enabled</name>
    <value>false</value>
    <description>
      Set to true to inherit ACLs (Access Control Lists) from remote stores
      during mount. Disabled by default, i.e., ACLs are not inherited from
      remote stores. Note had HDFS ACLs have to be enabled
      (dfs.namenode.acls.enabled must be set to true) for this to take effect.
    </description>
  </property>

  <property>
    <name>dfs.provided.aliasmap.load.retries</name>
    <value>0</value>
    <description>
      The number of retries on the Datanode to load the provided aliasmap;
      defaults to 0.
    </description>
  </property>

  <property>
    <name>dfs.lock.suppress.warning.interval</name>
    <value>10s</value>
    <description>Instrumentation reporting long critical sections will suppress
      consecutive warnings within this interval.</description>
  </property>

  <property>
    <name>httpfs.buffer.size</name>
    <value>4096</value>
    <description>
      The size buffer to be used when creating or opening httpfs filesystem IO stream.
    </description>
  </property>

  <property>
    <name>dfs.webhdfs.use.ipc.callq</name>
    <value>true</value>
    <description>Enables routing of webhdfs calls through rpc
      call queue</description>
  </property>

  <property>
    <name>dfs.datanode.disk.check.min.gap</name>
    <value>15m</value>
    <description>
      The minimum gap between two successive checks of the same DataNode
      volume. This setting supports multiple time unit suffixes as described
      in dfs.heartbeat.interval. If no suffix is specified then milliseconds
      is assumed.
    </description>
  </property>

  <property>
    <name>dfs.datanode.disk.check.timeout</name>
    <value>10m</value>
    <description>
      Maximum allowed time for a disk check to complete. If the check does not
      complete within this time interval then the disk is declared as failed.
      This setting supports multiple time unit suffixes as described in
      dfs.heartbeat.interval. If no suffix is specified then milliseconds is assumed.
    </description>
  </property>

  <property>
    <name>dfs.use.dfs.network.topology</name>
    <value>true</value>
    <description>
      Enables DFSNetworkTopology to choose nodes for placing replicas.
      When enabled, NetworkTopology will be instantiated as class defined in
      property dfs.net.topology.impl, otherwise NetworkTopology will be
      instantiated as class defined in property net.topology.impl.
    </description>
  </property>

  <property>
    <name>dfs.net.topology.impl</name>
    <value>org.apache.hadoop.hdfs.net.DFSNetworkTopology</value>
    <description>
      The implementation class of NetworkTopology used in HDFS. By default,
      the class org.apache.hadoop.hdfs.net.DFSNetworkTopology is specified and
      used in block placement.
      This property only works when dfs.use.dfs.network.topology is true.
    </description>
  </property>

  <property>
    <name>dfs.qjm.operations.timeout</name>
    <value>60s</value>
    <description>
      Common key to set timeout for related operations in
      QuorumJournalManager. This setting supports multiple time unit suffixes
      as described in dfs.heartbeat.interval.
      If no suffix is specified then milliseconds is assumed.
    </description>
  </property>

  <property>
    <name>dfs.reformat.disabled</name>
    <value>false</value>
    <description>
      Disable reformat of NameNode. If it's value is set to "true"
      and metadata directories already exist then attempt to format NameNode
      will throw NameNodeFormatException.
    </description>
  </property>

  <property>
    <name>dfs.namenode.block.deletion.increment</name>
    <value>1000</value>
    <description>
      The number of block deletion increment.
      This setting will control the block increment deletion rate to
      ensure that other waiters on the lock can get in.
    </description>
  </property>
<<<<<<< HEAD
=======

  <property>
    <name>dfs.namenode.rpc-address.auxiliary-ports</name>
    <value></value>
    <description>
      A comma separated list of auxiliary ports for the NameNode to listen on.
      This allows exposing multiple NN addresses to clients.
      Particularly, it is used to enforce different SASL levels on different ports.
      Empty list indicates that auxiliary ports are disabled.
    </description>
  </property>

  <property>
    <name>dfs.namenode.send.qop.enabled</name>
    <value>false</value>
    <description>
      A boolean specifies whether NameNode should encrypt the established QOP
      and include it in block token. The encrypted QOP will be used by DataNode
      as target QOP, overwriting DataNode configuration. This ensures DataNode
      will use exactly the same QOP NameNode and client has already agreed on.
    </description>
  </property>

  <property>
    <name>dfs.encrypt.data.overwrite.downstream.derived.qop</name>
    <value>false</value>
    <description>
      A boolean specifies whether DN should overwrite the downstream
      QOP in a write pipeline. This is used in the case where client
      talks to first DN with a QOP, but inter-DN communication needs to be
      using a different QOP. If set to false, the default behaviour is that
      inter-DN communication will use the same QOP as client-DN connection.
    </description>
  </property>

  <property>
    <name>dfs.encrypt.data.overwrite.downstream.new.qop</name>
    <value></value>
    <description>
      When dfs.datanode.overwrite.downstream.derived.qop is set to true,
      this configuration specifies the new QOP to be used to overwrite
      inter-DN QOP.
    </description>
  </property>

  <property>
    <name>dfs.namenode.blockreport.queue.size</name>
    <value>1024</value>
    <description>
      The queue size of BlockReportProcessingThread in BlockManager.
    </description>
  </property>

  <property>
    <name>dfs.namenode.storage.dir.perm</name>
    <value>700</value>
    <description>
      Permissions for the directories on on the local filesystem where
      the DFS namenode stores the fsImage. The permissions can either be
      octal or symbolic.
    </description>
  </property>

  <property>
    <name>dfs.namenode.blockreport.max.lock.hold.time</name>
    <value>4</value>
    <description>
      The BlockReportProcessingThread max write lock hold time in ms.
    </description>
  </property>


  <property>
    <name>dfs.namenode.corrupt.block.delete.immediately.enabled</name>
    <value>true</value>
    <description>
      Whether the corrupt replicas should be deleted immediately, irrespective
      of other replicas on stale storages..
    </description>
  </property>

  <property>
    <name>dfs.journalnode.edits.dir.perm</name>
    <value>700</value>
    <description>
      Permissions for the directories on on the local filesystem where
      the DFS journal node stores the edits. The permissions can either be
      octal or symbolic.
    </description>
  </property>

  <property>
    <name>dfs.namenode.lease-hard-limit-sec</name>
    <value>1200</value>
    <description>
      Determines the namenode automatic lease recovery interval in seconds.
    </description>
  </property>

  <property>
    <name>dfs.namenode.gc.time.monitor.enable</name>
    <value>true</value>
    <description>
      Enable the GcTimePercentage metrics in NameNode's JvmMetrics. It will
      start a thread(GcTimeMonitor) computing the metric.
    </description>
  </property>

  <property>
    <name>dfs.namenode.gc.time.monitor.observation.window.ms</name>
    <value>1m</value>
    <description>
      Determines the windows size of GcTimeMonitor. A window is a period of time
      starts at now-windowSize and ends at now. The GcTimePercentage is the gc
      time proportion of the window.
    </description>
  </property>

  <property>
    <name>dfs.namenode.gc.time.monitor.sleep.interval.ms</name>
    <value>5s</value>
    <description>
      Determines the sleep interval in the window. The GcTimeMonitor wakes up in
      the sleep interval periodically to compute the gc time proportion. The
      shorter the interval the preciser the GcTimePercentage. The sleep interval
      must be shorter than the window size.
    </description>
  </property>

  <property>
    <name>dfs.permissions.allow.owner.set.quota</name>
    <value>false</value>
    <description>
      Whether the owner(not superuser) of a directory can set quota of his sub
      directories when permissions is enabled. Default value is false;
    </description>
  </property>

  <property>
    <name>dfs.protected.subdirectories.enable</name>
    <value>false</value>
    <description>whether to protect the subdirectories of directories which
      set on fs.protected.directories.
    </description>
  </property>

  <property>
    <name>dfs.storage.default.policy</name>
    <value>HOT</value>
    <description>
        Set the default Storage Policy name with following value,
        LAZY_PERSIST: memory storage policy.
        ALL_SSD     : all SSD storage policy.
        ONE_SSD     : one SSD_storage policy.
        HOT         : hot storage policy.
        WARM        : warm policy.
        COLD        : cold_storage policy.
        PROVIDED    : provided storage policy.
    </description>
  </property>

>>>>>>> e8cb2ae4
</configuration><|MERGE_RESOLUTION|>--- conflicted
+++ resolved
@@ -385,20 +385,6 @@
       Note: In case of using tune2fs to set reserved-blocks-percentage, or other filesystem tools,
       then you can possibly run into out of disk errors because hadoop will not check those
       external tool configurations.
-  </description>
-</property>
-
-<property>
-  <name>dfs.datanode.du.reserved.pct</name>
-  <value>0</value>
-  <description>Reserved space in percentage. Read dfs.datanode.du.reserved.calculator to see
-    when this takes effect. The actual number of bytes reserved will be calculated by using the
-    total capacity of the data directory in question. Specific storage type based reservation
-    is also supported. The property can be followed with corresponding storage types
-    ([ssd]/[disk]/[archive]/[ram_disk]) for cluster with heterogeneous storage.
-    For example, reserved percentage space for RAM_DISK storage can be configured using property
-    'dfs.datanode.du.reserved.pct.ram_disk'. If specific storage type reservation is not configured
-    then dfs.datanode.du.reserved.pct will be used.
   </description>
 </property>
 
@@ -4162,18 +4148,6 @@
 </property>
 
 <property>
-  <name>dfs.client.failover.random.order</name>
-  <value>false</value>
-  <description>
-    Determines if the failover proxies are picked in random order instead of the
-    configured order. The prefix can be used with an optional nameservice ID
-    (of form dfs.client.failover.random.order[.nameservice]) in case multiple
-    nameservices exist and random order should be enabled for specific
-    nameservices.
-  </description>
-</property>
-
-<property>
   <name>dfs.client.key.provider.cache.expiry</name>
   <value>864000000</value>
   <description>
@@ -5362,8 +5336,6 @@
 </property>
 
 <property>
-<<<<<<< HEAD
-=======
   <name>dfs.qjournal.parallel-read.num-threads</name>
   <value>5</value>
   <description>
@@ -5372,7 +5344,6 @@
 </property>
 
 <property>
->>>>>>> e8cb2ae4
   <name>dfs.quota.by.storage.type.enabled</name>
   <value>true</value>
   <description>
@@ -5819,8 +5790,6 @@
       ensure that other waiters on the lock can get in.
     </description>
   </property>
-<<<<<<< HEAD
-=======
 
   <property>
     <name>dfs.namenode.rpc-address.auxiliary-ports</name>
@@ -5982,5 +5951,4 @@
     </description>
   </property>
 
->>>>>>> e8cb2ae4
 </configuration>