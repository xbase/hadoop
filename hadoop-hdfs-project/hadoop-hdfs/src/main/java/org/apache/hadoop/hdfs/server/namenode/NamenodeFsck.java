/**
 * Licensed to the Apache Software Foundation (ASF) under one
 * or more contributor license agreements.  See the NOTICE file
 * distributed with this work for additional information
 * regarding copyright ownership.  The ASF licenses this file
 * to you under the Apache License, Version 2.0 (the
 * "License"); you may not use this file except in compliance
 * with the License.  You may obtain a copy of the License at
 *
 *     http://www.apache.org/licenses/LICENSE-2.0
 *
 * Unless required by applicable law or agreed to in writing, software
 * distributed under the License is distributed on an "AS IS" BASIS,
 * WITHOUT WARRANTIES OR CONDITIONS OF ANY KIND, either express or implied.
 * See the License for the specific language governing permissions and
 * limitations under the License.
 */
package org.apache.hadoop.hdfs.server.namenode;

import java.io.FileNotFoundException;
import java.io.IOException;
import java.io.OutputStream;
import java.io.PrintWriter;
import java.net.InetAddress;
import java.net.InetSocketAddress;
import java.net.Socket;
import java.util.ArrayList;
import java.util.LinkedList;
import java.util.Arrays;
import java.util.Collection;
import java.util.Date;
import java.util.HashMap;
import java.util.HashSet;
import java.util.Iterator;
import java.util.List;
import java.util.Map;
import java.util.Set;
import java.util.concurrent.ThreadLocalRandom;

import org.apache.commons.io.IOUtils;
import org.apache.hadoop.hdfs.server.blockmanagement.BlockUnderConstructionFeature;
import org.slf4j.Logger;
import org.slf4j.LoggerFactory;
import org.apache.hadoop.classification.InterfaceAudience;
import org.apache.hadoop.conf.Configuration;
import org.apache.hadoop.fs.Path;
import org.apache.hadoop.fs.StorageType;
import org.apache.hadoop.fs.UnresolvedLinkException;
import org.apache.hadoop.hdfs.BlockReader;
import org.apache.hadoop.hdfs.client.impl.BlockReaderFactory;
import org.apache.hadoop.hdfs.DFSClient;
import org.apache.hadoop.hdfs.DFSConfigKeys;
import org.apache.hadoop.hdfs.DFSUtilClient;
import org.apache.hadoop.hdfs.RemotePeerFactory;
import org.apache.hadoop.hdfs.client.HdfsClientConfigKeys;
import org.apache.hadoop.hdfs.net.Peer;
import org.apache.hadoop.hdfs.protocol.Block;
import org.apache.hadoop.hdfs.protocol.DatanodeID;
import org.apache.hadoop.hdfs.protocol.DatanodeInfo;
import org.apache.hadoop.hdfs.protocol.DatanodeInfoWithStorage;
import org.apache.hadoop.hdfs.protocol.DirectoryListing;
import org.apache.hadoop.hdfs.protocol.ErasureCodingPolicy;
import org.apache.hadoop.hdfs.protocol.ExtendedBlock;
import org.apache.hadoop.hdfs.protocol.HdfsConstants;
import org.apache.hadoop.hdfs.protocol.HdfsFileStatus;
import org.apache.hadoop.hdfs.protocol.LocatedBlock;
import org.apache.hadoop.hdfs.protocol.LocatedBlocks;
import org.apache.hadoop.hdfs.protocol.SnapshottableDirectoryStatus;
import org.apache.hadoop.hdfs.protocol.datatransfer.sasl.DataEncryptionKeyFactory;
import org.apache.hadoop.hdfs.security.token.block.BlockTokenIdentifier;
import org.apache.hadoop.hdfs.security.token.block.DataEncryptionKey;
import org.apache.hadoop.hdfs.server.blockmanagement.BlockInfo;
import org.apache.hadoop.hdfs.server.blockmanagement.BlockInfoStriped;
import org.apache.hadoop.hdfs.server.blockmanagement.BlockInfoStriped.StorageAndBlockIndex;
import org.apache.hadoop.hdfs.server.blockmanagement.BlockManager;
import org.apache.hadoop.hdfs.server.blockmanagement.BlockPlacementPolicies;
import org.apache.hadoop.hdfs.server.blockmanagement.BlockPlacementStatus;
import org.apache.hadoop.hdfs.server.blockmanagement.DatanodeDescriptor;
import org.apache.hadoop.hdfs.server.blockmanagement.DatanodeStorageInfo;
import org.apache.hadoop.hdfs.server.blockmanagement.NumberReplicas;
import org.apache.hadoop.hdfs.server.datanode.CachingStrategy;
import org.apache.hadoop.net.NetUtils;
import org.apache.hadoop.net.NetworkTopology;
import org.apache.hadoop.net.NodeBase;
import org.apache.hadoop.security.AccessControlException;
import org.apache.hadoop.security.UserGroupInformation;
import org.apache.hadoop.security.token.Token;
import org.apache.hadoop.tracing.TraceUtils;
import org.apache.hadoop.util.Time;
import org.apache.htrace.core.Tracer;

import com.google.common.annotations.VisibleForTesting;

/**
 * This class provides rudimentary checking of DFS volumes for errors and
 * sub-optimal conditions.
 * <p>The tool scans all files and directories, starting from an indicated
 *  root path and its descendants. The following abnormal conditions are
 *  detected and handled:</p>
 * <ul>
 * <li>files with blocks that are completely missing from all datanodes.<br>
 * In this case the tool can perform one of the following actions:
 *  <ul>
 *      <li>move corrupted files to /lost+found directory on DFS
 *      ({@link #doMove}). Remaining data blocks are saved as a
 *      block chains, representing longest consecutive series of valid blocks.</li>
 *      <li>delete corrupted files ({@link #doDelete})</li>
 *  </ul>
 *  </li>
 *  <li>detect files with under-replicated or over-replicated blocks</li>
 *  </ul>
 *  Additionally, the tool collects a detailed overall DFS statistics, and
 *  optionally can print detailed statistics on block locations and replication
 *  factors of each file.
 */
@InterfaceAudience.Private
public class NamenodeFsck implements DataEncryptionKeyFactory {
  public static final Logger LOG =
      LoggerFactory.getLogger(NameNode.class.getName());

  // return string marking fsck status
  public static final String CORRUPT_STATUS = "is CORRUPT";
  public static final String HEALTHY_STATUS = "is HEALTHY";
  public static final String DECOMMISSIONING_STATUS = "is DECOMMISSIONING";
  public static final String DECOMMISSIONED_STATUS = "is DECOMMISSIONED";
  public static final String ENTERING_MAINTENANCE_STATUS =
      "is ENTERING MAINTENANCE";
  public static final String IN_MAINTENANCE_STATUS = "is IN MAINTENANCE";
  public static final String NONEXISTENT_STATUS = "does not exist";
  public static final String FAILURE_STATUS = "FAILED";
  public static final String UNDEFINED = "undefined";

  private final NameNode namenode;
  private final BlockManager blockManager;
  private final NetworkTopology networktopology;
  private final int totalDatanodes;
  private final InetAddress remoteAddress;

  private long totalDirs = 0L;
  private long totalSymlinks = 0L;

  private String lostFound = null;
  private boolean lfInited = false;
  private boolean lfInitedOk = false;
  private boolean showFiles = false;
  private boolean showOpenFiles = false;
  private boolean showBlocks = false;
  private boolean showLocations = false;
  private boolean showRacks = false;
  private boolean showStoragePolcies = false;
  private boolean showCorruptFileBlocks = false;

  private boolean showReplicaDetails = false;
  private boolean showUpgradeDomains = false;
  private boolean showMaintenanceState = false;
  private long staleInterval;
  private Tracer tracer;

  /**
   * True if we encountered an internal error during FSCK, such as not being
   * able to delete a corrupt file.
   */
  private boolean internalError = false;

  /**
   * True if the user specified the -move option.
   *
   * Whe this option is in effect, we will copy salvaged blocks into the lost
   * and found. */
  private boolean doMove = false;

  /**
   * True if the user specified the -delete option.
   *
   * Whe this option is in effect, we will delete corrupted files.
   */
  private boolean doDelete = false;

  /**
   * True if the user specified the -replicate option.
   *
   * When this option is in effect, we will initiate replication work to make
   * mis-replicated blocks confirm the block placement policy.
   */
  private boolean doReplicate = false;

  String path = "/";

  private String blockIds = null;

  // We return back N files that are corrupt; the list of files returned is
  // ordered by block id; to allow continuation support, pass in the last block
  // # from previous call
  private final String[] currentCookie = new String[] { null };

  private final Configuration conf;
  private final PrintWriter out;
  private List<String> snapshottableDirs = null;

  private final BlockPlacementPolicies bpPolicies;
  private StoragePolicySummary storageTypeSummary = null;

  /**
   * Filesystem checker.
   * @param conf configuration (namenode config)
   * @param namenode namenode that this fsck is going to use
   * @param pmap key=value[] map passed to the http servlet as url parameters
   * @param out output stream to write the fsck output
   * @param totalDatanodes number of live datanodes
   * @param remoteAddress source address of the fsck request
   */
  NamenodeFsck(Configuration conf, NameNode namenode,
      NetworkTopology networktopology,
      Map<String, String[]> pmap, PrintWriter out,
      int totalDatanodes, InetAddress remoteAddress) {
    this.conf = conf;
    this.namenode = namenode;
    this.blockManager = namenode.getNamesystem().getBlockManager();
    this.networktopology = networktopology;
    this.out = out;
    this.totalDatanodes = totalDatanodes;
    this.remoteAddress = remoteAddress;
    this.bpPolicies = new BlockPlacementPolicies(conf, null,
        networktopology,
        namenode.getNamesystem().getBlockManager().getDatanodeManager()
        .getHost2DatanodeMap());
    this.staleInterval =
        conf.getLong(DFSConfigKeys.DFS_NAMENODE_STALE_DATANODE_INTERVAL_KEY,
          DFSConfigKeys.DFS_NAMENODE_STALE_DATANODE_INTERVAL_DEFAULT);
    this.tracer = new Tracer.Builder("NamenodeFsck").
        conf(TraceUtils.wrapHadoopConf("namenode.fsck.htrace.", conf)).
        build();

    for (Iterator<String> it = pmap.keySet().iterator(); it.hasNext();) {
      String key = it.next();
      if (key.equals("path")) { this.path = pmap.get("path")[0]; }
      else if (key.equals("move")) { this.doMove = true; }
      else if (key.equals("delete")) { this.doDelete = true; }
      else if (key.equals("files")) { this.showFiles = true; }
      else if (key.equals("blocks")) { this.showBlocks = true; }
      else if (key.equals("locations")) { this.showLocations = true; }
      else if (key.equals("racks")) { this.showRacks = true; }
      else if (key.equals("replicadetails")) {
        this.showReplicaDetails = true;
      } else if (key.equals("upgradedomains")) {
        this.showUpgradeDomains = true;
      } else if (key.equals("maintenance")) {
        this.showMaintenanceState = true;
      } else if (key.equals("storagepolicies")) {
        this.showStoragePolcies = true;
      } else if (key.equals("showprogress")) {
        out.println("The fsck switch -showprogress is deprecated and no " +
                "longer has any effect. Progress is now shown by default.");
        LOG.warn("The fsck switch -showprogress is deprecated and no longer " +
            "has any effect. Progress is now shown by default.");
      } else if (key.equals("openforwrite")) {
        this.showOpenFiles = true;
      } else if (key.equals("listcorruptfileblocks")) {
        this.showCorruptFileBlocks = true;
      } else if (key.equals("startblockafter")) {
        this.currentCookie[0] = pmap.get("startblockafter")[0];
      } else if (key.equals("includeSnapshots")) {
        this.snapshottableDirs = new ArrayList<String>();
      } else if (key.equals("blockId")) {
        this.blockIds = pmap.get("blockId")[0];
      } else if (key.equals("replicate")) {
        this.doReplicate = true;
      }
    }
  }

  /**
   * Check block information given a blockId number
   *
  */
  public void blockIdCK(String blockId) {

    if(blockId == null) {
      out.println("Please provide valid blockId!");
      return;
    }

    namenode.getNamesystem().readLock();
    try {
      //get blockInfo
      Block block = new Block(Block.getBlockId(blockId));
      //find which file this block belongs to
      BlockInfo blockInfo = blockManager.getStoredBlock(block);
      if (blockInfo == null || blockInfo.isDeleted()) {
        out.println("Block "+ blockId +" " + NONEXISTENT_STATUS);
        LOG.warn("Block "+ blockId + " " + NONEXISTENT_STATUS);
        return;
      }
      final INodeFile iNode = namenode.getNamesystem().getBlockCollection(blockInfo);
      NumberReplicas numberReplicas= blockManager.countNodes(blockInfo);
      out.println("Block Id: " + blockId);
      out.println("Block belongs to: "+iNode.getFullPathName());
      out.println("No. of Expected Replica: " +
          blockManager.getExpectedRedundancyNum(blockInfo));
      out.println("No. of live Replica: " + numberReplicas.liveReplicas());
      out.println("No. of excess Replica: " + numberReplicas.excessReplicas());
      out.println("No. of stale Replica: " +
          numberReplicas.replicasOnStaleNodes());
      out.println("No. of decommissioned Replica: "
          + numberReplicas.decommissioned());
      out.println("No. of decommissioning Replica: "
          + numberReplicas.decommissioning());
      if (this.showMaintenanceState) {
        out.println("No. of entering maintenance Replica: "
            + numberReplicas.liveEnteringMaintenanceReplicas());
        out.println("No. of in maintenance Replica: "
            + numberReplicas.maintenanceNotForReadReplicas());
      }
      out.println("No. of corrupted Replica: " +
          numberReplicas.corruptReplicas());
      //record datanodes that have corrupted block replica
      Collection<DatanodeDescriptor> corruptionRecord = null;
      if (blockManager.getCorruptReplicas(block) != null) {
        corruptionRecord = blockManager.getCorruptReplicas(block);
      }
      // report block replicas status on datanodes
      if (blockInfo.isStriped()) {
        for (int idx = (blockInfo.getCapacity() - 1); idx >= 0; idx--) {
          DatanodeDescriptor dn = blockInfo.getDatanode(idx);
          if (dn == null) {
            continue;
          }
          printDatanodeReplicaStatus(block, corruptionRecord, dn);
        }
      } else {
        for (int idx = (blockInfo.numNodes() - 1); idx >= 0; idx--) {
          DatanodeDescriptor dn = blockInfo.getDatanode(idx);
          printDatanodeReplicaStatus(block, corruptionRecord, dn);
        }
      }
    } catch (Exception e) {
      String errMsg = "Fsck on blockId '" + blockId;
      LOG.warn(errMsg, e);
      out.println(e.getMessage());
      out.print("\n\n" + errMsg);
      LOG.warn("Error in looking up block", e);
    } finally {
      namenode.getNamesystem().readUnlock("fsck");
<<<<<<< HEAD
=======
    }
  }

  private void printDatanodeReplicaStatus(Block block,
      Collection<DatanodeDescriptor> corruptionRecord, DatanodeDescriptor dn) {
    out.print("Block replica on datanode/rack: " + dn.getHostName() +
        dn.getNetworkLocation() + " ");
    if (corruptionRecord != null && corruptionRecord.contains(dn)) {
      out.print(CORRUPT_STATUS + "\t ReasonCode: " +
          blockManager.getCorruptReason(block, dn));
    } else if (dn.isDecommissioned()){
      out.print(DECOMMISSIONED_STATUS);
    } else if (dn.isDecommissionInProgress()) {
      out.print(DECOMMISSIONING_STATUS);
    } else if (this.showMaintenanceState && dn.isEnteringMaintenance()) {
      out.print(ENTERING_MAINTENANCE_STATUS);
    } else if (this.showMaintenanceState && dn.isInMaintenance()) {
      out.print(IN_MAINTENANCE_STATUS);
    } else {
      out.print(HEALTHY_STATUS);
>>>>>>> e8cb2ae4
    }
    out.print("\n");
  }

  /**
   * Check files on DFS, starting from the indicated path.
   */
  public void fsck() {
    final long startTime = Time.monotonicNow();
    try {
      if(blockIds != null) {
        String[] blocks = blockIds.split(" ");
        StringBuilder sb = new StringBuilder();
        sb.append("FSCK started by " +
            UserGroupInformation.getCurrentUser() + " from " +
            remoteAddress + " at " + new Date());
        out.println(sb);
        sb.append(" for blockIds: \n");
        for (String blk: blocks) {
          if(blk == null || !blk.contains(Block.BLOCK_FILE_PREFIX)) {
            out.println("Incorrect blockId format: " + blk);
            continue;
          }
          out.print("\n");
          blockIdCK(blk);
          sb.append(blk + "\n");
        }
        LOG.info("{}", sb.toString());
        namenode.getNamesystem().logFsckEvent("/", remoteAddress);
        out.flush();
        return;
      }

      String msg = "FSCK started by " + UserGroupInformation.getCurrentUser()
          + " from " + remoteAddress + " for path " + path + " at " + new Date();
      LOG.info(msg);
      out.println(msg);
      namenode.getNamesystem().logFsckEvent(path, remoteAddress);

      if (snapshottableDirs != null) {
        SnapshottableDirectoryStatus[] snapshotDirs =
            namenode.getRpcServer().getSnapshottableDirListing();
        if (snapshotDirs != null) {
          for (SnapshottableDirectoryStatus dir : snapshotDirs) {
            snapshottableDirs.add(dir.getFullPath().toString());
          }
        }
      }

      final HdfsFileStatus file = namenode.getRpcServer().getFileInfo(path);
      if (file != null) {

        if (showCorruptFileBlocks) {
          listCorruptFileBlocks();
          return;
        }

        if (this.showStoragePolcies) {
          storageTypeSummary = new StoragePolicySummary(
              namenode.getNamesystem().getBlockManager().getStoragePolicies());
        }

        Result replRes = new ReplicationResult(conf);
        Result ecRes = new ErasureCodingResult(conf);

        check(path, file, replRes, ecRes);

        out.print("\nStatus: ");
        out.println(replRes.isHealthy() && ecRes.isHealthy() ? "HEALTHY" : "CORRUPT");
        out.println(" Number of data-nodes:\t" + totalDatanodes);
        out.println(" Number of racks:\t\t" + networktopology.getNumOfRacks());
        out.println(" Total dirs:\t\t\t" + totalDirs);
        out.println(" Total symlinks:\t\t" + totalSymlinks);
        out.println("\nReplicated Blocks:");
        out.println(replRes);
        out.println("\nErasure Coded Block Groups:");
        out.println(ecRes);

        if (this.showStoragePolcies) {
          out.print(storageTypeSummary);
        }

        out.println("FSCK ended at " + new Date() + " in "
            + (Time.monotonicNow() - startTime + " milliseconds"));

        // If there were internal errors during the fsck operation, we want to
        // return FAILURE_STATUS, even if those errors were not immediately
        // fatal.  Otherwise many unit tests will pass even when there are bugs.
        if (internalError) {
          throw new IOException("fsck encountered internal errors!");
        }

        // DFSck client scans for the string HEALTHY/CORRUPT to check the status
        // of file system and return appropriate code. Changing the output
        // string might break testcases. Also note this must be the last line
        // of the report.
        if (replRes.isHealthy() && ecRes.isHealthy()) {
          out.print("\n\nThe filesystem under path '" + path + "' " + HEALTHY_STATUS);
        } else {
          out.print("\n\nThe filesystem under path '" + path + "' " + CORRUPT_STATUS);
        }

      } else {
        out.print("\n\nPath '" + path + "' " + NONEXISTENT_STATUS);
      }
    } catch (Exception e) {
      String errMsg = "Fsck on path '" + path + "' " + FAILURE_STATUS;
      LOG.warn(errMsg, e);
      out.println("FSCK ended at " + new Date() + " in "
          + (Time.monotonicNow() - startTime + " milliseconds"));
      out.println(e.getMessage());
      out.print("\n\n" + errMsg);
    } finally {
      out.close();
    }
  }

  private void listCorruptFileBlocks() throws IOException {
    final List<String> corrputBlocksFiles = namenode.getNamesystem()
        .listCorruptFileBlocksWithSnapshot(path, snapshottableDirs,
            currentCookie);
    int numCorruptFiles = corrputBlocksFiles.size();
    String filler;
    if (numCorruptFiles > 0) {
      filler = Integer.toString(numCorruptFiles);
    } else if (currentCookie[0].equals("0")) {
      filler = "no";
    } else {
      filler = "no more";
    }
    out.println("Cookie:\t" + currentCookie[0]);
    for (String s : corrputBlocksFiles) {
      out.println(s);
    }
    out.println("\n\nThe filesystem under path '" + path + "' has " + filler
        + " CORRUPT files");
    out.println();
  }

  @VisibleForTesting
  void check(String parent, HdfsFileStatus file, Result replRes, Result ecRes)
      throws IOException {
    String path = file.getFullName(parent);
    if ((totalDirs + totalSymlinks + replRes.totalFiles + ecRes.totalFiles)
            % 1000 == 0) {
      out.println();
      out.flush();
    }

    if (file.isDirectory()) {
      checkDir(path, replRes, ecRes);
      return;
    }
    if (file.isSymlink()) {
      if (showFiles) {
        out.println(path + " <symlink>");
      }
      totalSymlinks++;
      return;
    }
    LocatedBlocks blocks = getBlockLocations(path, file);
    if (blocks == null) { // the file is deleted
      return;
    }

    final Result r = file.getErasureCodingPolicy() != null ? ecRes: replRes;
    collectFileSummary(path, file, r, blocks);
    collectBlocksSummary(parent, file, r, blocks);
  }

  private void checkDir(String path, Result replRes, Result ecRes) throws IOException {
    if (snapshottableDirs != null && snapshottableDirs.contains(path)) {
      String snapshotPath = (path.endsWith(Path.SEPARATOR) ? path : path
          + Path.SEPARATOR)
          + HdfsConstants.DOT_SNAPSHOT_DIR;
      HdfsFileStatus snapshotFileInfo = namenode.getRpcServer().getFileInfo(
          snapshotPath);
      check(snapshotPath, snapshotFileInfo, replRes, ecRes);
    }
    byte[] lastReturnedName = HdfsFileStatus.EMPTY_NAME;
    DirectoryListing thisListing;
    if (showFiles) {
      out.println(path + " <dir>");
    }
    totalDirs++;
    do {
      assert lastReturnedName != null;
      thisListing = namenode.getRpcServer().getListing(
          path, lastReturnedName, false);
      if (thisListing == null) {
        return;
      }
      HdfsFileStatus[] files = thisListing.getPartialListing();
      for (int i = 0; i < files.length; i++) {
        check(path, files[i], replRes, ecRes);
      }
      lastReturnedName = thisListing.getLastName();
    } while (thisListing.hasMore());
  }

  private LocatedBlocks getBlockLocations(String path, HdfsFileStatus file)
      throws IOException {
    long fileLen = file.getLen();
    LocatedBlocks blocks = null;
    final FSNamesystem fsn = namenode.getNamesystem();
    final String operationName = "fsckGetBlockLocations";
    FSPermissionChecker.setOperationType(operationName);
    fsn.readLock();
    try {
      blocks = FSDirStatAndListingOp.getBlockLocations(
          fsn.getFSDirectory(), fsn.getPermissionChecker(),
          path, 0, fileLen, false)
          .blocks;
    } catch (FileNotFoundException fnfe) {
      blocks = null;
    } finally {
      fsn.readUnlock(operationName);
    }
    return blocks;
  }

  private void collectFileSummary(String path, HdfsFileStatus file, Result res,
      LocatedBlocks blocks) throws IOException {
    long fileLen = file.getLen();
    boolean isOpen = blocks.isUnderConstruction();
    if (isOpen && !showOpenFiles) {
      // We collect these stats about open files to report with default options
      res.totalOpenFilesSize += fileLen;
      res.totalOpenFilesBlocks += blocks.locatedBlockCount();
      res.totalOpenFiles++;
      return;
    }
    res.totalFiles++;
    res.totalSize += fileLen;
    res.totalBlocks += blocks.locatedBlockCount();
    String redundancyPolicy;
    ErasureCodingPolicy ecPolicy = file.getErasureCodingPolicy();
    if (ecPolicy == null) { // a replicated file
      redundancyPolicy = "replicated: replication=" +
          file.getReplication() + ",";
    } else {
      redundancyPolicy = "erasure-coded: policy=" + ecPolicy.getName() + ",";
    }

    if (showOpenFiles && isOpen) {
      out.print(path + " " + fileLen + " bytes, " + redundancyPolicy + " " +
        blocks.locatedBlockCount() + " block(s), OPENFORWRITE: ");
    } else if (showFiles) {
      out.print(path + " " + fileLen + " bytes, " + redundancyPolicy + " " +
        blocks.locatedBlockCount() + " block(s): ");
    } else if (res.totalFiles % 100 == 0) {
      out.print('.');
    }
  }

  /**
   * Display info of each replica for replication block.
   * For striped block group, display info of each internal block.
   */
  private String getReplicaInfo(BlockInfo storedBlock) {
    if (!(showLocations || showRacks || showReplicaDetails ||
        showUpgradeDomains)) {
      return "";
    }
    final boolean isComplete = storedBlock.isComplete();
    Iterator<DatanodeStorageInfo> storagesItr;
    StringBuilder sb = new StringBuilder(" [");
    final boolean isStriped = storedBlock.isStriped();
    Map<DatanodeStorageInfo, Long> storage2Id = new HashMap<>();
    if (isComplete) {
      if (isStriped) {
        long blockId = storedBlock.getBlockId();
        Iterable<StorageAndBlockIndex> sis =
            ((BlockInfoStriped) storedBlock).getStorageAndIndexInfos();
        for (StorageAndBlockIndex si : sis) {
          storage2Id.put(si.getStorage(), blockId + si.getBlockIndex());
        }
      }
      storagesItr = storedBlock.getStorageInfos();
    } else {
      storagesItr = storedBlock.getUnderConstructionFeature()
          .getExpectedStorageLocationsIterator();
    }

    while (storagesItr.hasNext()) {
      DatanodeStorageInfo storage = storagesItr.next();
      if (isStriped && isComplete) {
        long index = storage2Id.get(storage);
        sb.append("blk_" + index + ":");
      }
      DatanodeDescriptor dnDesc = storage.getDatanodeDescriptor();
      if (showRacks) {
        sb.append(NodeBase.getPath(dnDesc));
      } else {
        sb.append(new DatanodeInfoWithStorage(dnDesc, storage.getStorageID(),
            storage.getStorageType()));
      }
      if (showUpgradeDomains) {
        String upgradeDomain = (dnDesc.getUpgradeDomain() != null) ?
            dnDesc.getUpgradeDomain() : UNDEFINED;
        sb.append("(ud=" + upgradeDomain +")");
      }
      if (showReplicaDetails) {
        Collection<DatanodeDescriptor> corruptReplicas =
            blockManager.getCorruptReplicas(storedBlock);
        sb.append("(");
        if (dnDesc.isDecommissioned()) {
          sb.append("DECOMMISSIONED)");
        } else if (dnDesc.isDecommissionInProgress()) {
          sb.append("DECOMMISSIONING)");
        } else if (this.showMaintenanceState &&
            dnDesc.isEnteringMaintenance()) {
          sb.append("ENTERING MAINTENANCE)");
        } else if (this.showMaintenanceState &&
            dnDesc.isInMaintenance()) {
          sb.append("IN MAINTENANCE)");
        } else if (corruptReplicas != null
            && corruptReplicas.contains(dnDesc)) {
          sb.append("CORRUPT)");
        } else if (blockManager.isExcess(dnDesc, storedBlock)) {
          sb.append("EXCESS)");
        } else if (dnDesc.isStale(this.staleInterval)) {
          sb.append("STALE_NODE)");
        } else if (storage.areBlockContentsStale()) {
          sb.append("STALE_BLOCK_CONTENT)");
        } else {
          sb.append("LIVE)");
        }
      }
      if (storagesItr.hasNext()) {
        sb.append(", ");
      }
    }
    sb.append(']');
    return sb.toString();
  }

  private void collectBlocksSummary(String parent, HdfsFileStatus file,
      Result res, LocatedBlocks blocks) throws IOException {
    String path = file.getFullName(parent);
    boolean isOpen = blocks.isUnderConstruction();
    if (isOpen && !showOpenFiles) {
      return;
    }
    int missing = 0;
    int corrupt = 0;
    long missize = 0;
    long corruptSize = 0;
    int underReplicatedPerFile = 0;
    int misReplicatedPerFile = 0;
    StringBuilder report = new StringBuilder();
    int blockNumber = 0;
    final LocatedBlock lastBlock = blocks.getLastLocatedBlock();
    List<BlockInfo> misReplicatedBlocks = new LinkedList<>();
    for (LocatedBlock lBlk : blocks.getLocatedBlocks()) {
      ExtendedBlock block = lBlk.getBlock();
      if (!blocks.isLastBlockComplete() && lastBlock != null &&
          lastBlock.getBlock().equals(block)) {
        // this is the last block and this is not complete. ignore it since
        // it is under construction
        continue;
      }

      final BlockInfo storedBlock = blockManager.getStoredBlock(
          block.getLocalBlock());
      final int minReplication = blockManager.getMinStorageNum(storedBlock);
      // count decommissionedReplicas / decommissioningReplicas
      NumberReplicas numberReplicas = blockManager.countNodes(storedBlock);
      int decommissionedReplicas = numberReplicas.decommissioned();
      int decommissioningReplicas = numberReplicas.decommissioning();
      int enteringMaintenanceReplicas =
          numberReplicas.liveEnteringMaintenanceReplicas();
      int inMaintenanceReplicas =
          numberReplicas.maintenanceNotForReadReplicas();
      res.decommissionedReplicas +=  decommissionedReplicas;
      res.decommissioningReplicas += decommissioningReplicas;
      res.enteringMaintenanceReplicas += enteringMaintenanceReplicas;
      res.inMaintenanceReplicas += inMaintenanceReplicas;

      // count total replicas
      int liveReplicas = numberReplicas.liveReplicas();
      int totalReplicasPerBlock = liveReplicas + decommissionedReplicas
          + decommissioningReplicas
          + enteringMaintenanceReplicas
          + inMaintenanceReplicas;
      res.totalReplicas += totalReplicasPerBlock;

      boolean isMissing;
      if (storedBlock.isStriped()) {
        isMissing = totalReplicasPerBlock < minReplication;
      } else {
        isMissing = totalReplicasPerBlock == 0;
      }

      // count expected replicas
      short targetFileReplication;
      if (file.getErasureCodingPolicy() != null) {
        assert storedBlock instanceof BlockInfoStriped;
        targetFileReplication = ((BlockInfoStriped) storedBlock)
            .getRealTotalBlockNum();
      } else {
        targetFileReplication = file.getReplication();
      }
      res.numExpectedReplicas += targetFileReplication;

      // count under min repl'd blocks
      if(totalReplicasPerBlock < minReplication){
        res.numUnderMinReplicatedBlocks++;
      }

      // count excessive Replicas / over replicated blocks
      if (liveReplicas > targetFileReplication) {
        res.excessiveReplicas += (liveReplicas - targetFileReplication);
        res.numOverReplicatedBlocks += 1;
      }

      // count corrupt blocks
      boolean isCorrupt = lBlk.isCorrupt();
      if (isCorrupt) {
        res.addCorrupt(block.getNumBytes());
        corrupt++;
        corruptSize += block.getNumBytes();
        out.print("\n" + path + ": CORRUPT blockpool " +
            block.getBlockPoolId() + " block " + block.getBlockName() + "\n");
      }

      // count minimally replicated blocks
      if (totalReplicasPerBlock >= minReplication)
        res.numMinReplicatedBlocks++;

      // count missing replicas / under replicated blocks
      if (totalReplicasPerBlock < targetFileReplication && !isMissing) {
        res.missingReplicas += (targetFileReplication - totalReplicasPerBlock);
        res.numUnderReplicatedBlocks += 1;
        underReplicatedPerFile++;
        if (!showFiles) {
          out.print("\n" + path + ": ");
        }
        out.println(" Under replicated " + block + ". Target Replicas is "
            + targetFileReplication + " but found "
            + liveReplicas+ " live replica(s), "
            + decommissionedReplicas + " decommissioned replica(s), "
            + decommissioningReplicas + " decommissioning replica(s)"
            + (this.showMaintenanceState ? (enteringMaintenanceReplicas
            + ", entering maintenance replica(s) and " + inMaintenanceReplicas
            + " in maintenance replica(s).") : "."));
      }

      // count mis replicated blocks
      BlockPlacementStatus blockPlacementStatus = bpPolicies.getPolicy(
          lBlk.getBlockType()).verifyBlockPlacement(lBlk.getLocations(),
          targetFileReplication);
      if (!blockPlacementStatus.isPlacementPolicySatisfied()) {
        res.numMisReplicatedBlocks++;
        misReplicatedPerFile++;
        if (!showFiles) {
          if(underReplicatedPerFile == 0)
            out.println();
          out.print(path + ": ");
        }
        out.println(" Replica placement policy is violated for " +
                    block + ". " + blockPlacementStatus.getErrorDescription());
        if (doReplicate) {
          misReplicatedBlocks.add(storedBlock);
        }
      }

      // count storage summary
      if (this.showStoragePolcies && lBlk.getStorageTypes() != null) {
        countStorageTypeSummary(file, lBlk);
      }

      // report
      String blkName = block.toString();
      report.append(blockNumber + ". " + blkName + " len=" +
          block.getNumBytes());
      if (isMissing && !isCorrupt) {
        // If the block is corrupted, it means all its available replicas are
        // corrupted in the case of replication, and it means the state of the
        // block group is unrecoverable due to some corrupted intenal blocks in
        // the case of EC. We don't mark it as missing given these available
        // replicas/internal-blocks might still be accessible as the block might
        // be incorrectly marked as corrupted by client machines.
        report.append(" MISSING!");
        res.addMissing(blkName, block.getNumBytes());
        missing++;
        missize += block.getNumBytes();
        if (storedBlock.isStriped()) {
          report.append(" Live_repl=" + liveReplicas);
          String info = getReplicaInfo(storedBlock);
          if (!info.isEmpty()){
            report.append(" ").append(info);
          }
        }
      } else {
        report.append(" Live_repl=" + liveReplicas);
        String info = getReplicaInfo(storedBlock);
        if (!info.isEmpty()){
          report.append(" ").append(info);
        }
      }
      report.append('\n');
      blockNumber++;
    }

    //display under construction block info.
    if (!blocks.isLastBlockComplete() && lastBlock != null) {
      ExtendedBlock block = lastBlock.getBlock();
      String blkName = block.toString();
      BlockInfo storedBlock = blockManager.getStoredBlock(
          block.getLocalBlock());
      BlockUnderConstructionFeature uc =
          storedBlock.getUnderConstructionFeature();
      if (uc != null) {
        // BlockUnderConstructionFeature can be null, in case the block was
        // in committed state, and the IBR came just after the check.
        DatanodeStorageInfo[] storages = uc.getExpectedStorageLocations();
        report.append('\n').append("Under Construction Block:\n")
            .append(blockNumber).append(". ").append(blkName).append(" len=")
            .append(block.getNumBytes())
            .append(" Expected_repl=" + storages.length);
        String info = getReplicaInfo(storedBlock);
        if (!info.isEmpty()) {
          report.append(" ").append(info);
        }
      }
    }

    // count corrupt file & move or delete if necessary
    if ((missing > 0) || (corrupt > 0)) {
      if (!showFiles) {
        if (missing > 0) {
          out.print("\n" + path + ": MISSING " + missing
              + " blocks of total size " + missize + " B.");
        }
        if (corrupt > 0) {
          out.print("\n" + path + ": CORRUPT " + corrupt
              + " blocks of total size " + corruptSize + " B.");
        }
      }
      res.corruptFiles++;
      if (isOpen) {
        LOG.info("Fsck: ignoring open file " + path);
      } else {
        if (doMove) copyBlocksToLostFound(parent, file, blocks);
        if (doDelete) deleteCorruptedFile(path);
      }
    }

    if (showFiles) {
      if (missing > 0 || corrupt > 0) {
        if (missing > 0) {
          out.print(" MISSING " + missing + " blocks of total size " +
              missize + " B\n");
        }
        if (corrupt > 0) {
          out.print(" CORRUPT " + corrupt + " blocks of total size " +
              corruptSize + " B\n");
        }
      } else if (underReplicatedPerFile == 0 && misReplicatedPerFile == 0) {
        out.print(" OK\n");
      }
      if (showBlocks) {
        out.print(report + "\n");
      }
    }

    if (doReplicate && !misReplicatedBlocks.isEmpty()) {
      int processedBlocks = this.blockManager.processMisReplicatedBlocks(
              misReplicatedBlocks);
      if (processedBlocks < misReplicatedBlocks.size()) {
        LOG.warn("Fsck: Block manager is able to process only " +
                processedBlocks +
                " mis-replicated blocks (Total count : " +
                misReplicatedBlocks.size() +
                " ) for path " + path);
      }
      res.numBlocksQueuedForReplication += processedBlocks;
    }
  }

  private void countStorageTypeSummary(HdfsFileStatus file, LocatedBlock lBlk) {
    StorageType[] storageTypes = lBlk.getStorageTypes();
    storageTypeSummary.add(Arrays.copyOf(storageTypes, storageTypes.length),
        namenode.getNamesystem().getBlockManager()
        .getStoragePolicy(file.getStoragePolicy()));
  }

  private void deleteCorruptedFile(String path) {
    try {
      namenode.getRpcServer().delete(path, true);
      LOG.info("Fsck: deleted corrupt file " + path);
    } catch (Exception e) {
      LOG.error("Fsck: error deleting corrupted file " + path, e);
      internalError = true;
    }
  }

  boolean hdfsPathExists(String path)
      throws AccessControlException, UnresolvedLinkException, IOException {
    try {
      HdfsFileStatus hfs = namenode.getRpcServer().getFileInfo(path);
      return (hfs != null);
    } catch (FileNotFoundException e) {
      return false;
    }
  }

  private void copyBlocksToLostFound(String parent, HdfsFileStatus file,
        LocatedBlocks blocks) throws IOException {
    final DFSClient dfs = new DFSClient(DFSUtilClient.getNNAddress(conf), conf);
    final String fullName = file.getFullName(parent);
    OutputStream fos = null;
    try {
      if (!lfInited) {
        lostFoundInit(dfs);
      }
      if (!lfInitedOk) {
        throw new IOException("failed to initialize lost+found");
      }
      String target = lostFound + fullName;
      if (hdfsPathExists(target)) {
        LOG.warn("Fsck: can't copy the remains of " + fullName + " to " +
          "lost+found, because " + target + " already exists.");
        return;
      }
      if (!namenode.getRpcServer().mkdirs(
          target, file.getPermission(), true)) {
        throw new IOException("failed to create directory " + target);
      }
      // create chains
      int chain = 0;
      boolean copyError = false;
      for (LocatedBlock lBlk : blocks.getLocatedBlocks()) {
        LocatedBlock lblock = lBlk;
        DatanodeInfo[] locs = lblock.getLocations();
        if (locs == null || locs.length == 0) {
          if (fos != null) {
            fos.flush();
            fos.close();
            fos = null;
          }
          continue;
        }
        if (fos == null) {
          fos = dfs.create(target + "/" + chain, true);
          chain++;
        }

        // copy the block. It's a pity it's not abstracted from DFSInputStream ...
        try {
          copyBlock(dfs, lblock, fos);
        } catch (Exception e) {
          LOG.error("Fsck: could not copy block " + lblock.getBlock() +
              " to " + target, e);
          fos.flush();
          fos.close();
          fos = null;
          internalError = true;
          copyError = true;
        }
      }
      if (copyError) {
        LOG.warn("Fsck: there were errors copying the remains of the " +
          "corrupted file " + fullName + " to /lost+found");
      } else {
        LOG.info("Fsck: copied the remains of the corrupted file " +
          fullName + " to /lost+found");
      }
    } catch (Exception e) {
      LOG.error("copyBlocksToLostFound: error processing " + fullName, e);
      internalError = true;
    } finally {
      if (fos != null) fos.close();
      dfs.close();
    }
  }

  /*
   * XXX (ab) Bulk of this method is copied verbatim from {@link DFSClient}, which is
   * bad. Both places should be refactored to provide a method to copy blocks
   * around.
   */
  private void copyBlock(final DFSClient dfs, LocatedBlock lblock,
      OutputStream fos) throws Exception {
    int failures = 0;
    InetSocketAddress targetAddr = null;
    Set<DatanodeInfo> deadNodes = new HashSet<DatanodeInfo>();
    BlockReader blockReader = null;
    ExtendedBlock block = lblock.getBlock();

    while (blockReader == null) {
      DatanodeInfo chosenNode;

      try {
        chosenNode = bestNode(dfs, lblock.getLocations(), deadNodes);
        targetAddr = NetUtils.createSocketAddr(chosenNode.getXferAddr());
      }  catch (IOException ie) {
        if (failures >= HdfsClientConfigKeys.DFS_CLIENT_MAX_BLOCK_ACQUIRE_FAILURES_DEFAULT) {
          throw new IOException("Could not obtain block " + lblock, ie);
        }
        LOG.info("Could not obtain block from any node:  " + ie);
        try {
          Thread.sleep(10000);
        }  catch (InterruptedException iex) {
        }
        deadNodes.clear();
        failures++;
        continue;
      }
      try {
        String file = BlockReaderFactory.getFileName(targetAddr,
            block.getBlockPoolId(), block.getBlockId());
        blockReader = new BlockReaderFactory(dfs.getConf()).
            setFileName(file).
            setBlock(block).
            setBlockToken(lblock.getBlockToken()).
            setStartOffset(0).
            setLength(block.getNumBytes()).
            setVerifyChecksum(true).
            setClientName("fsck").
            setDatanodeInfo(chosenNode).
            setInetSocketAddress(targetAddr).
            setCachingStrategy(CachingStrategy.newDropBehind()).
            setClientCacheContext(dfs.getClientContext()).
            setConfiguration(namenode.getConf()).
            setRemotePeerFactory(new RemotePeerFactory() {
              @Override
              public Peer newConnectedPeer(InetSocketAddress addr,
                  Token<BlockTokenIdentifier> blockToken, DatanodeID datanodeId)
                  throws IOException {
                Peer peer = null;
                Socket s = NetUtils.getDefaultSocketFactory(conf).createSocket();
                try {
                  s.connect(addr, HdfsConstants.READ_TIMEOUT);
                  s.setSoTimeout(HdfsConstants.READ_TIMEOUT);
                  peer = DFSUtilClient.peerFromSocketAndKey(
                        dfs.getSaslDataTransferClient(), s, NamenodeFsck.this,
                        blockToken, datanodeId, HdfsConstants.READ_TIMEOUT);
                } finally {
                  if (peer == null) {
                    IOUtils.closeQuietly(s);
                  }
                }
                return peer;
              }
            }).
            build();
      }  catch (IOException ex) {
        // Put chosen node into dead list, continue
        LOG.info("Failed to connect to " + targetAddr + ":" + ex);
        deadNodes.add(chosenNode);
      }
    }

    long bytesRead = 0L;
    try {
      bytesRead = copyBock(blockReader, fos);
    } catch (Exception e) {
      throw new Exception("Could not copy block data for " + lblock.getBlock(),
          e);
    } finally {
      blockReader.close();
    }

    if (bytesRead != block.getNumBytes()) {
      throw new IOException("Recorded block size is " + block.getNumBytes()
          + ", but datanode returned " + bytesRead + " bytes");
    }
  }

  private long copyBock(BlockReader blockReader, OutputStream os)
      throws IOException {
    final byte[] buf = new byte[8192];
    int cnt = 0;
    long bytesRead = 0L;
    while ((cnt = blockReader.read(buf, 0, buf.length)) > 0) {
      os.write(buf, 0, cnt);
      bytesRead += cnt;
    }
    return bytesRead;
  }

  @Override
  public DataEncryptionKey newDataEncryptionKey() throws IOException {
    return namenode.getRpcServer().getDataEncryptionKey();
  }

  /*
   * XXX (ab) See comment above for copyBlock().
   *
   * Pick the best node from which to stream the data.
   * That's the local one, if available.
   */
  private DatanodeInfo bestNode(DFSClient dfs, DatanodeInfo[] nodes,
      Set<DatanodeInfo> deadNodes) throws IOException {
    if ((nodes == null) || (nodes.length - deadNodes.size() < 1)) {
      throw new IOException("No live nodes contain current block");
    }
    DatanodeInfo chosenNode;
    do {
      chosenNode = nodes[ThreadLocalRandom.current().nextInt(nodes.length)];
    } while (deadNodes.contains(chosenNode));
    return chosenNode;
  }

  private void lostFoundInit(DFSClient dfs) {
    lfInited = true;
    try {
      String lfName = "/lost+found";

      final HdfsFileStatus lfStatus = dfs.getFileInfo(lfName);
      if (lfStatus == null) { // not exists
        lfInitedOk = dfs.mkdirs(lfName, null, true);
        lostFound = lfName;
      } else if (!lfStatus.isDirectory()) { // exists but not a directory
        LOG.warn("Cannot use /lost+found : a regular file with this name exists.");
        lfInitedOk = false;
      }  else { // exists and is a directory
        lostFound = lfName;
        lfInitedOk = true;
      }
    }  catch (Exception e) {
      e.printStackTrace();
      lfInitedOk = false;
    }
    if (lostFound == null) {
      LOG.warn("Cannot initialize /lost+found .");
      lfInitedOk = false;
      internalError = true;
    }
  }

  /**
   * FsckResult of checking, plus overall DFS statistics.
   */
  @VisibleForTesting
  static class Result {
    final List<String> missingIds = new ArrayList<String>();
    long missingSize = 0L;
    long corruptFiles = 0L;
    long corruptBlocks = 0L;
    long corruptSize = 0L;
    long excessiveReplicas = 0L;
    long missingReplicas = 0L;
    long decommissionedReplicas = 0L;
    long decommissioningReplicas = 0L;
    long enteringMaintenanceReplicas = 0L;
    long inMaintenanceReplicas = 0L;
    long numUnderMinReplicatedBlocks = 0L;
    long numOverReplicatedBlocks = 0L;
    long numUnderReplicatedBlocks = 0L;
    long numMisReplicatedBlocks = 0L;  // blocks that do not satisfy block placement policy
    long numMinReplicatedBlocks = 0L;  // minimally replicatedblocks
    long totalBlocks = 0L;
    long numExpectedReplicas = 0L;
    long totalOpenFilesBlocks = 0L;
    long totalFiles = 0L;
    long totalOpenFiles = 0L;
    long totalSize = 0L;
    long totalOpenFilesSize = 0L;
    long totalReplicas = 0L;
    long numBlocksQueuedForReplication = 0L;

    /**
     * DFS is considered healthy if there are no missing blocks.
     */
    boolean isHealthy() {
      return ((missingIds.size() == 0) && (corruptBlocks == 0));
    }

    /** Add a missing block name, plus its size. */
    void addMissing(String id, long size) {
      missingIds.add(id);
      missingSize += size;
    }

    /** Add a corrupt block. */
    void addCorrupt(long size) {
      corruptBlocks++;
      corruptSize += size;
    }

    /** Return the actual replication factor. */
    float getReplicationFactor() {
      if (totalBlocks == 0)
        return 0.0f;
      return (float) (totalReplicas) / (float) totalBlocks;
    }
  }

  @VisibleForTesting
  static class ReplicationResult extends Result {
    final short replication;
    final short minReplication;

    ReplicationResult(Configuration conf) {
      this.replication = (short)conf.getInt(DFSConfigKeys.DFS_REPLICATION_KEY,
                                            DFSConfigKeys.DFS_REPLICATION_DEFAULT);
      this.minReplication = (short)conf.getInt(DFSConfigKeys.DFS_NAMENODE_REPLICATION_MIN_KEY,
                                            DFSConfigKeys.DFS_NAMENODE_REPLICATION_MIN_DEFAULT);
    }

    @Override
    public String toString() {
      StringBuilder res = new StringBuilder();
      res.append(" Total size:\t").append(totalSize).append(" B");
      if (totalOpenFilesSize != 0) {
        res.append(" (Total open files size: ").append(totalOpenFilesSize)
            .append(" B)");
      }
      res.append("\n Total files:\t").append(totalFiles);
      if (totalOpenFiles != 0) {
        res.append(" (Files currently being written: ").append(totalOpenFiles)
            .append(")");
      }
      res.append("\n Total blocks (validated):\t").append(totalBlocks);
      if (totalBlocks > 0) {
        res.append(" (avg. block size ").append((totalSize / totalBlocks))
            .append(" B)");
      }
      if (totalOpenFilesBlocks != 0) {
        res.append(" (Total open file blocks (not validated): ").append(
            totalOpenFilesBlocks).append(")");
      }
      if (corruptFiles > 0 || numUnderMinReplicatedBlocks > 0) {
        res.append("\n  ********************************");
        if(numUnderMinReplicatedBlocks>0){
          res.append("\n  UNDER MIN REPL'D BLOCKS:\t").append(numUnderMinReplicatedBlocks);
          if(totalBlocks>0){
            res.append(" (").append(
                ((float) (numUnderMinReplicatedBlocks * 100) / (float) totalBlocks))
                .append(" %)");
          }
          res.append("\n  ").append("MINIMAL BLOCK REPLICATION:\t")
             .append(minReplication);
        }
        if(corruptFiles>0) {
          res.append(
              "\n  CORRUPT FILES:\t").append(corruptFiles);
          if (missingSize > 0) {
            res.append("\n  MISSING BLOCKS:\t").append(missingIds.size()).append(
                "\n  MISSING SIZE:\t\t").append(missingSize).append(" B");
          }
          if (corruptBlocks > 0) {
            res.append("\n  CORRUPT BLOCKS: \t").append(corruptBlocks).append(
                "\n  CORRUPT SIZE:\t\t").append(corruptSize).append(" B");
          }
        }
        res.append("\n  ********************************");
      }
      res.append("\n Minimally replicated blocks:\t").append(
          numMinReplicatedBlocks);
      if (totalBlocks > 0) {
        res.append(" (").append(
            ((float) (numMinReplicatedBlocks * 100) / (float) totalBlocks))
            .append(" %)");
      }
      res.append("\n Over-replicated blocks:\t")
          .append(numOverReplicatedBlocks);
      if (totalBlocks > 0) {
        res.append(" (").append(
            ((float) (numOverReplicatedBlocks * 100) / (float) totalBlocks))
            .append(" %)");
      }
      res.append("\n Under-replicated blocks:\t").append(
          numUnderReplicatedBlocks);
      if (totalBlocks > 0) {
        res.append(" (").append(
            ((float) (numUnderReplicatedBlocks * 100) / (float) totalBlocks))
            .append(" %)");
      }
      res.append("\n Mis-replicated blocks:\t\t")
          .append(numMisReplicatedBlocks);
      if (totalBlocks > 0) {
        res.append(" (").append(
            ((float) (numMisReplicatedBlocks * 100) / (float) totalBlocks))
            .append(" %)");
      }
      res.append("\n Default replication factor:\t").append(replication)
          .append("\n Average block replication:\t").append(
              getReplicationFactor()).append("\n Missing blocks:\t\t").append(
              missingIds.size()).append("\n Corrupt blocks:\t\t").append(
              corruptBlocks).append("\n Missing replicas:\t\t").append(
              missingReplicas);
      if (totalReplicas > 0) {
        res.append(" (").append(
            ((float) (missingReplicas * 100) / (float) numExpectedReplicas)).append(
            " %)");
      }
      if (decommissionedReplicas > 0) {
        res.append("\n DecommissionedReplicas:\t").append(
            decommissionedReplicas);
      }
      if (decommissioningReplicas > 0) {
        res.append("\n DecommissioningReplicas:\t").append(
            decommissioningReplicas);
      }
      if (enteringMaintenanceReplicas > 0) {
        res.append("\n EnteringMaintenanceReplicas:\t").append(
            enteringMaintenanceReplicas);
      }
      if (inMaintenanceReplicas > 0) {
        res.append("\n InMaintenanceReplicas:\t").append(
            inMaintenanceReplicas);
      }
      res.append("\n Blocks queued for replication:\t").append(
              numBlocksQueuedForReplication);
      return res.toString();
    }
  }

  @VisibleForTesting
  static class ErasureCodingResult extends Result {

    ErasureCodingResult(Configuration conf) {
    }

    @Override
    public String toString() {
      StringBuilder res = new StringBuilder();
      res.append(" Total size:\t").append(totalSize).append(" B");
      if (totalOpenFilesSize != 0) {
        res.append(" (Total open files size: ").append(totalOpenFilesSize)
            .append(" B)");
      }
      res.append("\n Total files:\t").append(totalFiles);
      if (totalOpenFiles != 0) {
        res.append(" (Files currently being written: ").append(totalOpenFiles)
            .append(")");
      }
      res.append("\n Total block groups (validated):\t").append(totalBlocks);
      if (totalBlocks > 0) {
        res.append(" (avg. block group size ").append((totalSize / totalBlocks))
            .append(" B)");
      }
      if (totalOpenFilesBlocks != 0) {
        res.append(" (Total open file block groups (not validated): ").append(
            totalOpenFilesBlocks).append(")");
      }
      if (corruptFiles > 0 || numUnderMinReplicatedBlocks > 0) {
        res.append("\n  ********************************");
        if(numUnderMinReplicatedBlocks>0){
          res.append("\n  UNRECOVERABLE BLOCK GROUPS:\t").append(numUnderMinReplicatedBlocks);
          if(totalBlocks>0){
            res.append(" (").append(
                ((float) (numUnderMinReplicatedBlocks * 100) / (float) totalBlocks))
                .append(" %)");
          }
        }
        if(corruptFiles>0) {
          res.append(
              "\n  CORRUPT FILES:\t").append(corruptFiles);
          if (missingSize > 0) {
            res.append("\n  MISSING BLOCK GROUPS:\t").append(missingIds.size()).append(
                "\n  MISSING SIZE:\t\t").append(missingSize).append(" B");
          }
          if (corruptBlocks > 0) {
            res.append("\n  CORRUPT BLOCK GROUPS: \t").append(corruptBlocks).append(
                "\n  CORRUPT SIZE:\t\t").append(corruptSize).append(" B");
          }
        }
        res.append("\n  ********************************");
      }
      res.append("\n Minimally erasure-coded block groups:\t").append(
          numMinReplicatedBlocks);
      if (totalBlocks > 0) {
        res.append(" (").append(
            ((float) (numMinReplicatedBlocks * 100) / (float) totalBlocks))
            .append(" %)");
      }
      res.append("\n Over-erasure-coded block groups:\t")
          .append(numOverReplicatedBlocks);
      if (totalBlocks > 0) {
        res.append(" (").append(
            ((float) (numOverReplicatedBlocks * 100) / (float) totalBlocks))
            .append(" %)");
      }
      res.append("\n Under-erasure-coded block groups:\t").append(
          numUnderReplicatedBlocks);
      if (totalBlocks > 0) {
        res.append(" (").append(
            ((float) (numUnderReplicatedBlocks * 100) / (float) totalBlocks))
            .append(" %)");
      }
      res.append("\n Unsatisfactory placement block groups:\t")
          .append(numMisReplicatedBlocks);
      if (totalBlocks > 0) {
        res.append(" (").append(
            ((float) (numMisReplicatedBlocks * 100) / (float) totalBlocks))
            .append(" %)");
      }
      res.append("\n Average block group size:\t").append(
          getReplicationFactor()).append("\n Missing block groups:\t\t").append(
          missingIds.size()).append("\n Corrupt block groups:\t\t").append(
          corruptBlocks).append("\n Missing internal blocks:\t").append(
          missingReplicas);
      if (totalReplicas > 0) {
        res.append(" (").append(
            ((float) (missingReplicas * 100) / (float) numExpectedReplicas)).append(
            " %)");
      }
      if (decommissionedReplicas > 0) {
        res.append("\n Decommissioned internal blocks:\t").append(
            decommissionedReplicas);
      }
      if (decommissioningReplicas > 0) {
        res.append("\n Decommissioning internal blocks:\t").append(
            decommissioningReplicas);
      }
      if (enteringMaintenanceReplicas > 0) {
        res.append("\n EnteringMaintenanceReplicas:\t").append(
            enteringMaintenanceReplicas);
      }
      if (inMaintenanceReplicas > 0) {
        res.append("\n InMaintenanceReplicas:\t").append(
            inMaintenanceReplicas);
      }
      res.append("\n Blocks queued for replication:\t").append(
              numBlocksQueuedForReplication);
      return res.toString();
    }
  }
}<|MERGE_RESOLUTION|>--- conflicted
+++ resolved
@@ -341,8 +341,6 @@
       LOG.warn("Error in looking up block", e);
     } finally {
       namenode.getNamesystem().readUnlock("fsck");
-<<<<<<< HEAD
-=======
     }
   }
 
@@ -363,7 +361,6 @@
       out.print(IN_MAINTENANCE_STATUS);
     } else {
       out.print(HEALTHY_STATUS);
->>>>>>> e8cb2ae4
     }
     out.print("\n");
   }
