--- conflicted
+++ resolved
@@ -158,11 +158,7 @@
     lastAllVolumesCheck = timer.monotonicNow() - minDiskCheckGapMs;
 
     if (maxVolumeFailuresTolerated < DataNode.MAX_VOLUME_FAILURE_TOLERATED_LIMIT) {
-<<<<<<< HEAD
-      throw new DiskErrorException("Invalid value configured for "
-=======
       throw new HadoopIllegalArgumentException("Invalid value configured for "
->>>>>>> e8cb2ae4
           + DFS_DATANODE_FAILED_VOLUMES_TOLERATED_KEY + " - "
           + maxVolumeFailuresTolerated + " "
           + DataNode.MAX_VOLUME_FAILURES_TOLERATED_MSG);
