--- conflicted
+++ resolved
@@ -147,11 +147,7 @@
   ReplicaInfo addAndGet(String bpid, ReplicaInfo replicaInfo) {
     checkBlockPool(bpid);
     checkBlock(replicaInfo);
-<<<<<<< HEAD
-    try (AutoCloseableLock l = lock.acquire()) {
-=======
-    try (AutoCloseableLock l = writeLock.acquire()) {
->>>>>>> e8cb2ae4
+    try (AutoCloseableLock l = writeLock.acquire()) {
       FoldedTreeSet<ReplicaInfo> set = map.get(bpid);
       if (set == null) {
         // Add an entry for block pool if it does not exist already
