--- conflicted
+++ resolved
@@ -996,13 +996,9 @@
           DFSConfigKeys.DFS_NAMENODE_LIST_OPENFILES_NUM_RESPONSES +
               " must be a positive integer."
       );
-<<<<<<< HEAD
-
-=======
       this.allowOwnerSetQuota = conf.getBoolean(
           DFSConfigKeys.DFS_PERMISSIONS_ALLOW_OWNER_SET_QUOTA_KEY,
           DFSConfigKeys.DFS_PERMISSIONS_ALLOW_OWNER_SET_QUOTA_DEFAULT);
->>>>>>> e8cb2ae4
       this.blockDeletionIncrement = conf.getInt(
           DFSConfigKeys.DFS_NAMENODE_BLOCK_DELETION_INCREMENT_KEY,
           DFSConfigKeys.DFS_NAMENODE_BLOCK_DELETION_INCREMENT_DEFAULT);
@@ -2132,11 +2128,6 @@
     if (!isInSafeMode() && res.updateAccessTime()) {
       String src = srcArg;
       checkOperation(OperationCategory.WRITE);
-<<<<<<< HEAD
-      writeLock();
-      final long now = now();
-=======
->>>>>>> e8cb2ae4
       try {
         writeLock();
         final long now = now();
@@ -2202,14 +2193,9 @@
     final String operationName = "concat";
     FileStatus stat = null;
     final FSPermissionChecker pc = getPermissionChecker();
-<<<<<<< HEAD
-    checkOperation(OperationCategory.WRITE);
-    writeLock();
-=======
     FSPermissionChecker.setOperationType(operationName);
     checkOperation(OperationCategory.WRITE);
     String srcsStr = Arrays.toString(srcs);
->>>>>>> e8cb2ae4
     try {
       writeLock();
       try {
@@ -2320,11 +2306,7 @@
     }
     FileStatus auditStat = null;
     checkOperation(OperationCategory.WRITE);
-<<<<<<< HEAD
-    writeLock();
-=======
     FSPermissionChecker.setOperationType(operationName);
->>>>>>> e8cb2ae4
     try {
       writeLock();
       try {
@@ -7146,13 +7128,8 @@
     String rootPath = null;
     BlocksMapUpdateInfo blocksToBeDeleted = null;
     final FSPermissionChecker pc = getPermissionChecker();
-<<<<<<< HEAD
-    checkOperation(OperationCategory.WRITE);
-    writeLock();
-=======
     FSPermissionChecker.setOperationType(operationName);
     checkOperation(OperationCategory.WRITE);
->>>>>>> e8cb2ae4
     try {
       writeLock();
       try {
@@ -7447,11 +7424,7 @@
       cacheManager.waitForRescanIfNeeded();
     }
     checkOperation(OperationCategory.WRITE);
-<<<<<<< HEAD
-    writeLock();
-=======
     FSPermissionChecker.setOperationType(operationName);
->>>>>>> e8cb2ae4
     try {
       writeLock();
       try {
@@ -7483,13 +7456,8 @@
     if (!flags.contains(CacheFlag.FORCE)) {
       cacheManager.waitForRescanIfNeeded();
     }
-<<<<<<< HEAD
-    checkOperation(OperationCategory.WRITE);
-    writeLock();
-=======
     FSPermissionChecker.setOperationType(operationName);
     checkOperation(OperationCategory.WRITE);
->>>>>>> e8cb2ae4
     try {
       writeLock();
       try {
@@ -7515,11 +7483,7 @@
     final String operationName = "removeCacheDirective";
     String idStr = "{id: " + Long.toString(id) + "}";
     checkOperation(OperationCategory.WRITE);
-<<<<<<< HEAD
-    writeLock();
-=======
     FSPermissionChecker.setOperationType(operationName);
->>>>>>> e8cb2ae4
     try {
       writeLock();
       try {
@@ -7567,11 +7531,6 @@
       throws IOException {
     final String operationName = "addCachePool";
     checkOperation(OperationCategory.WRITE);
-<<<<<<< HEAD
-    writeLock();
-    boolean success = false;
-=======
->>>>>>> e8cb2ae4
     String poolInfoStr = null;
     try {
       checkSuperuserPrivilege();
@@ -7598,11 +7557,6 @@
       throws IOException {
     final String operationName = "modifyCachePool";
     checkOperation(OperationCategory.WRITE);
-<<<<<<< HEAD
-    writeLock();
-    boolean success = false;
-=======
->>>>>>> e8cb2ae4
     String poolNameStr = "{poolName: " +
         (req == null ? null : req.getPoolName()) + "}";
     try {
@@ -7631,11 +7585,6 @@
       throws IOException {
     final String operationName = "removeCachePool";
     checkOperation(OperationCategory.WRITE);
-<<<<<<< HEAD
-    writeLock();
-    boolean success = false;
-=======
->>>>>>> e8cb2ae4
     String poolNameStr = "{poolName: " + cachePoolName + "}";
     try {
       checkSuperuserPrivilege();
@@ -8062,15 +8011,9 @@
     final String operationName = "addErasureCodingPolicies";
     List<String> addECPolicyNames = new ArrayList<>(policies.length);
     checkOperation(OperationCategory.WRITE);
-<<<<<<< HEAD
-    List<AddErasureCodingPolicyResponse> responses =
-        new ArrayList<>(policies.length);
-    boolean success = false;
-=======
     checkErasureCodingSupported(operationName);
     List<AddErasureCodingPolicyResponse> responses =
         new ArrayList<>(policies.length);
->>>>>>> e8cb2ae4
     writeLock();
     try {
       checkOperation(OperationCategory.WRITE);
@@ -8087,17 +8030,8 @@
         }
       }
     } finally {
-<<<<<<< HEAD
-      writeUnlock(operationName);
-      if (success) {
-        getEditLog().logSync();
-      }
-      logAuditEvent(success, operationName, addECPolicyNames.toString(),
-          null, null);
-=======
       writeUnlock(operationName,
           getLockReportInfoSupplier(addECPolicyNames.toString()));
->>>>>>> e8cb2ae4
     }
     getEditLog().logSync();
     logAuditEvent(true, operationName, addECPolicyNames.toString());
@@ -8144,23 +8078,6 @@
     checkOperation(OperationCategory.WRITE);
     checkErasureCodingSupported(operationName);
     boolean success = false;
-<<<<<<< HEAD
-    writeLock();
-    try {
-      checkOperation(OperationCategory.WRITE);
-      checkNameNodeSafeMode("Cannot enable erasure coding policy "
-          + ecPolicyName);
-      success = FSDirErasureCodingOp.enableErasureCodingPolicy(this,
-          ecPolicyName, logRetryCache);
-    } catch (AccessControlException ace) {
-      logAuditEvent(false, operationName, ecPolicyName, null, null);
-    } finally {
-      writeUnlock(operationName);
-      if (success) {
-        getEditLog().logSync();
-        logAuditEvent(success, operationName, ecPolicyName, null, null);
-      }
-=======
     try {
       writeLock();
       try {
@@ -8179,7 +8096,6 @@
     if (success) {
       getEditLog().logSync();
       logAuditEvent(true, operationName, ecPolicyName);
->>>>>>> e8cb2ae4
     }
     return success;
   }
@@ -8199,21 +8115,6 @@
     boolean success = false;
     LOG.info("Disable the erasure coding policy " + ecPolicyName);
     try {
-<<<<<<< HEAD
-      checkOperation(OperationCategory.WRITE);
-      checkNameNodeSafeMode("Cannot disable erasure coding policy "
-          + ecPolicyName);
-      success = FSDirErasureCodingOp.disableErasureCodingPolicy(this,
-          ecPolicyName, logRetryCache);
-    } catch (AccessControlException ace) {
-      logAuditEvent(false, operationName, ecPolicyName, null, null);
-    } finally {
-      writeUnlock(operationName);
-      if (success) {
-        getEditLog().logSync();
-        logAuditEvent(success, operationName, ecPolicyName, null, null);
-      }
-=======
       writeLock();
       try {
         checkOperation(OperationCategory.WRITE);
@@ -8231,7 +8132,6 @@
     if (success) {
       getEditLog().logSync();
       logAuditEvent(true, operationName, ecPolicyName);
->>>>>>> e8cb2ae4
     }
     return success;
   }
