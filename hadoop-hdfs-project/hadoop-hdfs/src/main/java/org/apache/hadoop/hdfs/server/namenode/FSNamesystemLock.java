--- conflicted
+++ resolved
@@ -28,10 +28,7 @@
 
 import com.google.common.annotations.VisibleForTesting;
 import org.apache.hadoop.conf.Configuration;
-<<<<<<< HEAD
-=======
 import org.apache.hadoop.ipc.Server;
->>>>>>> e8cb2ae4
 import org.apache.hadoop.log.LogThrottlingHelper;
 import org.apache.hadoop.metrics2.lib.MutableRatesWithAggregation;
 import org.apache.hadoop.util.StringUtils;
@@ -48,10 +45,7 @@
 import static org.apache.hadoop.hdfs.DFSConfigKeys.DFS_NAMENODE_READ_LOCK_REPORTING_THRESHOLD_MS_KEY;
 import static org.apache.hadoop.hdfs.DFSConfigKeys.DFS_NAMENODE_WRITE_LOCK_REPORTING_THRESHOLD_MS_DEFAULT;
 import static org.apache.hadoop.hdfs.DFSConfigKeys.DFS_NAMENODE_WRITE_LOCK_REPORTING_THRESHOLD_MS_KEY;
-<<<<<<< HEAD
-=======
 import static org.apache.hadoop.ipc.ProcessingDetails.Timing;
->>>>>>> e8cb2ae4
 import static org.apache.hadoop.log.LogThrottlingHelper.LogAction;
 
 /**
@@ -304,10 +298,6 @@
     LogAction logAction = LogThrottlingHelper.DO_NOT_LOG;
     if (needReport &&
         writeLockIntervalMs >= this.writeLockReportingThresholdMs) {
-<<<<<<< HEAD
-      logAction = writeLockReportLogger
-          .record("write", currentTimeMs, writeLockIntervalMs);
-=======
       if (longestWriteLockHeldInfo.getIntervalMs() <= writeLockIntervalMs) {
         String lockReportInfo = lockReportInfoSupplier != null ? " (" +
             lockReportInfoSupplier.get() + ")" : "";
@@ -324,7 +314,6 @@
     LockHeldInfo lockHeldInfo = longestWriteLockHeldInfo;
     if (logAction.shouldLog()) {
       longestWriteLockHeldInfo = new LockHeldInfo();
->>>>>>> e8cb2ae4
     }
 
     coarseLock.writeLock().unlock();
@@ -334,15 +323,6 @@
     }
 
     if (logAction.shouldLog()) {
-<<<<<<< HEAD
-      FSNamesystem.LOG.info("FSNamesystem write lock held for {} ms via {}\t" +
-          "Number of suppressed write-lock reports: {}\n\tLongest write-lock " +
-          "held interval: {} \n\tTotal suppressed write-lock held time: {}",
-          writeLockIntervalMs,
-          StringUtils.getStackTrace(Thread.currentThread()),
-          logAction.getCount() - 1, logAction.getStats(0).getMax(),
-          logAction.getStats(0).getSum() - writeLockIntervalMs);
-=======
       FSNamesystem.LOG.info(
           "\tNumber of suppressed write-lock reports: {}"
               + "\n\tLongest write-lock held at {} for {}ms by {}{} via {}"
@@ -352,7 +332,6 @@
           lockHeldInfo.getIntervalMs(), lockHeldInfo.getOpName(),
           lockHeldInfo.getLockReportInfo(), lockHeldInfo.getStackTrace(),
           logAction.getStats(0).getSum() - lockHeldInfo.getIntervalMs());
->>>>>>> e8cb2ae4
     }
   }
 
@@ -448,12 +427,6 @@
         LOCK_METRIC_SUFFIX;
   }
 
-<<<<<<< HEAD
-  private static String getMetricName(String operationName, boolean isWrite) {
-    return (isWrite ? WRITE_LOCK_METRIC_PREFIX : READ_LOCK_METRIC_PREFIX) +
-        org.apache.commons.lang.StringUtils.capitalize(operationName) +
-        LOCK_METRIC_SUFFIX;
-=======
   /**
    * Read lock Held Info.
    */
@@ -505,6 +478,5 @@
     public String getLockReportInfo() {
       return lockReportInfo;
     }
->>>>>>> e8cb2ae4
   }
 }