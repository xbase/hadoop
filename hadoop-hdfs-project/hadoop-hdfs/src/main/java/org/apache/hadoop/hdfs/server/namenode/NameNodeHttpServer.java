--- conflicted
+++ resolved
@@ -77,10 +77,7 @@
   }
 
   public static void initWebHdfs(Configuration conf, String hostname,
-<<<<<<< HEAD
-=======
       String httpKeytab,
->>>>>>> e8cb2ae4
       HttpServer2 httpServer2, String jerseyResourcePackage)
       throws IOException {
     // set user pattern based on configuration file
@@ -92,14 +89,6 @@
         HdfsClientConfigKeys.DFS_WEBHDFS_ACL_PERMISSION_PATTERN_DEFAULT));
 
     final String pathSpec = WebHdfsFileSystem.PATH_PREFIX + "/*";
-<<<<<<< HEAD
-    Map<String, String> params = getAuthFilterParams(conf, hostname);
-    HttpServer2.defineFilter(httpServer2.getWebAppContext(), name, className,
-        params, new String[] { pathSpec });
-    HttpServer2.LOG.info("Added filter '" + name + "' (class=" + className
-        + ")");
-=======
->>>>>>> e8cb2ae4
 
     // add REST CSRF prevention filter
     if (conf.getBoolean(DFS_WEBHDFS_REST_CSRF_ENABLED_KEY,
@@ -113,17 +102,11 @@
     }
 
     // add webhdfs packages
-<<<<<<< HEAD
-    httpServer2.addJerseyResourcePackage(
-        jerseyResourcePackage + ";" + Param.class.getPackage().getName(),
-        pathSpec);
-=======
     final Map<String, String> params = new HashMap<>();
     params.put(ResourceConfig.FEATURE_MATCH_MATRIX_PARAMS, "true");
     httpServer2.addJerseyResourcePackage(
         jerseyResourcePackage + ";" + Param.class.getPackage().getName(),
         pathSpec, params);
->>>>>>> e8cb2ae4
   }
 
   /**
@@ -176,14 +159,9 @@
       httpServer.setAttribute(DFSConfigKeys.DFS_DATANODE_HTTPS_PORT_KEY,
           datanodeSslPort.getPort());
     }
-<<<<<<< HEAD
-
-    initWebHdfs(conf, bindAddress.getHostName(), httpServer,
-=======
     String httpKeytab = conf.get(DFSUtil.getSpnegoKeytabKey(conf,
         DFSConfigKeys.DFS_NAMENODE_KEYTAB_FILE_KEY));
     initWebHdfs(conf, bindAddress.getHostName(), httpKeytab, httpServer,
->>>>>>> e8cb2ae4
         NamenodeWebHdfsMethods.class.getPackage().getName());
 
     httpServer.setAttribute(NAMENODE_ATTRIBUTE_KEY, nn);
@@ -204,55 +182,6 @@
           NetUtils.getHostPortString(httpsAddress));
     }
   }
-<<<<<<< HEAD
-  
-  private static Map<String, String> getAuthFilterParams(Configuration conf,
-      String hostname) throws IOException {
-    Map<String, String> params = new HashMap<String, String>();
-    // Select configs beginning with 'dfs.web.authentication.'
-    Iterator<Map.Entry<String, String>> iterator = conf.iterator();
-    while (iterator.hasNext()) {
-      Entry<String, String> kvPair = iterator.next();
-      if (kvPair.getKey().startsWith(AuthFilter.CONF_PREFIX)) {
-        params.put(kvPair.getKey(), kvPair.getValue());
-      }
-    }
-    String principalInConf = conf
-        .get(DFSConfigKeys.DFS_WEB_AUTHENTICATION_KERBEROS_PRINCIPAL_KEY);
-    if (principalInConf != null && !principalInConf.isEmpty()) {
-      params
-          .put(
-              DFSConfigKeys.DFS_WEB_AUTHENTICATION_KERBEROS_PRINCIPAL_KEY,
-              SecurityUtil.getServerPrincipal(principalInConf, hostname));
-    } else if (UserGroupInformation.isSecurityEnabled()) {
-      HttpServer2.LOG.error(
-          "WebHDFS and security are enabled, but configuration property '" +
-          DFSConfigKeys.DFS_WEB_AUTHENTICATION_KERBEROS_PRINCIPAL_KEY +
-          "' is not set.");
-    }
-    String httpKeytab = conf.get(DFSUtil.getSpnegoKeytabKey(conf,
-        DFSConfigKeys.DFS_NAMENODE_KEYTAB_FILE_KEY));
-    if (httpKeytab != null && !httpKeytab.isEmpty()) {
-      params.put(
-          DFSConfigKeys.DFS_WEB_AUTHENTICATION_KERBEROS_KEYTAB_KEY,
-          httpKeytab);
-    } else if (UserGroupInformation.isSecurityEnabled()) {
-      HttpServer2.LOG.error(
-          "WebHDFS and security are enabled, but configuration property '" +
-          DFSConfigKeys.DFS_WEB_AUTHENTICATION_KERBEROS_KEYTAB_KEY +
-          "' is not set.");
-    }
-    String anonymousAllowed = conf
-      .get(DFSConfigKeys.DFS_WEB_AUTHENTICATION_SIMPLE_ANONYMOUS_ALLOWED);
-    if (anonymousAllowed != null && !anonymousAllowed.isEmpty()) {
-    params.put(
-        DFSConfigKeys.DFS_WEB_AUTHENTICATION_SIMPLE_ANONYMOUS_ALLOWED,
-        anonymousAllowed);
-    }
-    return params;
-  }
-=======
->>>>>>> e8cb2ae4
 
   /**
    * Joins the httpserver.
