--- conflicted
+++ resolved
@@ -270,17 +270,10 @@
       String[] favoredNodes, EnumSet<AddBlockFlag> flags,
       ValidateAddBlockResult r) throws IOException {
     Node clientNode = null;
-<<<<<<< HEAD
 
     boolean ignoreClientLocality = (flags != null
             && flags.contains(AddBlockFlag.IGNORE_CLIENT_LOCALITY));
 
-=======
-
-    boolean ignoreClientLocality = (flags != null
-            && flags.contains(AddBlockFlag.IGNORE_CLIENT_LOCALITY));
-
->>>>>>> e8cb2ae4
     // If client locality is ignored, clientNode remains 'null' to indicate
     if (!ignoreClientLocality) {
       clientNode = bm.getDatanodeManager().getDatanodeByHost(r.clientMachine);
