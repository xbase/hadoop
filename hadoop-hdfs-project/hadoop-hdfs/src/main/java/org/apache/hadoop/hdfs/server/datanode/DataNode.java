--- conflicted
+++ resolved
@@ -1427,11 +1427,7 @@
     int volsConfigured = dnConf.getVolsConfigured();
     if (volFailuresTolerated < MAX_VOLUME_FAILURE_TOLERATED_LIMIT
         || volFailuresTolerated >= volsConfigured) {
-<<<<<<< HEAD
-      throw new DiskErrorException("Invalid value configured for "
-=======
       throw new HadoopIllegalArgumentException("Invalid value configured for "
->>>>>>> e8cb2ae4
           + "dfs.datanode.failed.volumes.tolerated - " + volFailuresTolerated
           + ". Value configured is either less than -1 or >= "
           + "to the number of configured volumes (" + volsConfigured + ").");
@@ -3762,8 +3758,6 @@
     }
     return this.diskBalancer;
   }
-<<<<<<< HEAD
-=======
 
   /**
    * Construct DataTransfer in {@link DataNode#transferBlock}, the
@@ -3792,5 +3786,4 @@
     return (stage == PIPELINE_SETUP_STREAMING_RECOVERY
         || stage == PIPELINE_SETUP_APPEND_RECOVERY);
   }
->>>>>>> e8cb2ae4
 }