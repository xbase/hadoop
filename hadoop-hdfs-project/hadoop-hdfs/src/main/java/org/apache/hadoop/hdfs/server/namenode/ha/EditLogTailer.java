--- conflicted
+++ resolved
@@ -71,11 +71,7 @@
 @InterfaceAudience.Private
 @InterfaceStability.Evolving
 public class EditLogTailer {
-<<<<<<< HEAD
-  public static final Log LOG = LogFactory.getLog(EditLogTailer.class);
-=======
   public static final Logger LOG = LoggerFactory.getLogger(EditLogTailer.class);
->>>>>>> e8cb2ae4
 
   /**
    * StandbyNode will hold namesystem lock to apply at most this many journal
@@ -350,11 +346,7 @@
         // edits file hasn't been started yet.
         LOG.warn("Edits tailer failed to find any streams. Will try again " +
             "later.", ioe);
-<<<<<<< HEAD
-        return;
-=======
         return 0;
->>>>>>> e8cb2ae4
       } finally {
         NameNode.getNameNodeMetrics().addEditLogFetchTime(
             Time.monotonicNow() - startTime);
@@ -509,11 +501,7 @@
           try {
             NameNode.getNameNodeMetrics().addEditLogTailInterval(
                 startTime - lastLoadTimeMs);
-<<<<<<< HEAD
-            doTailEdits();
-=======
             editsTailed = doTailEdits();
->>>>>>> e8cb2ae4
           } finally {
             namesystem.cpUnlock();
             NameNode.getNameNodeMetrics().addEditLogTailTime(
