--- conflicted
+++ resolved
@@ -682,17 +682,10 @@
           zoneId);
       if (zs == null) {
         throw new IOException("Zone " + zoneId + " status cannot be found.");
-<<<<<<< HEAD
       }
       if (zs.isCanceled()) {
         throw new IOException("Re-encryption is canceled for zone " + zoneId);
       }
-=======
-      }
-      if (zs.isCanceled()) {
-        throw new IOException("Re-encryption is canceled for zone " + zoneId);
-      }
->>>>>>> e8cb2ae4
       dir.getFSNamesystem().checkNameNodeSafeMode(
           "NN is in safe mode, cannot re-encrypt.");
       // re-encryption should be cancelled when NN goes to standby. Just
@@ -709,11 +702,7 @@
      * @throws InterruptedException
      */
     @Override
-<<<<<<< HEAD
-    protected void submitCurrentBatch(final long zoneId) throws IOException,
-=======
     protected void submitCurrentBatch(final Long zoneId) throws IOException,
->>>>>>> e8cb2ae4
         InterruptedException {
       if (currentBatch.isEmpty()) {
         return;
@@ -792,7 +781,6 @@
         LOG.debug("Re-encryption handler throttling expect: {}, actual: {},"
             + " throttleTimerAll:{}", expect, actual,
             throttleTimerAll.now(TimeUnit.MILLISECONDS));
-<<<<<<< HEAD
       }
       if (expect - actual < 0) {
         // in case throttleLimitHandlerRatio is very small, expect will be 0.
@@ -804,19 +792,6 @@
         LOG.debug("Throttling re-encryption, sleeping for {} ms", sleepMs);
         Thread.sleep(sleepMs);
       }
-=======
-      }
-      if (expect - actual < 0) {
-        // in case throttleLimitHandlerRatio is very small, expect will be 0.
-        // so sleepMs should not be calculated from expect, to really meet the
-        // ratio. e.g. if ratio is 0.001, expect = 0 and actual = 1, sleepMs
-        // should be 1000 - throttleTimerAll.now()
-        final long sleepMs = (long) (actual / throttleLimitHandlerRatio)
-            - throttleTimerAll.now(TimeUnit.MILLISECONDS);
-        LOG.debug("Throttling re-encryption, sleeping for {} ms", sleepMs);
-        Thread.sleep(sleepMs);
-      }
->>>>>>> e8cb2ae4
       throttleTimerAll.reset().start();
       throttleTimerLocked.reset();
     }
