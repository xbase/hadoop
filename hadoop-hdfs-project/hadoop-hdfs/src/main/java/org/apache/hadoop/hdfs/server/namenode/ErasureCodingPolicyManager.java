--- conflicted
+++ resolved
@@ -213,8 +213,6 @@
         .toArray(new ErasureCodingPolicyInfo[0]);
   }
 
-<<<<<<< HEAD
-=======
   public ErasureCodingPolicy[] getCopyOfEnabledPolicies() {
     ErasureCodingPolicy[] copy;
     synchronized (this) {
@@ -223,7 +221,6 @@
     return copy;
   }
 
->>>>>>> e8cb2ae4
   /**
    * Get a {@link ErasureCodingPolicy} by policy ID, including system policy
    * and user defined policy.
@@ -525,14 +522,11 @@
         policiesByName.values().toArray(new ErasureCodingPolicyInfo[0]);
   }
 
-<<<<<<< HEAD
-=======
   public String getEnabledPoliciesMetric() {
     return StringUtils.join(", ",
             enabledPoliciesByName.keySet());
   }
 
->>>>>>> e8cb2ae4
   private ErasureCodingPolicyInfo createPolicyInfo(ErasureCodingPolicy p,
                                                    ErasureCodingPolicyState s) {
     ErasureCodingPolicyInfo policyInfo = new ErasureCodingPolicyInfo(p);
