--- conflicted
+++ resolved
@@ -574,16 +574,9 @@
     assert namesystem.hasWriteLock();
     // Calculating the number of live datanodes is time-consuming
     // in large clusters. Skip it when datanodeThreshold is zero.
-<<<<<<< HEAD
-    int datanodeNum = 0;
-    if (datanodeThreshold > 0) {
-      datanodeNum = blockManager.getDatanodeManager().getNumLiveDataNodes();
-    }
-=======
     // We need to evaluate getNumLiveDataNodes only when
     // (blockSafe >= blockThreshold) is true and hence moving evaluation
     // of datanodeNum conditional to isBlockThresholdMet as well
->>>>>>> e8cb2ae4
     synchronized (this) {
       boolean isBlockThresholdMet = (blockSafe >= blockThreshold);
       boolean isDatanodeThresholdMet = true;
