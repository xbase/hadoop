--- conflicted
+++ resolved
@@ -4481,21 +4481,6 @@
     }
 
     int numExtraRedundancy = 0;
-<<<<<<< HEAD
-    while(it.hasNext()) {
-      final BlockInfo block = it.next();
-      if (block.isDeleted()) {
-        //Orphan block, will be handled eventually, skip
-        continue;
-      }
-      int expectedReplication = this.getExpectedRedundancyNum(block);
-      NumberReplicas num = countNodes(block);
-      if (shouldProcessExtraRedundancy(num, expectedReplication)) {
-        // extra redundancy block
-        processExtraRedundancyBlock(block, (short) expectedReplication, null,
-            null);
-        numExtraRedundancy++;
-=======
     for (DatanodeStorageInfo datanodeStorageInfo : srcNode.getStorageInfos()) {
       // the namesystem lock is released between iterations. Make sure the
       // storage is not removed before continuing.
@@ -4529,7 +4514,6 @@
           Thread.currentThread().interrupt();
         }
         namesystem.writeLock();
->>>>>>> e8cb2ae4
       }
     }
     LOG.info("Invalidated {} extra redundancy blocks on {} after "
