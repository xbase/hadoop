--- conflicted
+++ resolved
@@ -224,12 +224,9 @@
     FsDatasetImpl.LOG
         .info("Total time to add all replicas to map for block pool " + bpid
             + ": " + totalTimeTaken + "ms");
-<<<<<<< HEAD
-=======
     if (!unhealthyDataDirs.isEmpty()) {
       throw new AddBlockPoolException(unhealthyDataDirs);
     }
->>>>>>> e8cb2ae4
   }
 
   /**
