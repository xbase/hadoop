/**
 * Licensed to the Apache Software Foundation (ASF) under one
 * or more contributor license agreements.  See the NOTICE file
 * distributed with this work for additional information
 * regarding copyright ownership.  The ASF licenses this file
 * to you under the Apache License, Version 2.0 (the
 * "License"); you may not use this file except in compliance
 * with the License.  You may obtain a copy of the License at
 *
 *     http://www.apache.org/licenses/LICENSE-2.0
 *
 * Unless required by applicable law or agreed to in writing, software
 * distributed under the License is distributed on an "AS IS" BASIS,
 * WITHOUT WARRANTIES OR CONDITIONS OF ANY KIND, either express or implied.
 * See the License for the specific language governing permissions and
 * limitations under the License.
 */
package org.apache.hadoop.hdfs.server.namenode;

<<<<<<< HEAD
import org.apache.hadoop.conf.Configuration;
import org.apache.hadoop.hdfs.server.namenode.INodeWithAdditionalFields.PermissionStatusFormat;
import org.apache.hadoop.hdfs.util.LongBitFormat;

import java.util.Collections;
=======
import org.apache.hadoop.hdfs.server.namenode.INodeWithAdditionalFields.PermissionStatusFormat;
import org.apache.hadoop.hdfs.util.LongBitFormat;

>>>>>>> e8cb2ae4
import java.util.HashMap;
import java.util.Iterator;
import java.util.Map;
import java.util.Map.Entry;

<<<<<<< HEAD
import static org.apache.hadoop.hdfs.DFSConfigKeys.DFS_IMAGE_EXPANDED_STRING_TABLES_DEFAULT;
import static org.apache.hadoop.hdfs.DFSConfigKeys.DFS_IMAGE_EXPANDED_STRING_TABLES_KEY;

/** Manage name-to-serial-number maps for various string tables. */
public enum SerialNumberManager {
  GLOBAL(), // NEVER EVER directly access!
  USER(PermissionStatusFormat.USER, AclEntryStatusFormat.NAME),
  GROUP(PermissionStatusFormat.GROUP, AclEntryStatusFormat.NAME),
  XATTR(XAttrFormat.NAME);

  private static final SerialNumberManager[] values = values();
  private static final int maxEntryBits;
  private static final int maxEntryNumber;
  private static final int maskBits;
  private static boolean initialized;

  private SerialNumberMap<String> serialMap;
  private int bitLength = Integer.SIZE;
  private boolean enabled;
=======
/** Manage name-to-serial-number maps for various string tables. */
public enum SerialNumberManager {
  GLOBAL(),
  USER(PermissionStatusFormat.USER, AclEntryStatusFormat.NAME),
  GROUP(PermissionStatusFormat.GROUP, AclEntryStatusFormat.NAME),
  XATTR(XAttrFormat.NAME);

  private static final SerialNumberManager[] values = values();
  private static final int maxEntryBits;
  private static final int maxEntryNumber;
  private static final int maskBits;

  private SerialNumberMap<String> serialMap;
  private int bitLength = Integer.SIZE;
>>>>>>> e8cb2ae4

  static {
    maxEntryBits = Integer.numberOfLeadingZeros(values.length);
    maxEntryNumber = (1 << maxEntryBits) - 1;
    maskBits = Integer.SIZE - maxEntryBits;
    for (SerialNumberManager snm : values) {
      // account for string table mask bits.
      snm.updateLength(maxEntryBits);
<<<<<<< HEAD
      // find max allowed length in case global is enabled.
      GLOBAL.updateLength(snm.getLength());
    }
    // can reinitialize once later.
    initializeSerialMaps(DFS_IMAGE_EXPANDED_STRING_TABLES_DEFAULT);
  }

  static synchronized void initialize(Configuration conf) {
    boolean useExpanded = conf.getBoolean(
        DFS_IMAGE_EXPANDED_STRING_TABLES_KEY,
        DFS_IMAGE_EXPANDED_STRING_TABLES_DEFAULT);
    if (initialized) {
      if (useExpanded ^ !GLOBAL.enabled) {
        throw new IllegalStateException("Cannot change serial maps");
      }
      return;
    }
    initializeSerialMaps(useExpanded);
    for (SerialNumberManager snm : values) {
      if (snm.enabled) {
        FSDirectory.LOG.info(snm + " serial map: bits=" + snm.getLength() +
            " maxEntries=" + snm.serialMap.getMax());
      }
    }
    initialized = true;
  }

  private static void initializeSerialMaps(boolean useExpanded) {
    if (useExpanded) {
      // initialize per-manager serial maps for all but global.
      for (SerialNumberManager snm : values) {
        snm.enabled = (snm != GLOBAL);
        snm.serialMap = snm.enabled ? new SerialNumberMap<String>(snm) : null;
      }
    } else {
      // initialize all managers to use the global serial map.
      SerialNumberMap<String> globalSerialMap = new SerialNumberMap<>(GLOBAL);
      for (SerialNumberManager snm : values) {
        snm.enabled = (snm == GLOBAL);
        snm.serialMap = globalSerialMap;
      }
=======
      snm.serialMap = new SerialNumberMap<String>(snm);
      FSDirectory.LOG.info(snm + " serial map: bits=" + snm.getLength() +
          " maxEntries=" + snm.serialMap.getMax());
>>>>>>> e8cb2ae4
    }
  }

  SerialNumberManager(LongBitFormat.Enum... elements) {
    // compute the smallest bit length registered with the serial manager.
    for (LongBitFormat.Enum element : elements) {
      updateLength(element.getLength());
    }
  }

  int getLength() {
    return bitLength;
  }

  private void updateLength(int maxLength) {
    bitLength = Math.min(bitLength, maxLength);
  }

  public int getSerialNumber(String u) {
    return serialMap.get(u);
  }

  public String getString(int id) {
    return serialMap.get(id);
  }

  public String getString(int id, StringTable stringTable) {
    return (stringTable != null)
        ? stringTable.get(this, id) : getString(id);
  }

  private int getMask(int bits) {
    return ordinal() << (Integer.SIZE - bits);
  }

  private static int getMaskBits() {
<<<<<<< HEAD
    return GLOBAL.enabled ? 0 : maskBits;
  }

  private int size() {
    return enabled ? serialMap.size() : 0;
  }

  private Iterable<Entry<Integer, String>> entrySet() {
    if (!enabled) {
      return Collections.emptySet();
    }
=======
    return maskBits;
  }

  private int size() {
    return serialMap.size();
  }

  private Iterable<Entry<Integer, String>> entrySet() {
>>>>>>> e8cb2ae4
    return serialMap.entrySet();
  }

  // returns snapshot of current values for a save.
  public static StringTable getStringTable() {
    // approximate size for capacity.
    int size = 0;
    for (final SerialNumberManager snm : values) {
      size += snm.size();
    }
    int tableMaskBits = getMaskBits();
    StringTable map = new StringTable(size, tableMaskBits);
    for (final SerialNumberManager snm : values) {
      final int mask = snm.getMask(tableMaskBits);
      for (Entry<Integer, String> entry : snm.entrySet()) {
        map.put(entry.getKey() | mask, entry.getValue());
      }
    }
    return map;
  }

  // returns an empty table for load.
  public static StringTable newStringTable(int size, int bits) {
    if (bits > maskBits) {
      throw new IllegalArgumentException(
        "String table bits " + bits + " > " + maskBits);
    }
    return new StringTable(size, bits);
  }

  public static class StringTable implements Iterable<Entry<Integer, String>> {
    private final int tableMaskBits;
    private final Map<Integer,String> map;

    private StringTable(int size, int loadingMaskBits) {
      this.tableMaskBits = loadingMaskBits;
      this.map = new HashMap<>(size);
    }

    private String get(SerialNumberManager snm, int id) {
      if (tableMaskBits != 0) {
        if (id > maxEntryNumber) {
          throw new IllegalStateException(
              "serial id " + id + " > " + maxEntryNumber);
        }
        id |= snm.getMask(tableMaskBits);
      }
      return map.get(id);
    }

    public void put(int id, String str) {
      map.put(id, str);
    }

    public Iterator<Entry<Integer, String>> iterator() {
      return map.entrySet().iterator();
    }

    public int size() {
      return map.size();
    }

    public int getMaskBits() {
      return tableMaskBits;
    }
  }
}<|MERGE_RESOLUTION|>--- conflicted
+++ resolved
@@ -17,43 +17,14 @@
  */
 package org.apache.hadoop.hdfs.server.namenode;
 
-<<<<<<< HEAD
-import org.apache.hadoop.conf.Configuration;
 import org.apache.hadoop.hdfs.server.namenode.INodeWithAdditionalFields.PermissionStatusFormat;
 import org.apache.hadoop.hdfs.util.LongBitFormat;
 
-import java.util.Collections;
-=======
-import org.apache.hadoop.hdfs.server.namenode.INodeWithAdditionalFields.PermissionStatusFormat;
-import org.apache.hadoop.hdfs.util.LongBitFormat;
-
->>>>>>> e8cb2ae4
 import java.util.HashMap;
 import java.util.Iterator;
 import java.util.Map;
 import java.util.Map.Entry;
 
-<<<<<<< HEAD
-import static org.apache.hadoop.hdfs.DFSConfigKeys.DFS_IMAGE_EXPANDED_STRING_TABLES_DEFAULT;
-import static org.apache.hadoop.hdfs.DFSConfigKeys.DFS_IMAGE_EXPANDED_STRING_TABLES_KEY;
-
-/** Manage name-to-serial-number maps for various string tables. */
-public enum SerialNumberManager {
-  GLOBAL(), // NEVER EVER directly access!
-  USER(PermissionStatusFormat.USER, AclEntryStatusFormat.NAME),
-  GROUP(PermissionStatusFormat.GROUP, AclEntryStatusFormat.NAME),
-  XATTR(XAttrFormat.NAME);
-
-  private static final SerialNumberManager[] values = values();
-  private static final int maxEntryBits;
-  private static final int maxEntryNumber;
-  private static final int maskBits;
-  private static boolean initialized;
-
-  private SerialNumberMap<String> serialMap;
-  private int bitLength = Integer.SIZE;
-  private boolean enabled;
-=======
 /** Manage name-to-serial-number maps for various string tables. */
 public enum SerialNumberManager {
   GLOBAL(),
@@ -68,7 +39,6 @@
 
   private SerialNumberMap<String> serialMap;
   private int bitLength = Integer.SIZE;
->>>>>>> e8cb2ae4
 
   static {
     maxEntryBits = Integer.numberOfLeadingZeros(values.length);
@@ -77,53 +47,9 @@
     for (SerialNumberManager snm : values) {
       // account for string table mask bits.
       snm.updateLength(maxEntryBits);
-<<<<<<< HEAD
-      // find max allowed length in case global is enabled.
-      GLOBAL.updateLength(snm.getLength());
-    }
-    // can reinitialize once later.
-    initializeSerialMaps(DFS_IMAGE_EXPANDED_STRING_TABLES_DEFAULT);
-  }
-
-  static synchronized void initialize(Configuration conf) {
-    boolean useExpanded = conf.getBoolean(
-        DFS_IMAGE_EXPANDED_STRING_TABLES_KEY,
-        DFS_IMAGE_EXPANDED_STRING_TABLES_DEFAULT);
-    if (initialized) {
-      if (useExpanded ^ !GLOBAL.enabled) {
-        throw new IllegalStateException("Cannot change serial maps");
-      }
-      return;
-    }
-    initializeSerialMaps(useExpanded);
-    for (SerialNumberManager snm : values) {
-      if (snm.enabled) {
-        FSDirectory.LOG.info(snm + " serial map: bits=" + snm.getLength() +
-            " maxEntries=" + snm.serialMap.getMax());
-      }
-    }
-    initialized = true;
-  }
-
-  private static void initializeSerialMaps(boolean useExpanded) {
-    if (useExpanded) {
-      // initialize per-manager serial maps for all but global.
-      for (SerialNumberManager snm : values) {
-        snm.enabled = (snm != GLOBAL);
-        snm.serialMap = snm.enabled ? new SerialNumberMap<String>(snm) : null;
-      }
-    } else {
-      // initialize all managers to use the global serial map.
-      SerialNumberMap<String> globalSerialMap = new SerialNumberMap<>(GLOBAL);
-      for (SerialNumberManager snm : values) {
-        snm.enabled = (snm == GLOBAL);
-        snm.serialMap = globalSerialMap;
-      }
-=======
       snm.serialMap = new SerialNumberMap<String>(snm);
       FSDirectory.LOG.info(snm + " serial map: bits=" + snm.getLength() +
           " maxEntries=" + snm.serialMap.getMax());
->>>>>>> e8cb2ae4
     }
   }
 
@@ -160,19 +86,6 @@
   }
 
   private static int getMaskBits() {
-<<<<<<< HEAD
-    return GLOBAL.enabled ? 0 : maskBits;
-  }
-
-  private int size() {
-    return enabled ? serialMap.size() : 0;
-  }
-
-  private Iterable<Entry<Integer, String>> entrySet() {
-    if (!enabled) {
-      return Collections.emptySet();
-    }
-=======
     return maskBits;
   }
 
@@ -181,7 +94,6 @@
   }
 
   private Iterable<Entry<Integer, String>> entrySet() {
->>>>>>> e8cb2ae4
     return serialMap.entrySet();
   }
 
