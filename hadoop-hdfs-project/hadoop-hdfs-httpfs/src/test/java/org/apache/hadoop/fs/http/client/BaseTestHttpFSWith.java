/**
 * Licensed to the Apache Software Foundation (ASF) under one
 * or more contributor license agreements.  See the NOTICE file
 * distributed with this work for additional information
 * regarding copyright ownership.  The ASF licenses this file
 * to you under the Apache License, Version 2.0 (the
 * "License"); you may not use this file except in compliance
 * with the License.  You may obtain a copy of the License at
 *
 *     http://www.apache.org/licenses/LICENSE-2.0
 *
 * Unless required by applicable law or agreed to in writing, software
 * distributed under the License is distributed on an "AS IS" BASIS,
 * WITHOUT WARRANTIES OR CONDITIONS OF ANY KIND, either express or implied.
 * See the License for the specific language governing permissions and
 * limitations under the License.
 */

package org.apache.hadoop.fs.http.client;

import org.apache.hadoop.conf.Configuration;
import org.apache.hadoop.fs.BlockStoragePolicySpi;
import org.apache.hadoop.fs.CommonConfigurationKeysPublic;
import org.apache.hadoop.fs.ContentSummary;
import org.apache.hadoop.fs.FSDataOutputStream;
import org.apache.hadoop.fs.FileChecksum;
import org.apache.hadoop.fs.FileStatus;
import org.apache.hadoop.fs.FileSystem;
import org.apache.hadoop.fs.FileSystemTestHelper;
import org.apache.hadoop.fs.FsServerDefaults;
import org.apache.hadoop.fs.Path;
import org.apache.hadoop.fs.QuotaUsage;
import org.apache.hadoop.fs.RemoteIterator;
import org.apache.hadoop.fs.StorageType;
import org.apache.hadoop.fs.contract.ContractTestUtils;
import org.apache.hadoop.fs.http.server.HttpFSServerWebApp;
import org.apache.hadoop.fs.permission.AclEntry;
import org.apache.hadoop.fs.permission.AclStatus;
import org.apache.hadoop.fs.permission.FsAction;
import org.apache.hadoop.fs.permission.FsPermission;
import org.apache.hadoop.hdfs.AppendTestUtil;
import org.apache.hadoop.hdfs.DFSConfigKeys;
import org.apache.hadoop.hdfs.DFSTestUtil;
import org.apache.hadoop.hdfs.DistributedFileSystem;
import org.apache.hadoop.hdfs.MiniDFSCluster;
import org.apache.hadoop.hdfs.client.HdfsClientConfigKeys;
import org.apache.hadoop.hdfs.protocol.BlockStoragePolicy;
import org.apache.hadoop.hdfs.protocol.ErasureCodingPolicy;
import org.apache.hadoop.hdfs.protocol.HdfsConstants;
import org.apache.hadoop.hdfs.protocol.HdfsFileStatus;
import org.apache.hadoop.hdfs.protocol.SnapshotDiffReport;
import org.apache.hadoop.hdfs.protocol.SnapshotException;
import org.apache.hadoop.hdfs.protocol.SnapshottableDirectoryStatus;
import org.apache.hadoop.hdfs.protocol.SystemErasureCodingPolicies;
import org.apache.hadoop.hdfs.server.common.HdfsServerConstants;
import org.apache.hadoop.hdfs.web.JsonUtil;
import org.apache.hadoop.hdfs.web.WebHdfsFileSystem;
import org.apache.hadoop.ipc.RemoteException;
import org.apache.hadoop.security.UserGroupInformation;
import org.apache.hadoop.test.HFSTestCase;
import org.apache.hadoop.test.HadoopUsersConfTestHelper;
import org.apache.hadoop.test.LambdaTestUtils;
import org.apache.hadoop.test.TestDir;
import org.apache.hadoop.test.TestDirHelper;
import org.apache.hadoop.test.TestHdfs;
import org.apache.hadoop.test.TestHdfsHelper;
import org.apache.hadoop.test.TestJetty;
import org.apache.hadoop.test.TestJettyHelper;
import org.junit.Assert;
import org.junit.Assume;
import org.junit.Test;
import org.junit.runner.RunWith;
import org.junit.runners.Parameterized;
import org.eclipse.jetty.server.Server;
import org.eclipse.jetty.webapp.WebAppContext;

import com.google.common.collect.Lists;

import java.io.File;
import java.io.FileOutputStream;
import java.io.FileWriter;
import java.io.IOException;
import java.io.InputStream;
import java.io.OutputStream;
import java.io.Writer;
import java.net.URI;
import java.net.URL;
import java.security.PrivilegedExceptionAction;
import java.util.ArrayList;
import java.util.Arrays;
import java.util.Collection;
import java.util.List;
import java.util.Map;
import java.util.regex.Pattern;

import static org.junit.Assert.assertArrayEquals;
import static org.junit.Assert.assertEquals;
import static org.junit.Assert.assertFalse;
import static org.junit.Assert.assertTrue;

@RunWith(value = Parameterized.class)
public abstract class BaseTestHttpFSWith extends HFSTestCase {

  protected abstract Path getProxiedFSTestDir();

  protected abstract String getProxiedFSURI();

  protected abstract Configuration getProxiedFSConf();

  protected boolean isLocalFS() {
    return getProxiedFSURI().startsWith("file://");
  }

  private void createHttpFSServer() throws Exception {
    File homeDir = TestDirHelper.getTestDir();
    assertTrue(new File(homeDir, "conf").mkdir());
    assertTrue(new File(homeDir, "log").mkdir());
    assertTrue(new File(homeDir, "temp").mkdir());
    HttpFSServerWebApp.setHomeDirForCurrentThread(homeDir.getAbsolutePath());

    File secretFile = new File(new File(homeDir, "conf"), "secret");
    Writer w = new FileWriter(secretFile);
    w.write("secret");
    w.close();

    //FileSystem being served by HttpFS
    String fsDefaultName = getProxiedFSURI();
    Configuration conf = new Configuration(false);
    conf.set(CommonConfigurationKeysPublic.FS_DEFAULT_NAME_KEY, fsDefaultName);
    conf.setBoolean(DFSConfigKeys.DFS_NAMENODE_ACLS_ENABLED_KEY, true);
    conf.setBoolean(DFSConfigKeys.DFS_NAMENODE_XATTRS_ENABLED_KEY, true);
    // For BaseTestHttpFSWith#testFileAclsCustomizedUserAndGroupNames
    conf.set(HdfsClientConfigKeys.DFS_WEBHDFS_USER_PATTERN_KEY,
        "^[A-Za-z0-9_][A-Za-z0-9._-]*[$]?$");
    conf.set(HdfsClientConfigKeys.DFS_WEBHDFS_ACL_PERMISSION_PATTERN_KEY,
        "^(default:)?(user|group|mask|other):" +
            "[[0-9A-Za-z_][@A-Za-z0-9._-]]*:([rwx-]{3})?(,(default:)?" +
            "(user|group|mask|other):[[0-9A-Za-z_][@A-Za-z0-9._-]]*:" +
            "([rwx-]{3})?)*$");
    File hdfsSite = new File(new File(homeDir, "conf"), "hdfs-site.xml");
    OutputStream os = new FileOutputStream(hdfsSite);
    conf.writeXml(os);
    os.close();

    //HTTPFS configuration
    conf = new Configuration(false);
    conf.set("httpfs.proxyuser." + HadoopUsersConfTestHelper.getHadoopProxyUser() + ".groups",
             HadoopUsersConfTestHelper.getHadoopProxyUserGroups());
    conf.set("httpfs.proxyuser." + HadoopUsersConfTestHelper.getHadoopProxyUser() + ".hosts",
             HadoopUsersConfTestHelper.getHadoopProxyUserHosts());
    conf.set("httpfs.authentication.signature.secret.file", secretFile.getAbsolutePath());
    File httpfsSite = new File(new File(homeDir, "conf"), "httpfs-site.xml");
    os = new FileOutputStream(httpfsSite);
    conf.writeXml(os);
    os.close();

    ClassLoader cl = Thread.currentThread().getContextClassLoader();
    URL url = cl.getResource("webapp");
    WebAppContext context = new WebAppContext(url.getPath(), "/webhdfs");
    Server server = TestJettyHelper.getJettyServer();
    server.setHandler(context);
    server.start();
  }

  protected Class getFileSystemClass() {
    return HttpFSFileSystem.class;
  }

  protected String getScheme() {
    return "webhdfs";
  }

  protected FileSystem getHttpFSFileSystem(Configuration conf) throws
      Exception {
    conf.set("fs.webhdfs.impl", getFileSystemClass().getName());
    URI uri = new URI(getScheme() + "://" +
                      TestJettyHelper.getJettyURL().toURI().getAuthority());
    return FileSystem.get(uri, conf);
  }

  protected FileSystem getHttpFSFileSystem() throws Exception {
    Configuration conf = new Configuration();
    return getHttpFSFileSystem(conf);
  }

  protected void testGet() throws Exception {
    FileSystem fs = getHttpFSFileSystem();
    Assert.assertNotNull(fs);
    URI uri = new URI(getScheme() + "://" +
                      TestJettyHelper.getJettyURL().toURI().getAuthority());
    assertEquals(fs.getUri(), uri);
    fs.close();
  }

  private void testOpen() throws Exception {
    FileSystem fs = FileSystem.get(getProxiedFSConf());
    Path path = new Path(getProxiedFSTestDir(), "foo.txt");
    OutputStream os = fs.create(path);
    os.write(1);
    os.close();
    fs.close();
    fs = getHttpFSFileSystem();
    InputStream is = fs.open(new Path(path.toUri().getPath()));
    assertEquals(is.read(), 1);
    is.close();
    fs.close();
  }

  private void testCreate(Path path, boolean override) throws Exception {
    FileSystem fs = getHttpFSFileSystem();
    FsPermission permission = new FsPermission(FsAction.READ_WRITE, FsAction.NONE, FsAction.NONE);
    OutputStream os = fs.create(new Path(path.toUri().getPath()), permission, override, 1024,
                                (short) 2, 100 * 1024 * 1024, null);
    os.write(1);
    os.close();
    fs.close();

    fs = FileSystem.get(getProxiedFSConf());
    FileStatus status = fs.getFileStatus(path);
    if (!isLocalFS()) {
      assertEquals(status.getReplication(), 2);
      assertEquals(status.getBlockSize(), 100 * 1024 * 1024);
    }
    assertEquals(status.getPermission(), permission);
    InputStream is = fs.open(path);
    assertEquals(is.read(), 1);
    is.close();
    fs.close();
  }

  private void testCreate() throws Exception {
    Path path = new Path(getProxiedFSTestDir(), "foo.txt");
    FileSystem fs = FileSystem.get(getProxiedFSConf());
    fs.delete(path, true);
    testCreate(path, false);
    testCreate(path, true);
    try {
      testCreate(path, false);
      Assert.fail("the create should have failed because the file exists " +
                  "and override is FALSE");
    } catch (IOException ex) {
      System.out.println("#");
    } catch (Exception ex) {
      Assert.fail(ex.toString());
    }
  }

  private void testAppend() throws Exception {
    if (!isLocalFS()) {
      FileSystem fs = FileSystem.get(getProxiedFSConf());
      fs.mkdirs(getProxiedFSTestDir());
      Path path = new Path(getProxiedFSTestDir(), "foo.txt");
      OutputStream os = fs.create(path);
      os.write(1);
      os.close();
      fs.close();
      fs = getHttpFSFileSystem();
      os = fs.append(new Path(path.toUri().getPath()));
      os.write(2);
      os.close();
      fs.close();
      fs = FileSystem.get(getProxiedFSConf());
      InputStream is = fs.open(path);
      assertEquals(is.read(), 1);
      assertEquals(is.read(), 2);
      assertEquals(is.read(), -1);
      is.close();
      fs.close();
    }
  }

  private void testTruncate() throws Exception {
    if (!isLocalFS()) {
      final short repl = 3;
      final int blockSize = 1024;
      final int numOfBlocks = 2;
      FileSystem fs = FileSystem.get(getProxiedFSConf());
      fs.mkdirs(getProxiedFSTestDir());
      Path file = new Path(getProxiedFSTestDir(), "foo.txt");
      final byte[] data = FileSystemTestHelper.getFileData(
          numOfBlocks, blockSize);
      FileSystemTestHelper.createFile(fs, file, data, blockSize, repl);

      final int newLength = blockSize;

      boolean isReady = fs.truncate(file, newLength);
      assertTrue("Recovery is not expected.", isReady);

      FileStatus fileStatus = fs.getFileStatus(file);
      assertEquals(fileStatus.getLen(), newLength);
      AppendTestUtil.checkFullFile(fs, file, newLength, data, file.toString());

      fs.close();
    }
  }

  private void testConcat() throws Exception {
    Configuration config = getProxiedFSConf();
    config.setLong(DFSConfigKeys.DFS_BLOCK_SIZE_KEY, 1024);
    if (!isLocalFS()) {
      FileSystem fs = FileSystem.get(config);
      fs.mkdirs(getProxiedFSTestDir());
      Path path1 = new Path("/test/foo.txt");
      Path path2 = new Path("/test/bar.txt");
      Path path3 = new Path("/test/derp.txt");
      DFSTestUtil.createFile(fs, path1, 1024, (short) 3, 0);
      DFSTestUtil.createFile(fs, path2, 1024, (short) 3, 0);
      DFSTestUtil.createFile(fs, path3, 1024, (short) 3, 0);
      fs.close();
      fs = getHttpFSFileSystem();
      fs.concat(path1, new Path[]{path2, path3});
      fs.close();
      fs = FileSystem.get(config);
      assertTrue(fs.exists(path1));
      assertFalse(fs.exists(path2));
      assertFalse(fs.exists(path3));
      fs.close();
    }
  }

  private void testRename() throws Exception {
    FileSystem fs = FileSystem.get(getProxiedFSConf());
    Path path = new Path(getProxiedFSTestDir(), "foo");
    fs.mkdirs(path);
    fs.close();
    fs = getHttpFSFileSystem();
    Path oldPath = new Path(path.toUri().getPath());
    Path newPath = new Path(path.getParent(), "bar");
    fs.rename(oldPath, newPath);
    fs.close();
    fs = FileSystem.get(getProxiedFSConf());
    assertFalse(fs.exists(oldPath));
    assertTrue(fs.exists(newPath));
    fs.close();
  }

  private void testDelete() throws Exception {
    Path foo = new Path(getProxiedFSTestDir(), "foo");
    Path bar = new Path(getProxiedFSTestDir(), "bar");
    Path foe = new Path(getProxiedFSTestDir(), "foe");
    FileSystem fs = FileSystem.get(getProxiedFSConf());
    fs.mkdirs(foo);
    fs.mkdirs(new Path(bar, "a"));
    fs.mkdirs(foe);

    FileSystem hoopFs = getHttpFSFileSystem();
    assertTrue(hoopFs.delete(new Path(foo.toUri().getPath()), false));
    assertFalse(fs.exists(foo));
    try {
      hoopFs.delete(new Path(bar.toUri().getPath()), false);
      Assert.fail();
    } catch (IOException ex) {
    } catch (Exception ex) {
      Assert.fail();
    }
    assertTrue(fs.exists(bar));
    assertTrue(hoopFs.delete(new Path(bar.toUri().getPath()), true));
    assertFalse(fs.exists(bar));

    assertTrue(fs.exists(foe));
    assertTrue(hoopFs.delete(foe, true));
    assertFalse(fs.exists(foe));

    hoopFs.close();
    fs.close();
  }

  private void testListStatus() throws Exception {
    FileSystem fs = FileSystem.get(getProxiedFSConf());
    boolean isDFS = fs instanceof DistributedFileSystem;
    Path path = new Path(getProxiedFSTestDir(), "foo.txt");
    OutputStream os = fs.create(path);
    os.write(1);
    os.close();
    FileStatus status1 = fs.getFileStatus(path);
    fs.close();

    fs = getHttpFSFileSystem();
    FileStatus status2 = fs.getFileStatus(new Path(path.toUri().getPath()));
    fs.close();

    assertEquals(status2.getPermission(), status1.getPermission());
    assertEquals(status2.getPath().toUri().getPath(),
        status1.getPath().toUri().getPath());
    assertEquals(status2.getReplication(), status1.getReplication());
    assertEquals(status2.getBlockSize(), status1.getBlockSize());
    assertEquals(status2.getAccessTime(), status1.getAccessTime());
    assertEquals(status2.getModificationTime(), status1.getModificationTime());
    assertEquals(status2.getOwner(), status1.getOwner());
    assertEquals(status2.getGroup(), status1.getGroup());
    assertEquals(status2.getLen(), status1.getLen());
    if (isDFS && status2 instanceof HdfsFileStatus) {
      assertTrue(status1 instanceof HdfsFileStatus);
      HdfsFileStatus hdfsFileStatus1 = (HdfsFileStatus) status1;
      HdfsFileStatus hdfsFileStatus2 = (HdfsFileStatus) status2;
      // Check HDFS-specific fields
      assertEquals(hdfsFileStatus2.getChildrenNum(),
          hdfsFileStatus1.getChildrenNum());
      assertEquals(hdfsFileStatus2.getFileId(),
          hdfsFileStatus1.getFileId());
      assertEquals(hdfsFileStatus2.getStoragePolicy(),
          hdfsFileStatus1.getStoragePolicy());
    }

    FileStatus[] stati = fs.listStatus(path.getParent());
    assertEquals(1, stati.length);
    assertEquals(stati[0].getPath().getName(), path.getName());

    // The full path should be the path to the file. See HDFS-12139
    FileStatus[] statl = fs.listStatus(path);
    Assert.assertEquals(1, statl.length);
    Assert.assertEquals(status2.getPath(), statl[0].getPath());
    Assert.assertEquals(statl[0].getPath().getName(), path.getName());
    Assert.assertEquals(stati[0].getPath(), statl[0].getPath());
  }

  private void testFileStatusAttr() throws Exception {
    if (!this.isLocalFS()) {
      // Create a directory
      Path path = new Path("/tmp/tmp-snap-test");
      DistributedFileSystem distributedFs = (DistributedFileSystem) FileSystem
          .get(path.toUri(), this.getProxiedFSConf());
      distributedFs.mkdirs(path);
      // Get the FileSystem instance that's being tested
      FileSystem fs = this.getHttpFSFileSystem();
      // Check FileStatus
      assertFalse("Snapshot should be disallowed by default",
          fs.getFileStatus(path).isSnapshotEnabled());
      // Allow snapshot
      distributedFs.allowSnapshot(path);
      // Check FileStatus
      assertTrue("Snapshot enabled bit is not set in FileStatus",
          fs.getFileStatus(path).isSnapshotEnabled());
      // Disallow snapshot
      distributedFs.disallowSnapshot(path);
      // Check FileStatus
      assertFalse("Snapshot enabled bit is not cleared in FileStatus",
          fs.getFileStatus(path).isSnapshotEnabled());
      // Cleanup
      fs.delete(path, true);
      fs.close();
      distributedFs.close();
    }
  }

  private static void assertSameListing(FileSystem expected, FileSystem
      actual, Path p) throws IOException {
    // Consume all the entries from both iterators
    RemoteIterator<FileStatus> exIt = expected.listStatusIterator(p);
    List<FileStatus> exStatuses = new ArrayList<>();
    while (exIt.hasNext()) {
      exStatuses.add(exIt.next());
    }
    RemoteIterator<FileStatus> acIt = actual.listStatusIterator(p);
    List<FileStatus> acStatuses = new ArrayList<>();
    while (acIt.hasNext()) {
      acStatuses.add(acIt.next());
    }
    assertEquals(exStatuses.size(), acStatuses.size());
    for (int i = 0; i < exStatuses.size(); i++) {
      FileStatus expectedStatus = exStatuses.get(i);
      FileStatus actualStatus = acStatuses.get(i);
      // Path URIs are fully qualified, so compare just the path component
      assertEquals(expectedStatus.getPath().toUri().getPath(),
          actualStatus.getPath().toUri().getPath());
    }
  }

  private void testListStatusBatch() throws Exception {
    // LocalFileSystem writes checksum files next to the data files, which
    // show up when listing via LFS. This makes the listings not compare
    // properly.
    Assume.assumeFalse(isLocalFS());

    FileSystem proxyFs = FileSystem.get(getProxiedFSConf());
    Configuration conf = new Configuration();
    conf.setInt(DFSConfigKeys.DFS_LIST_LIMIT, 2);
    FileSystem httpFs = getHttpFSFileSystem(conf);

    // Test an empty directory
    Path dir = new Path(getProxiedFSTestDir(), "dir");
    proxyFs.mkdirs(dir);
    assertSameListing(proxyFs, httpFs, dir);
    // Create and test in a loop
    for (int i = 0; i < 10; i++) {
      proxyFs.create(new Path(dir, "file" + i)).close();
      assertSameListing(proxyFs, httpFs, dir);
    }

    // Test for HDFS-12139
    Path dir1 = new Path(getProxiedFSTestDir(), "dir1");
    proxyFs.mkdirs(dir1);
    Path file1 = new Path(dir1, "file1");
    proxyFs.create(file1).close();

    RemoteIterator<FileStatus> si = proxyFs.listStatusIterator(dir1);
    FileStatus statusl = si.next();
    FileStatus status = proxyFs.getFileStatus(file1);
    Assert.assertEquals(file1.getName(), statusl.getPath().getName());
    Assert.assertEquals(status.getPath(), statusl.getPath());

    si = proxyFs.listStatusIterator(file1);
    statusl = si.next();
    Assert.assertEquals(file1.getName(), statusl.getPath().getName());
    Assert.assertEquals(status.getPath(), statusl.getPath());
  }

  private void testWorkingdirectory() throws Exception {
    FileSystem fs = FileSystem.get(getProxiedFSConf());
    Path workingDir = fs.getWorkingDirectory();
    fs.close();

    fs = getHttpFSFileSystem();
    if (isLocalFS()) {
      fs.setWorkingDirectory(workingDir);
    }
    Path httpFSWorkingDir = fs.getWorkingDirectory();
    fs.close();
    assertEquals(httpFSWorkingDir.toUri().getPath(),
                        workingDir.toUri().getPath());

    fs = getHttpFSFileSystem();
    fs.setWorkingDirectory(new Path("/tmp"));
    workingDir = fs.getWorkingDirectory();
    assertEquals(workingDir.toUri().getPath(),
        new Path("/tmp").toUri().getPath());
    final FileSystem httpFs = getHttpFSFileSystem();
    LambdaTestUtils.intercept(IllegalArgumentException.class,
        "Invalid DFS directory name /foo:bar",
        () -> httpFs.setWorkingDirectory(new Path("/foo:bar")));
    fs.setWorkingDirectory(new Path("/bar"));
    workingDir = fs.getWorkingDirectory();
    httpFs.close();
    fs.close();
    assertEquals(workingDir.toUri().getPath(),
        new Path("/bar").toUri().getPath());
  }

  private void testTrashRoot() throws Exception {
    if (!isLocalFS()) {
      FileSystem fs = FileSystem.get(getProxiedFSConf());

      final Path rootDir = new Path("/");
      final Path fooPath = new Path(getProxiedFSTestDir(), "foo.txt");
      OutputStream os = fs.create(fooPath);
      os.write(1);
      os.close();

      Path trashPath = fs.getTrashRoot(rootDir);
      Path fooTrashPath = fs.getTrashRoot(fooPath);
      fs.close();

      fs = getHttpFSFileSystem();
      Path httpFSTrashPath = fs.getTrashRoot(rootDir);
      Path httpFSFooTrashPath = fs.getTrashRoot(fooPath);
      fs.close();

      assertEquals(trashPath.toUri().getPath(),
          httpFSTrashPath.toUri().getPath());
      assertEquals(fooTrashPath.toUri().getPath(),
          httpFSFooTrashPath.toUri().getPath());
      // trash path is related to USER, not path
      assertEquals(trashPath.toUri().getPath(),
          fooTrashPath.toUri().getPath());
    }
  }

  private void testMkdirs() throws Exception {
    Path path = new Path(getProxiedFSTestDir(), "foo");
    FileSystem fs = getHttpFSFileSystem();
    fs.mkdirs(path);
    fs.close();
    fs = FileSystem.get(getProxiedFSConf());
    assertTrue(fs.exists(path));
    fs.close();
  }

  private void testSetTimes() throws Exception {
    if (!isLocalFS()) {
      FileSystem fs = FileSystem.get(getProxiedFSConf());
      Path path = new Path(getProxiedFSTestDir(), "foo.txt");
      OutputStream os = fs.create(path);
      os.write(1);
      os.close();
      FileStatus status1 = fs.getFileStatus(path);
      fs.close();
      long at = status1.getAccessTime();
      long mt = status1.getModificationTime();

      fs = getHttpFSFileSystem();
      fs.setTimes(path, mt - 10, at - 20);
      fs.close();

      fs = FileSystem.get(getProxiedFSConf());
      status1 = fs.getFileStatus(path);
      fs.close();
      long atNew = status1.getAccessTime();
      long mtNew = status1.getModificationTime();
      assertEquals(mtNew, mt - 10);
      assertEquals(atNew, at - 20);
    }
  }

  protected void testSetPermission() throws Exception {
    FileSystem fs = FileSystem.get(getProxiedFSConf());
    Path path = new Path(getProxiedFSTestDir(), "foodir");
    fs.mkdirs(path);

    fs = getHttpFSFileSystem();
    FsPermission permission1 = new FsPermission(FsAction.READ_WRITE, FsAction.NONE, FsAction.NONE);
    fs.setPermission(path, permission1);
    fs.close();

    fs = FileSystem.get(getProxiedFSConf());
    FileStatus status1 = fs.getFileStatus(path);
    fs.close();
    FsPermission permission2 = status1.getPermission();
    assertEquals(permission2, permission1);

    //sticky bit
    fs = getHttpFSFileSystem();
    permission1 = new FsPermission(FsAction.READ_WRITE, FsAction.NONE, FsAction.NONE, true);
    fs.setPermission(path, permission1);
    fs.close();

    fs = FileSystem.get(getProxiedFSConf());
    status1 = fs.getFileStatus(path);
    fs.close();
    permission2 = status1.getPermission();
    assertTrue(permission2.getStickyBit());
    assertEquals(permission2, permission1);
  }

  private void testSetOwner() throws Exception {
    if (!isLocalFS()) {
      FileSystem fs = FileSystem.get(getProxiedFSConf());
      fs.mkdirs(getProxiedFSTestDir());
      Path path = new Path(getProxiedFSTestDir(), "foo.txt");
      OutputStream os = fs.create(path);
      os.write(1);
      os.close();
      fs.close();

      fs = getHttpFSFileSystem();
      String user = HadoopUsersConfTestHelper.getHadoopUsers()[1];
      String group = HadoopUsersConfTestHelper.getHadoopUserGroups(user)[0];
      fs.setOwner(path, user, group);
      fs.close();

      fs = FileSystem.get(getProxiedFSConf());
      FileStatus status1 = fs.getFileStatus(path);
      fs.close();
      assertEquals(status1.getOwner(), user);
      assertEquals(status1.getGroup(), group);
    }
  }

  private void testSetReplication() throws Exception {
    FileSystem fs = FileSystem.get(getProxiedFSConf());
    Path path = new Path(getProxiedFSTestDir(), "foo.txt");
    OutputStream os = fs.create(path);
    os.write(1);
    os.close();
    fs.setReplication(path, (short) 2);
    fs.close();

    fs = getHttpFSFileSystem();
    fs.setReplication(path, (short) 1);
    fs.close();

    fs = FileSystem.get(getProxiedFSConf());
    FileStatus status1 = fs.getFileStatus(path);
    fs.close();
    assertEquals(status1.getReplication(), (short) 1);
  }

  private void testChecksum() throws Exception {
    if (!isLocalFS()) {
      FileSystem fs = FileSystem.get(getProxiedFSConf());
      fs.mkdirs(getProxiedFSTestDir());
      Path path = new Path(getProxiedFSTestDir(), "foo.txt");
      OutputStream os = fs.create(path);
      os.write(1);
      os.close();
      FileChecksum hdfsChecksum = fs.getFileChecksum(path);
      fs.close();
      fs = getHttpFSFileSystem();
      FileChecksum httpChecksum = fs.getFileChecksum(path);
      fs.close();
      assertEquals(httpChecksum.getAlgorithmName(),
          hdfsChecksum.getAlgorithmName());
      assertEquals(httpChecksum.getLength(), hdfsChecksum.getLength());
      assertArrayEquals(httpChecksum.getBytes(), hdfsChecksum.getBytes());
    }
  }

  private void testContentSummary() throws Exception {
    FileSystem fs = FileSystem.get(getProxiedFSConf());
    Path path = new Path(getProxiedFSTestDir(), "foo.txt");
    OutputStream os = fs.create(path);
    os.write(1);
    os.close();
    ContentSummary hdfsContentSummary = fs.getContentSummary(path);
    fs.close();
    fs = getHttpFSFileSystem();
    ContentSummary httpContentSummary = fs.getContentSummary(path);
    fs.close();
    assertEquals(hdfsContentSummary.getDirectoryCount(),
        httpContentSummary.getDirectoryCount());
    assertEquals(hdfsContentSummary.getErasureCodingPolicy(),
        httpContentSummary.getErasureCodingPolicy());
    assertEquals(hdfsContentSummary.getFileCount(),
        httpContentSummary.getFileCount());
    assertEquals(hdfsContentSummary.getLength(),
        httpContentSummary.getLength());
    assertEquals(hdfsContentSummary.getQuota(), httpContentSummary.getQuota());
    assertEquals(hdfsContentSummary.getSpaceConsumed(),
        httpContentSummary.getSpaceConsumed());
    assertEquals(hdfsContentSummary.getSpaceQuota(),
        httpContentSummary.getSpaceQuota());
  }

  private void testQuotaUsage() throws Exception {
    if (isLocalFS()) {
      // LocalFS doesn't support setQuota so skip here
      return;
    }

    DistributedFileSystem dfs =
        (DistributedFileSystem) FileSystem.get(getProxiedFSConf());
    Path path = new Path(getProxiedFSTestDir(), "foo");
    dfs.mkdirs(path);
    dfs.setQuota(path, 20, 600 * 1024 * 1024);
    for (int i = 0; i < 10; i++) {
      dfs.createNewFile(new Path(path, "test_file_" + i));
    }
    FSDataOutputStream out = dfs.create(new Path(path, "test_file"));
    out.writeUTF("Hello World");
    out.close();

    dfs.setQuotaByStorageType(path, StorageType.SSD, 100000);
    dfs.setQuotaByStorageType(path, StorageType.DISK, 200000);

    QuotaUsage hdfsQuotaUsage = dfs.getQuotaUsage(path);
    dfs.close();
    FileSystem fs = getHttpFSFileSystem();
    QuotaUsage httpQuotaUsage = fs.getQuotaUsage(path);
    fs.close();
    assertEquals(hdfsQuotaUsage.getFileAndDirectoryCount(),
        httpQuotaUsage.getFileAndDirectoryCount());
    assertEquals(hdfsQuotaUsage.getQuota(), httpQuotaUsage.getQuota());
    assertEquals(hdfsQuotaUsage.getSpaceConsumed(),
        httpQuotaUsage.getSpaceConsumed());
    assertEquals(hdfsQuotaUsage.getSpaceQuota(),
        httpQuotaUsage.getSpaceQuota());
    assertEquals(hdfsQuotaUsage.getTypeQuota(StorageType.SSD),
        httpQuotaUsage.getTypeQuota(StorageType.SSD));
    assertEquals(hdfsQuotaUsage.getTypeQuota(StorageType.DISK),
        httpQuotaUsage.getTypeQuota(StorageType.DISK));
  }
  
  /** Set xattr */
  private void testSetXAttr() throws Exception {
    if (!isLocalFS()) {
      FileSystem fs = FileSystem.get(getProxiedFSConf());
      fs.mkdirs(getProxiedFSTestDir());
      Path path = new Path(getProxiedFSTestDir(), "foo.txt");
      OutputStream os = fs.create(path);
      os.write(1);
      os.close();
      fs.close();
 
      final String name1 = "user.a1";
      final byte[] value1 = new byte[]{0x31, 0x32, 0x33};
      final String name2 = "user.a2";
      final byte[] value2 = new byte[]{0x41, 0x42, 0x43};
      final String name3 = "user.a3";
      final byte[] value3 = null;
      final String name4 = "trusted.a1";
      final byte[] value4 = new byte[]{0x31, 0x32, 0x33};
      final String name5 = "a1";
      fs = getHttpFSFileSystem();
      fs.setXAttr(path, name1, value1);
      fs.setXAttr(path, name2, value2);
      fs.setXAttr(path, name3, value3);
      fs.setXAttr(path, name4, value4);
      try {
        fs.setXAttr(path, name5, value1);
        Assert.fail("Set xAttr with incorrect name format should fail.");
      } catch (IOException e) {
      } catch (IllegalArgumentException e) {
      }
      fs.close();

      fs = FileSystem.get(getProxiedFSConf());
      Map<String, byte[]> xAttrs = fs.getXAttrs(path);
      fs.close();
      assertEquals(4, xAttrs.size());
      assertArrayEquals(value1, xAttrs.get(name1));
      assertArrayEquals(value2, xAttrs.get(name2));
      assertArrayEquals(new byte[0], xAttrs.get(name3));
      assertArrayEquals(value4, xAttrs.get(name4));
    }
  }

  /** Get xattrs */
  private void testGetXAttrs() throws Exception {
    if (!isLocalFS()) {
      FileSystem fs = FileSystem.get(getProxiedFSConf());
      fs.mkdirs(getProxiedFSTestDir());
      Path path = new Path(getProxiedFSTestDir(), "foo.txt");
      OutputStream os = fs.create(path);
      os.write(1);
      os.close();
      fs.close();

      final String name1 = "user.a1";
      final byte[] value1 = new byte[]{0x31, 0x32, 0x33};
      final String name2 = "user.a2";
      final byte[] value2 = new byte[]{0x41, 0x42, 0x43};
      final String name3 = "user.a3";
      final byte[] value3 = null;
      final String name4 = "trusted.a1";
      final byte[] value4 = new byte[]{0x31, 0x32, 0x33};
      fs = FileSystem.get(getProxiedFSConf());
      fs.setXAttr(path, name1, value1);
      fs.setXAttr(path, name2, value2);
      fs.setXAttr(path, name3, value3);
      fs.setXAttr(path, name4, value4);
      fs.close();

      // Get xattrs with names parameter
      fs = getHttpFSFileSystem();
      List<String> names = Lists.newArrayList();
      names.add(name1);
      names.add(name2);
      names.add(name3);
      names.add(name4);
      Map<String, byte[]> xAttrs = fs.getXAttrs(path, names);
      fs.close();
      assertEquals(4, xAttrs.size());
      assertArrayEquals(value1, xAttrs.get(name1));
      assertArrayEquals(value2, xAttrs.get(name2));
      assertArrayEquals(new byte[0], xAttrs.get(name3));
      assertArrayEquals(value4, xAttrs.get(name4));

      // Get specific xattr
      fs = getHttpFSFileSystem();
      byte[] value = fs.getXAttr(path, name1);
      assertArrayEquals(value1, value);
      final String name5 = "a1";
      try {
        value = fs.getXAttr(path, name5);
        Assert.fail("Get xAttr with incorrect name format should fail.");
      } catch (IOException e) {
      } catch (IllegalArgumentException e) {
      }
      fs.close();

      // Get all xattrs
      fs = getHttpFSFileSystem();
      xAttrs = fs.getXAttrs(path);
      fs.close();
      assertEquals(4, xAttrs.size());
      assertArrayEquals(value1, xAttrs.get(name1));
      assertArrayEquals(value2, xAttrs.get(name2));
      assertArrayEquals(new byte[0], xAttrs.get(name3));
      assertArrayEquals(value4, xAttrs.get(name4));
    }
  }

  /** Remove xattr */
  private void testRemoveXAttr() throws Exception {
    if (!isLocalFS()) {
      FileSystem fs = FileSystem.get(getProxiedFSConf());
      fs.mkdirs(getProxiedFSTestDir());
      Path path = new Path(getProxiedFSTestDir(), "foo.txt");
      OutputStream os = fs.create(path);
      os.write(1);
      os.close();
      fs.close();

      final String name1 = "user.a1";
      final byte[] value1 = new byte[]{0x31, 0x32, 0x33};
      final String name2 = "user.a2";
      final byte[] value2 = new byte[]{0x41, 0x42, 0x43};
      final String name3 = "user.a3";
      final byte[] value3 = null;
      final String name4 = "trusted.a1";
      final byte[] value4 = new byte[]{0x31, 0x32, 0x33};
      final String name5 = "a1";
      fs = FileSystem.get(getProxiedFSConf());
      fs.setXAttr(path, name1, value1);
      fs.setXAttr(path, name2, value2);
      fs.setXAttr(path, name3, value3);
      fs.setXAttr(path, name4, value4);
      fs.close();

      fs = getHttpFSFileSystem();
      fs.removeXAttr(path, name1);
      fs.removeXAttr(path, name3);
      fs.removeXAttr(path, name4);
      try {
        fs.removeXAttr(path, name5);
        Assert.fail("Remove xAttr with incorrect name format should fail.");
      } catch (IOException e) {
      } catch (IllegalArgumentException e) {
      }

      fs = FileSystem.get(getProxiedFSConf());
      Map<String, byte[]> xAttrs = fs.getXAttrs(path);
      fs.close();
      assertEquals(1, xAttrs.size());
      assertArrayEquals(value2, xAttrs.get(name2));
    }
  }

  /** List xattrs */
  private void testListXAttrs() throws Exception {
    if (!isLocalFS()) {
      FileSystem fs = FileSystem.get(getProxiedFSConf());
      fs.mkdirs(getProxiedFSTestDir());
      Path path = new Path(getProxiedFSTestDir(), "foo.txt");
      OutputStream os = fs.create(path);
      os.write(1);
      os.close();
      fs.close();

      final String name1 = "user.a1";
      final byte[] value1 = new byte[]{0x31, 0x32, 0x33};
      final String name2 = "user.a2";
      final byte[] value2 = new byte[]{0x41, 0x42, 0x43};
      final String name3 = "user.a3";
      final byte[] value3 = null;
      final String name4 = "trusted.a1";
      final byte[] value4 = new byte[]{0x31, 0x32, 0x33};
      fs = FileSystem.get(getProxiedFSConf());
      fs.setXAttr(path, name1, value1);
      fs.setXAttr(path, name2, value2);
      fs.setXAttr(path, name3, value3);
      fs.setXAttr(path, name4, value4);
      fs.close();

      fs = getHttpFSFileSystem();
      List<String> names = fs.listXAttrs(path);
      assertEquals(4, names.size());
      assertTrue(names.contains(name1));
      assertTrue(names.contains(name2));
      assertTrue(names.contains(name3));
      assertTrue(names.contains(name4));
    }
  }

  /**
   * Runs assertions testing that two AclStatus objects contain the same info
   * @param a First AclStatus
   * @param b Second AclStatus
   * @throws Exception
   */
  private void assertSameAcls(AclStatus a, AclStatus b) throws Exception {
    assertEquals(a.getOwner(), b.getOwner());
    assertEquals(a.getGroup(), b.getGroup());
    assertEquals(a.getPermission(), b.getPermission());
    assertEquals(a.isStickyBit(), b.isStickyBit());
    assertEquals(a.getEntries().size(), b.getEntries().size());
    for (AclEntry e : a.getEntries()) {
      assertTrue(b.getEntries().contains(e));
    }
    for (AclEntry e : b.getEntries()) {
      assertTrue(a.getEntries().contains(e));
    }
  }

  private static void assertSameAcls(FileSystem expected, FileSystem actual,
      Path path) throws IOException {
    FileStatus expectedFileStatus = expected.getFileStatus(path);
    FileStatus actualFileStatus = actual.getFileStatus(path);
    assertEquals(actualFileStatus.hasAcl(), expectedFileStatus.hasAcl());
    // backwards compat
    assertEquals(actualFileStatus.getPermission().getAclBit(),
        expectedFileStatus.getPermission().getAclBit());
  }

  /**
   * Simple ACL tests on a file:  Set an acl, add an acl, remove one acl,
   * and remove all acls.
   * @throws Exception
   */
  private void testFileAcls() throws Exception {
    if ( isLocalFS() ) {
      return;
    }

    final String aclUser1 = "user:foo:rw-";
    final String rmAclUser1 = "user:foo:";
    final String aclUser2 = "user:bar:r--";
    final String aclGroup1 = "group::r--";
    final String aclSet = "user::rwx," + aclUser1 + ","
            + aclGroup1 + ",other::---";

    FileSystem proxyFs = FileSystem.get(getProxiedFSConf());
    FileSystem httpfs = getHttpFSFileSystem();

    Path path = new Path(getProxiedFSTestDir(), "testAclStatus.txt");
    OutputStream os = proxyFs.create(path);
    os.write(1);
    os.close();

    AclStatus proxyAclStat = proxyFs.getAclStatus(path);
    AclStatus httpfsAclStat = httpfs.getAclStatus(path);
    assertSameAcls(httpfsAclStat, proxyAclStat);
    assertSameAcls(httpfs, proxyFs, path);

    httpfs.setAcl(path, AclEntry.parseAclSpec(aclSet,true));
    proxyAclStat = proxyFs.getAclStatus(path);
    httpfsAclStat = httpfs.getAclStatus(path);
    assertSameAcls(httpfsAclStat, proxyAclStat);
    assertSameAcls(httpfs, proxyFs, path);

    httpfs.modifyAclEntries(path, AclEntry.parseAclSpec(aclUser2, true));
    proxyAclStat = proxyFs.getAclStatus(path);
    httpfsAclStat = httpfs.getAclStatus(path);
    assertSameAcls(httpfsAclStat, proxyAclStat);
    assertSameAcls(httpfs, proxyFs, path);

    httpfs.removeAclEntries(path, AclEntry.parseAclSpec(rmAclUser1, false));
    proxyAclStat = proxyFs.getAclStatus(path);
    httpfsAclStat = httpfs.getAclStatus(path);
    assertSameAcls(httpfsAclStat, proxyAclStat);
    assertSameAcls(httpfs, proxyFs, path);

    httpfs.removeAcl(path);
    proxyAclStat = proxyFs.getAclStatus(path);
    httpfsAclStat = httpfs.getAclStatus(path);
    assertSameAcls(httpfsAclStat, proxyAclStat);
    assertSameAcls(httpfs, proxyFs, path);
  }

  /**
   * Simple acl tests on a directory: set a default acl, remove default acls.
   * @throws Exception
   */
  private void testDirAcls() throws Exception {
    if ( isLocalFS() ) {
      return;
    }

    final String defUser1 = "default:user:glarch:r-x";

    FileSystem proxyFs = FileSystem.get(getProxiedFSConf());
    FileSystem httpfs = getHttpFSFileSystem();

    Path dir = getProxiedFSTestDir();

    /* ACL Status on a directory */
    AclStatus proxyAclStat = proxyFs.getAclStatus(dir);
    AclStatus httpfsAclStat = httpfs.getAclStatus(dir);
    assertSameAcls(httpfsAclStat, proxyAclStat);
    assertSameAcls(httpfs, proxyFs, dir);

    /* Set a default ACL on the directory */
    httpfs.setAcl(dir, (AclEntry.parseAclSpec(defUser1,true)));
    proxyAclStat = proxyFs.getAclStatus(dir);
    httpfsAclStat = httpfs.getAclStatus(dir);
    assertSameAcls(httpfsAclStat, proxyAclStat);
    assertSameAcls(httpfs, proxyFs, dir);

    /* Remove the default ACL */
    httpfs.removeDefaultAcl(dir);
    proxyAclStat = proxyFs.getAclStatus(dir);
    httpfsAclStat = httpfs.getAclStatus(dir);
    assertSameAcls(httpfsAclStat, proxyAclStat);
    assertSameAcls(httpfs, proxyFs, dir);
  }

  private void testEncryption() throws Exception {
    if (isLocalFS()) {
      return;
    }
    FileSystem proxyFs = FileSystem.get(getProxiedFSConf());
    FileSystem httpFs = getHttpFSFileSystem();
    FileStatus proxyStatus = proxyFs.getFileStatus(TestHdfsHelper
        .ENCRYPTED_FILE);
    assertTrue(proxyStatus.isEncrypted());
    FileStatus httpStatus = httpFs.getFileStatus(TestHdfsHelper
        .ENCRYPTED_FILE);
    assertTrue(httpStatus.isEncrypted());
    proxyStatus = proxyFs.getFileStatus(new Path("/"));
    httpStatus = httpFs.getFileStatus(new Path("/"));
    assertFalse(proxyStatus.isEncrypted());
    assertFalse(httpStatus.isEncrypted());
  }

  private void testErasureCoding() throws Exception {
    Assume.assumeFalse("Assume its not a local FS!", isLocalFS());
    FileSystem proxyFs = FileSystem.get(getProxiedFSConf());
    FileSystem httpFS = getHttpFSFileSystem();
    Path filePath = new Path(getProxiedFSTestDir(), "foo.txt");
    proxyFs.create(filePath).close();

    ContractTestUtils.assertNotErasureCoded(httpFS, getProxiedFSTestDir());
    ContractTestUtils.assertNotErasureCoded(httpFS, filePath);
    ContractTestUtils.assertErasureCoded(httpFS,
        TestHdfsHelper.ERASURE_CODING_DIR);
    ContractTestUtils.assertErasureCoded(httpFS,
        TestHdfsHelper.ERASURE_CODING_FILE);

    proxyFs.close();
    httpFS.close();
  }

  private void testStoragePolicy() throws Exception {
    Assume.assumeFalse("Assume its not a local FS", isLocalFS());
    FileSystem fs = FileSystem.get(getProxiedFSConf());
    fs.mkdirs(getProxiedFSTestDir());
    Path path = new Path(getProxiedFSTestDir(), "policy.txt");
    FileSystem httpfs = getHttpFSFileSystem();
    // test getAllStoragePolicies
    Assert.assertArrayEquals(
        "Policy array returned from the DFS and HttpFS should be equals",
        fs.getAllStoragePolicies().toArray(), httpfs.getAllStoragePolicies().toArray());

    // test get/set/unset policies
    DFSTestUtil.createFile(fs, path, 0, (short) 1, 0L);
    // get defaultPolicy
   BlockStoragePolicySpi defaultdfsPolicy = fs.getStoragePolicy(path);
    // set policy through webhdfs
    httpfs.setStoragePolicy(path, HdfsConstants.COLD_STORAGE_POLICY_NAME);
    // get policy from dfs
    BlockStoragePolicySpi dfsPolicy = fs.getStoragePolicy(path);
    // get policy from webhdfs
    BlockStoragePolicySpi httpFsPolicy = httpfs.getStoragePolicy(path);
    Assert
       .assertEquals(
            "Storage policy returned from the get API should"
            + " be same as set policy",
            HdfsConstants.COLD_STORAGE_POLICY_NAME.toString(),
            httpFsPolicy.getName());
    Assert.assertEquals(
        "Storage policy returned from the DFS and HttpFS should be equals",
        httpFsPolicy, dfsPolicy);
    // unset policy
    httpfs.unsetStoragePolicy(path);
    Assert
       .assertEquals(
            "After unset storage policy, the get API shoudld"
            + " return the default policy",
            defaultdfsPolicy, httpfs.getStoragePolicy(path));
    fs.close();
  }

  protected enum Operation {
    GET, OPEN, CREATE, APPEND, TRUNCATE, CONCAT, RENAME, DELETE, LIST_STATUS,
    WORKING_DIRECTORY, MKDIRS, SET_TIMES, SET_PERMISSION, SET_OWNER,
<<<<<<< HEAD
    SET_REPLICATION, CHECKSUM, CONTENT_SUMMARY, FILEACLS, DIRACLS, SET_XATTR,
    GET_XATTRS, REMOVE_XATTR, LIST_XATTRS, ENCRYPTION, LIST_STATUS_BATCH,
    GETTRASHROOT, STORAGEPOLICY, ERASURE_CODING,
    CREATE_SNAPSHOT, RENAME_SNAPSHOT, DELETE_SNAPSHOT,
    FILE_STATUS_ATTR
=======
    SET_REPLICATION, CHECKSUM, CONTENT_SUMMARY, QUOTA_USAGE, FILEACLS, DIRACLS,
    SET_XATTR, GET_XATTRS, REMOVE_XATTR, LIST_XATTRS, ENCRYPTION,
    LIST_STATUS_BATCH, GETTRASHROOT, STORAGEPOLICY, ERASURE_CODING,
    CREATE_SNAPSHOT, RENAME_SNAPSHOT, DELETE_SNAPSHOT,
    ALLOW_SNAPSHOT, DISALLOW_SNAPSHOT, DISALLOW_SNAPSHOT_EXCEPTION,
    FILE_STATUS_ATTR, GET_SNAPSHOT_DIFF, GET_SNAPSHOTTABLE_DIRECTORY_LIST,
    GET_SERVERDEFAULTS, CHECKACCESS, SETECPOLICY, SATISFYSTORAGEPOLICY
>>>>>>> e8cb2ae4
  }

  private void operation(Operation op) throws Exception {
    switch (op) {
    case GET:
      testGet();
      break;
    case OPEN:
      testOpen();
      break;
    case CREATE:
      testCreate();
      break;
    case APPEND:
      testAppend();
      break;
    case TRUNCATE:
      testTruncate();
      break;
    case CONCAT:
      testConcat();
      break;
    case RENAME:
      testRename();
      break;
    case DELETE:
      testDelete();
      break;
    case LIST_STATUS:
      testListStatus();
      break;
    case WORKING_DIRECTORY:
      testWorkingdirectory();
      break;
    case MKDIRS:
      testMkdirs();
      break;
    case SET_TIMES:
      testSetTimes();
      break;
    case SET_PERMISSION:
      testSetPermission();
      break;
    case SET_OWNER:
      testSetOwner();
      break;
    case SET_REPLICATION:
      testSetReplication();
      break;
    case CHECKSUM:
      testChecksum();
      break;
    case CONTENT_SUMMARY:
      testContentSummary();
      break;
    case QUOTA_USAGE:
      testQuotaUsage();
      break;
    case FILEACLS:
      testFileAclsCustomizedUserAndGroupNames();
      testFileAcls();
      break;
    case DIRACLS:
      testDirAcls();
      break;
    case SET_XATTR:
      testSetXAttr();
      break;
    case REMOVE_XATTR:
      testRemoveXAttr();
      break;
    case GET_XATTRS:
      testGetXAttrs();
      break;
    case LIST_XATTRS:
      testListXAttrs();
      break;
    case ENCRYPTION:
      testEncryption();
      break;
    case LIST_STATUS_BATCH:
      testListStatusBatch();
      break;
    case GETTRASHROOT:
      testTrashRoot();
      break;
    case STORAGEPOLICY:
      testStoragePolicy();
      break;
    case ERASURE_CODING:
      testErasureCoding();
      break;
    case CREATE_SNAPSHOT:
      testCreateSnapshot();
      break;
    case RENAME_SNAPSHOT:
      testRenameSnapshot();
      break;
    case DELETE_SNAPSHOT:
      testDeleteSnapshot();
      break;
<<<<<<< HEAD
    case FILE_STATUS_ATTR:
      testFileStatusAttr();
      break;
=======
    case ALLOW_SNAPSHOT:
      testAllowSnapshot();
      break;
    case DISALLOW_SNAPSHOT:
      testDisallowSnapshot();
      break;
    case DISALLOW_SNAPSHOT_EXCEPTION:
      testDisallowSnapshotException();
      break;
    case FILE_STATUS_ATTR:
      testFileStatusAttr();
      break;
    case GET_SNAPSHOT_DIFF:
      testGetSnapshotDiff();
      testGetSnapshotDiffIllegalParam();
      break;
    case GET_SNAPSHOTTABLE_DIRECTORY_LIST:
      testGetSnapshottableDirListing();
      break;
    case GET_SERVERDEFAULTS:
      testGetServerDefaults();
      break;
    case CHECKACCESS:
      testAccess();
      break;
    case SETECPOLICY:
      testErasureCodingPolicy();
      break;
    case SATISFYSTORAGEPOLICY:
      testStoragePolicySatisfier();
      break;
>>>>>>> e8cb2ae4
    }

  }

  @Parameterized.Parameters
  public static Collection operations() {
    Object[][] ops = new Object[Operation.values().length][];
    for (int i = 0; i < Operation.values().length; i++) {
      ops[i] = new Object[]{Operation.values()[i]};
    }
    //To test one or a subset of operations do:
    //return Arrays.asList(new Object[][]{ new Object[]{Operation.APPEND}});
    return Arrays.asList(ops);
  }

  private Operation operation;

  public BaseTestHttpFSWith(Operation operation) {
    this.operation = operation;
  }

  @Test
  @TestDir
  @TestJetty
  @TestHdfs
  public void testOperation() throws Exception {
    createHttpFSServer();
    operation(operation);
  }

  @Test
  @TestDir
  @TestJetty
  @TestHdfs
  public void testOperationDoAs() throws Exception {
    createHttpFSServer();
    UserGroupInformation ugi = UserGroupInformation.createProxyUser(HadoopUsersConfTestHelper.getHadoopUsers()[0],
                                                                    UserGroupInformation.getCurrentUser());
    ugi.doAs(new PrivilegedExceptionAction<Void>() {
      @Override
      public Void run() throws Exception {
        operation(operation);
        return null;
      }
    });
  }

  private void testCreateSnapshot(String snapshotName) throws Exception {
    if (!this.isLocalFS()) {
      Path snapshottablePath = new Path("/tmp/tmp-snap-test");
      createSnapshotTestsPreconditions(snapshottablePath);
      //Now get the FileSystem instance that's being tested
      FileSystem fs = this.getHttpFSFileSystem();
      if (snapshotName == null) {
        fs.createSnapshot(snapshottablePath);
      } else {
        fs.createSnapshot(snapshottablePath, snapshotName);
      }
      Path snapshotsDir = new Path("/tmp/tmp-snap-test/.snapshot");
      FileStatus[] snapshotItems = fs.listStatus(snapshotsDir);
      assertTrue("Should have exactly one snapshot.",
          snapshotItems.length == 1);
      String resultingSnapName = snapshotItems[0].getPath().getName();
      if (snapshotName == null) {
        assertTrue("Snapshot auto generated name not matching pattern",
            Pattern.matches("(s)(\\d{8})(-)(\\d{6})(\\.)(\\d{3})",
                resultingSnapName));
      } else {
        assertTrue("Snapshot name is not same as passed name.",
            snapshotName.equals(resultingSnapName));
      }
      cleanSnapshotTests(snapshottablePath, resultingSnapName);
    }
  }

  private void testCreateSnapshot() throws Exception {
    testCreateSnapshot(null);
    testCreateSnapshot("snap-with-name");
  }

  private void createSnapshotTestsPreconditions(Path snapshottablePath,
      Boolean allowSnapshot) throws Exception {
    //Needed to get a DistributedFileSystem instance, in order to
    //call allowSnapshot on the newly created directory
    DistributedFileSystem distributedFs = (DistributedFileSystem)
        FileSystem.get(snapshottablePath.toUri(), this.getProxiedFSConf());
    distributedFs.mkdirs(snapshottablePath);
    if (allowSnapshot) {
      distributedFs.allowSnapshot(snapshottablePath);
    }
    Path subdirPath = new Path("/tmp/tmp-snap-test/subdir");
    distributedFs.mkdirs(subdirPath);
  }

  private void createSnapshotTestsPreconditions(Path snapshottablePath)
      throws Exception {
    // Allow snapshot by default for snapshot test
    createSnapshotTestsPreconditions(snapshottablePath, true);
  }

  private void cleanSnapshotTests(Path snapshottablePath,
                                  String resultingSnapName) throws Exception {
    DistributedFileSystem distributedFs = (DistributedFileSystem)
        FileSystem.get(snapshottablePath.toUri(), this.getProxiedFSConf());
    distributedFs.deleteSnapshot(snapshottablePath, resultingSnapName);
    distributedFs.delete(snapshottablePath, true);
  }

  private void testRenameSnapshot() throws Exception {
    if (!this.isLocalFS()) {
      Path snapshottablePath = new Path("/tmp/tmp-snap-test");
      createSnapshotTestsPreconditions(snapshottablePath);
      //Now get the FileSystem instance that's being tested
      FileSystem fs = this.getHttpFSFileSystem();
      fs.createSnapshot(snapshottablePath, "snap-to-rename");
      fs.renameSnapshot(snapshottablePath, "snap-to-rename",
          "snap-new-name");
      Path snapshotsDir = new Path("/tmp/tmp-snap-test/.snapshot");
      FileStatus[] snapshotItems = fs.listStatus(snapshotsDir);
      assertTrue("Should have exactly one snapshot.",
          snapshotItems.length == 1);
      String resultingSnapName = snapshotItems[0].getPath().getName();
      assertTrue("Snapshot name is not same as passed name.",
          "snap-new-name".equals(resultingSnapName));
      cleanSnapshotTests(snapshottablePath, resultingSnapName);
    }
  }

  private void testDeleteSnapshot() throws Exception {
    if (!this.isLocalFS()) {
      Path snapshottablePath = new Path("/tmp/tmp-snap-test");
      createSnapshotTestsPreconditions(snapshottablePath);
      //Now get the FileSystem instance that's being tested
      FileSystem fs = this.getHttpFSFileSystem();
      fs.createSnapshot(snapshottablePath, "snap-to-delete");
      Path snapshotsDir = new Path("/tmp/tmp-snap-test/.snapshot");
      FileStatus[] snapshotItems = fs.listStatus(snapshotsDir);
      assertTrue("Should have exactly one snapshot.",
          snapshotItems.length == 1);
      fs.deleteSnapshot(snapshottablePath, "snap-to-delete");
      snapshotItems = fs.listStatus(snapshotsDir);
      assertTrue("There should be no snapshot anymore.",
          snapshotItems.length == 0);
      fs.delete(snapshottablePath, true);
    }
  }

  private void testAllowSnapshot() throws Exception {
    if (!this.isLocalFS()) {
      // Create a directory with snapshot disallowed
      Path path = new Path("/tmp/tmp-snap-test");
      createSnapshotTestsPreconditions(path, false);
      // Get the FileSystem instance that's being tested
      FileSystem fs = this.getHttpFSFileSystem();
      // Check FileStatus
      assertFalse("Snapshot should be disallowed by default",
          fs.getFileStatus(path).isSnapshotEnabled());
      // Allow snapshot
      if (fs instanceof HttpFSFileSystem) {
        HttpFSFileSystem httpFS = (HttpFSFileSystem) fs;
        httpFS.allowSnapshot(path);
      } else if (fs instanceof WebHdfsFileSystem) {
        WebHdfsFileSystem webHdfsFileSystem = (WebHdfsFileSystem) fs;
        webHdfsFileSystem.allowSnapshot(path);
      } else {
        Assert.fail(fs.getClass().getSimpleName() +
            " doesn't support allowSnapshot");
      }
      // Check FileStatus
      assertTrue("allowSnapshot failed",
          fs.getFileStatus(path).isSnapshotEnabled());
      // Cleanup
      fs.delete(path, true);
    }
  }

  private void testDisallowSnapshot() throws Exception {
    if (!this.isLocalFS()) {
      // Create a directory with snapshot allowed
      Path path = new Path("/tmp/tmp-snap-test");
      createSnapshotTestsPreconditions(path);
      // Get the FileSystem instance that's being tested
      FileSystem fs = this.getHttpFSFileSystem();
      // Check FileStatus
      assertTrue("Snapshot should be allowed by DFS",
          fs.getFileStatus(path).isSnapshotEnabled());
      // Disallow snapshot
      if (fs instanceof HttpFSFileSystem) {
        HttpFSFileSystem httpFS = (HttpFSFileSystem) fs;
        httpFS.disallowSnapshot(path);
      } else if (fs instanceof WebHdfsFileSystem) {
        WebHdfsFileSystem webHdfsFileSystem = (WebHdfsFileSystem) fs;
        webHdfsFileSystem.disallowSnapshot(path);
      } else {
        Assert.fail(fs.getClass().getSimpleName() +
            " doesn't support disallowSnapshot");
      }
      // Check FileStatus
      assertFalse("disallowSnapshot failed",
          fs.getFileStatus(path).isSnapshotEnabled());
      // Cleanup
      fs.delete(path, true);
    }
  }

  private void testDisallowSnapshotException() throws Exception {
    if (!this.isLocalFS()) {
      // Create a directory with snapshot allowed
      Path path = new Path("/tmp/tmp-snap-test");
      createSnapshotTestsPreconditions(path);
      // Get the FileSystem instance that's being tested
      FileSystem fs = this.getHttpFSFileSystem();
      // Check FileStatus
      assertTrue("Snapshot should be allowed by DFS",
          fs.getFileStatus(path).isSnapshotEnabled());
      // Create some snapshots
      fs.createSnapshot(path, "snap-01");
      fs.createSnapshot(path, "snap-02");
      // Disallow snapshot
      boolean disallowSuccess = false;
      if (fs instanceof HttpFSFileSystem) {
        HttpFSFileSystem httpFS = (HttpFSFileSystem) fs;
        try {
          httpFS.disallowSnapshot(path);
          disallowSuccess = true;
        } catch (SnapshotException e) {
          // Expect SnapshotException
        }
      } else if (fs instanceof WebHdfsFileSystem) {
        WebHdfsFileSystem webHdfsFileSystem = (WebHdfsFileSystem) fs;
        try {
          webHdfsFileSystem.disallowSnapshot(path);
          disallowSuccess = true;
        } catch (SnapshotException e) {
          // Expect SnapshotException
        }
      } else {
        Assert.fail(fs.getClass().getSimpleName() +
            " doesn't support disallowSnapshot");
      }
      if (disallowSuccess) {
        Assert.fail("disallowSnapshot doesn't throw SnapshotException when "
            + "disallowing snapshot on a directory with at least one snapshot");
      }
      // Check FileStatus, should still be enabled since
      // disallow snapshot should fail
      assertTrue("disallowSnapshot should not have succeeded",
          fs.getFileStatus(path).isSnapshotEnabled());
      // Cleanup
      fs.deleteSnapshot(path, "snap-02");
      fs.deleteSnapshot(path, "snap-01");
      fs.delete(path, true);
    }
  }

  private void testGetSnapshotDiff() throws Exception {
    if (!this.isLocalFS()) {
      // Create a directory with snapshot allowed
      Path path = new Path("/tmp/tmp-snap-test");
      createSnapshotTestsPreconditions(path);
      // Get the FileSystem instance that's being tested
      FileSystem fs = this.getHttpFSFileSystem();
      // Check FileStatus
      Assert.assertTrue(fs.getFileStatus(path).isSnapshotEnabled());
      // Create a file and take a snapshot
      Path file1 = new Path(path, "file1");
      testCreate(file1, false);
      fs.createSnapshot(path, "snap1");
      // Create another file and take a snapshot
      Path file2 = new Path(path, "file2");
      testCreate(file2, false);
      fs.createSnapshot(path, "snap2");
      // Get snapshot diff
      SnapshotDiffReport diffReport = null;
      if (fs instanceof HttpFSFileSystem) {
        HttpFSFileSystem httpFS = (HttpFSFileSystem) fs;
        diffReport = httpFS.getSnapshotDiffReport(path, "snap1", "snap2");
      } else if (fs instanceof WebHdfsFileSystem) {
        WebHdfsFileSystem webHdfsFileSystem = (WebHdfsFileSystem) fs;
        diffReport = webHdfsFileSystem.getSnapshotDiffReport(path,
            "snap1", "snap2");
      } else {
        Assert.fail(fs.getClass().getSimpleName() +
            " doesn't support getSnapshotDiff");
      }
      // Verify result with DFS
      DistributedFileSystem dfs = (DistributedFileSystem)
          FileSystem.get(path.toUri(), this.getProxiedFSConf());
      SnapshotDiffReport dfsDiffReport =
          dfs.getSnapshotDiffReport(path, "snap1", "snap2");
      Assert.assertEquals(diffReport.toString(), dfsDiffReport.toString());
      // Cleanup
      fs.deleteSnapshot(path, "snap2");
      fs.deleteSnapshot(path, "snap1");
      fs.delete(path, true);
    }
  }

  private void testGetSnapshotDiffIllegalParamCase(FileSystem fs, Path path,
      String oldsnapshotname, String snapshotname) throws IOException {
    try {
      if (fs instanceof HttpFSFileSystem) {
        HttpFSFileSystem httpFS = (HttpFSFileSystem) fs;
        httpFS.getSnapshotDiffReport(path, oldsnapshotname, snapshotname);
      } else if (fs instanceof WebHdfsFileSystem) {
        WebHdfsFileSystem webHdfsFileSystem = (WebHdfsFileSystem) fs;
        webHdfsFileSystem.getSnapshotDiffReport(path, oldsnapshotname,
            snapshotname);
      } else {
        Assert.fail(fs.getClass().getSimpleName() +
            " doesn't support getSnapshotDiff");
      }
    } catch (SnapshotException|IllegalArgumentException|RemoteException e) {
      // Expect SnapshotException, IllegalArgumentException
      // or RemoteException(IllegalArgumentException)
      if (e instanceof RemoteException) {
        // Check RemoteException class name, should be IllegalArgumentException
        Assert.assertEquals(((RemoteException) e).getClassName()
            .compareTo(java.lang.IllegalArgumentException.class.getName()), 0);
      }
      return;
    }
    Assert.fail("getSnapshotDiff illegal param didn't throw Exception");
  }

  private void testGetSnapshotDiffIllegalParam() throws Exception {
    if (!this.isLocalFS()) {
      // Create a directory with snapshot allowed
      Path path = new Path("/tmp/tmp-snap-test");
      createSnapshotTestsPreconditions(path);
      // Get the FileSystem instance that's being tested
      FileSystem fs = this.getHttpFSFileSystem();
      // Check FileStatus
      assertTrue("Snapshot should be allowed by DFS",
          fs.getFileStatus(path).isSnapshotEnabled());
      Assert.assertTrue(fs.getFileStatus(path).isSnapshotEnabled());
      // Get snapshot diff
      testGetSnapshotDiffIllegalParamCase(fs, path, "", "");
      testGetSnapshotDiffIllegalParamCase(fs, path, "snap1", "");
      testGetSnapshotDiffIllegalParamCase(fs, path, "", "snap2");
      testGetSnapshotDiffIllegalParamCase(fs, path, "snap1", "snap2");
      // Cleanup
      fs.delete(path, true);
    }
  }

  private void verifyGetSnapshottableDirListing(
      FileSystem fs, DistributedFileSystem dfs) throws Exception {
    // Get snapshottable directory list
    SnapshottableDirectoryStatus[] sds = null;
    if (fs instanceof HttpFSFileSystem) {
      HttpFSFileSystem httpFS = (HttpFSFileSystem) fs;
      sds = httpFS.getSnapshottableDirectoryList();
    } else if (fs instanceof WebHdfsFileSystem) {
      WebHdfsFileSystem webHdfsFileSystem = (WebHdfsFileSystem) fs;
      sds = webHdfsFileSystem.getSnapshottableDirectoryList();
    } else {
      Assert.fail(fs.getClass().getSimpleName() +
          " doesn't support getSnapshottableDirListing");
    }
    // Verify result with DFS
    SnapshottableDirectoryStatus[] dfssds = dfs.getSnapshottableDirListing();
    Assert.assertEquals(JsonUtil.toJsonString(sds),
        JsonUtil.toJsonString(dfssds));
  }

  private void testGetSnapshottableDirListing() throws Exception {
    if (!this.isLocalFS()) {
      FileSystem fs = this.getHttpFSFileSystem();
      // Create directories with snapshot allowed
      Path path1 = new Path("/tmp/tmp-snap-dirlist-test-1");
      DistributedFileSystem dfs = (DistributedFileSystem)
          FileSystem.get(path1.toUri(), this.getProxiedFSConf());
      // Verify response when there is no snapshottable directory
      verifyGetSnapshottableDirListing(fs, dfs);
      createSnapshotTestsPreconditions(path1);
      Assert.assertTrue(fs.getFileStatus(path1).isSnapshotEnabled());
      // Verify response when there is one snapshottable directory
      verifyGetSnapshottableDirListing(fs, dfs);
      Path path2 = new Path("/tmp/tmp-snap-dirlist-test-2");
      createSnapshotTestsPreconditions(path2);
      Assert.assertTrue(fs.getFileStatus(path2).isSnapshotEnabled());
      // Verify response when there are two snapshottable directories
      verifyGetSnapshottableDirListing(fs, dfs);

      // Clean up and verify
      fs.delete(path2, true);
      verifyGetSnapshottableDirListing(fs, dfs);
      fs.delete(path1, true);
      verifyGetSnapshottableDirListing(fs, dfs);
    }
  }

  private void testFileAclsCustomizedUserAndGroupNames() throws Exception {
    if (isLocalFS()) {
      return;
    }

    // Get appropriate conf from the cluster
    MiniDFSCluster miniDFSCluster = ((TestHdfsHelper) hdfsTestHelper)
        .getMiniDFSCluster();
    Configuration conf = miniDFSCluster.getConfiguration(0);
    // If we call getHttpFSFileSystem() without conf from the mini cluster,
    // WebHDFS will be initialized with the default ACL string, causing the
    // setAcl() later to fail. This is only an issue in the unit test.
    FileSystem httpfs = getHttpFSFileSystem(conf);
    if (!(httpfs instanceof WebHdfsFileSystem)
        && !(httpfs instanceof HttpFSFileSystem)) {
      Assert.fail(httpfs.getClass().getSimpleName() +
          " doesn't support custom user and group name pattern. "
          + "Only WebHdfsFileSystem and HttpFSFileSystem support it.");
    }
    final String aclUser = "user:123:rwx";
    final String aclGroup = "group:foo@bar:r--";
    final String aclSet = "user::rwx," + aclUser + ",group::r--," +
        aclGroup + ",other::r--";
    final String dir = "/aclFileTestCustom";
    // Create test file
    FileSystem proxyFs = FileSystem.get(conf);
    proxyFs.mkdirs(new Path(dir));
    Path path = new Path(dir, "/testACL");
    OutputStream os = proxyFs.create(path);
    os.write(1);
    os.close();
    // Set ACL
    httpfs.setAcl(path, AclEntry.parseAclSpec(aclSet, true));
    // Verify getAclStatus responses are the same
    AclStatus proxyAclStat = proxyFs.getAclStatus(path);
    AclStatus httpfsAclStat = httpfs.getAclStatus(path);
    assertSameAcls(httpfsAclStat, proxyAclStat);
    assertSameAcls(httpfs, proxyFs, path);
    // Verify that custom user and group are set.
    List<String> strEntries = new ArrayList<>();
    for (AclEntry aclEntry : httpfsAclStat.getEntries()) {
      strEntries.add(aclEntry.toStringStable());
    }
    Assert.assertTrue(strEntries.contains(aclUser));
    Assert.assertTrue(strEntries.contains(aclGroup));
    // Clean up
    proxyFs.delete(new Path(dir), true);
  }

  private void verifyGetServerDefaults(FileSystem fs, DistributedFileSystem dfs)
      throws Exception {
    FsServerDefaults sds = null;
    if (fs instanceof HttpFSFileSystem) {
      HttpFSFileSystem httpFS = (HttpFSFileSystem) fs;
      sds = httpFS.getServerDefaults();
    } else if (fs instanceof WebHdfsFileSystem) {
      WebHdfsFileSystem webHdfsFileSystem = (WebHdfsFileSystem) fs;
      sds = webHdfsFileSystem.getServerDefaults();
    } else {
      Assert.fail(
          fs.getClass().getSimpleName() + " doesn't support getServerDefaults");
    }
    // Verify result with DFS
    FsServerDefaults dfssds = dfs.getServerDefaults();
    Assert.assertEquals(JsonUtil.toJsonString(sds),
        JsonUtil.toJsonString(dfssds));
  }

  private void testGetServerDefaults() throws Exception {
    if (!this.isLocalFS()) {
      FileSystem fs = this.getHttpFSFileSystem();
      Path path1 = new Path("/");
      DistributedFileSystem dfs = (DistributedFileSystem) FileSystem
          .get(path1.toUri(), this.getProxiedFSConf());
      verifyGetServerDefaults(fs, dfs);
    }
  }

  private void testAccess() throws Exception {
    if (!this.isLocalFS()) {
      FileSystem fs = this.getHttpFSFileSystem();
      Path path1 = new Path("/");
      DistributedFileSystem dfs = (DistributedFileSystem) FileSystem
          .get(path1.toUri(), this.getProxiedFSConf());
      verifyAccess(fs, dfs);
    }
  }

  private void verifyAccess(FileSystem fs, DistributedFileSystem dfs)
      throws Exception {
    Path p1 = new Path("/p1");
    dfs.mkdirs(p1);
    dfs.setOwner(p1, "user1", "group1");
    dfs.setPermission(p1, new FsPermission((short) 0444));

    if (fs instanceof HttpFSFileSystem) {
      HttpFSFileSystem httpFS = (HttpFSFileSystem) fs;
      httpFS.access(p1, FsAction.READ);
    } else if (fs instanceof WebHdfsFileSystem) {
      WebHdfsFileSystem webHdfsFileSystem = (WebHdfsFileSystem) fs;
      webHdfsFileSystem.access(p1, FsAction.READ);
    } else {
      Assert.fail(fs.getClass().getSimpleName() + " doesn't support access");
    }
  }

  private void testErasureCodingPolicy() throws Exception {
    if (!this.isLocalFS()) {
      FileSystem fs = this.getHttpFSFileSystem();
      Path path1 = new Path("/");
      DistributedFileSystem dfs = (DistributedFileSystem) FileSystem
          .get(path1.toUri(), this.getProxiedFSConf());
      final String dir = "/xattrTest";
      Path p1 = new Path(dir);

      final ErasureCodingPolicy ecPolicy = SystemErasureCodingPolicies
          .getByID(SystemErasureCodingPolicies.RS_3_2_POLICY_ID);
      final String ecPolicyName = ecPolicy.getName();
      dfs.mkdirs(new Path(dir));
      dfs.enableErasureCodingPolicy(ecPolicyName);

      if (fs instanceof HttpFSFileSystem) {
        HttpFSFileSystem httpFS = (HttpFSFileSystem) fs;
        httpFS.setErasureCodingPolicy(p1, ecPolicyName);
        ErasureCodingPolicy ecPolicy1 = httpFS.getErasureCodingPolicy(p1);
        assertEquals(ecPolicy, ecPolicy1);
        httpFS.unsetErasureCodingPolicy(p1);
        ecPolicy1 = httpFS.getErasureCodingPolicy(p1);
        Assert.assertNull(ecPolicy1);
      } else if (fs instanceof WebHdfsFileSystem) {
        WebHdfsFileSystem webHdfsFileSystem = (WebHdfsFileSystem) fs;
        webHdfsFileSystem.setErasureCodingPolicy(p1, ecPolicyName);
        ErasureCodingPolicy ecPolicy1 =
            webHdfsFileSystem.getErasureCodingPolicy(p1);
        assertEquals(ecPolicy, ecPolicy1);
        webHdfsFileSystem.unsetErasureCodingPolicy(p1);
        ecPolicy1 = dfs.getErasureCodingPolicy(p1);
        Assert.assertNull(ecPolicy1);
      } else {
        Assert.fail(fs.getClass().getSimpleName() + " doesn't support access");
      }
    }
  }

  public void testStoragePolicySatisfier() throws Exception {
    final String dir = "/parent";
    Path path1 = new Path(dir);
    String file = "/parent/file";
    Path filePath = new Path(file);
    if (!this.isLocalFS()) {
      FileSystem fs = this.getHttpFSFileSystem();
      DistributedFileSystem dfs = (DistributedFileSystem) FileSystem
          .get(path1.toUri(), this.getProxiedFSConf());
      dfs.mkdirs(path1);
      dfs.create(filePath).close();
      dfs.setStoragePolicy(filePath, HdfsConstants.COLD_STORAGE_POLICY_NAME);
      BlockStoragePolicy storagePolicy =
          (BlockStoragePolicy) dfs.getStoragePolicy(filePath);
      assertEquals(HdfsConstants.COLD_STORAGE_POLICY_NAME,
          storagePolicy.getName());
      Map<String, byte[]> xAttrs;
      if (fs instanceof HttpFSFileSystem) {
        HttpFSFileSystem httpFS = (HttpFSFileSystem) fs;
        httpFS.satisfyStoragePolicy(path1);
        xAttrs = httpFS.getXAttrs(path1);
        assertTrue(xAttrs
            .containsKey(HdfsServerConstants.XATTR_SATISFY_STORAGE_POLICY));
      } else if (fs instanceof WebHdfsFileSystem) {
        WebHdfsFileSystem webHdfsFileSystem = (WebHdfsFileSystem) fs;
        webHdfsFileSystem.satisfyStoragePolicy(path1);
        xAttrs = webHdfsFileSystem.getXAttrs(path1);
        assertTrue(xAttrs
            .containsKey(HdfsServerConstants.XATTR_SATISFY_STORAGE_POLICY));
      } else {
        Assert.fail(fs.getClass().getSimpleName() + " doesn't support access");
      }
      dfs.delete(path1, true);
    }
  }
}<|MERGE_RESOLUTION|>--- conflicted
+++ resolved
@@ -1152,13 +1152,6 @@
   protected enum Operation {
     GET, OPEN, CREATE, APPEND, TRUNCATE, CONCAT, RENAME, DELETE, LIST_STATUS,
     WORKING_DIRECTORY, MKDIRS, SET_TIMES, SET_PERMISSION, SET_OWNER,
-<<<<<<< HEAD
-    SET_REPLICATION, CHECKSUM, CONTENT_SUMMARY, FILEACLS, DIRACLS, SET_XATTR,
-    GET_XATTRS, REMOVE_XATTR, LIST_XATTRS, ENCRYPTION, LIST_STATUS_BATCH,
-    GETTRASHROOT, STORAGEPOLICY, ERASURE_CODING,
-    CREATE_SNAPSHOT, RENAME_SNAPSHOT, DELETE_SNAPSHOT,
-    FILE_STATUS_ATTR
-=======
     SET_REPLICATION, CHECKSUM, CONTENT_SUMMARY, QUOTA_USAGE, FILEACLS, DIRACLS,
     SET_XATTR, GET_XATTRS, REMOVE_XATTR, LIST_XATTRS, ENCRYPTION,
     LIST_STATUS_BATCH, GETTRASHROOT, STORAGEPOLICY, ERASURE_CODING,
@@ -1166,7 +1159,6 @@
     ALLOW_SNAPSHOT, DISALLOW_SNAPSHOT, DISALLOW_SNAPSHOT_EXCEPTION,
     FILE_STATUS_ATTR, GET_SNAPSHOT_DIFF, GET_SNAPSHOTTABLE_DIRECTORY_LIST,
     GET_SERVERDEFAULTS, CHECKACCESS, SETECPOLICY, SATISFYSTORAGEPOLICY
->>>>>>> e8cb2ae4
   }
 
   private void operation(Operation op) throws Exception {
@@ -1268,11 +1260,6 @@
     case DELETE_SNAPSHOT:
       testDeleteSnapshot();
       break;
-<<<<<<< HEAD
-    case FILE_STATUS_ATTR:
-      testFileStatusAttr();
-      break;
-=======
     case ALLOW_SNAPSHOT:
       testAllowSnapshot();
       break;
@@ -1304,7 +1291,6 @@
     case SATISFYSTORAGEPOLICY:
       testStoragePolicySatisfier();
       break;
->>>>>>> e8cb2ae4
     }
 
   }
