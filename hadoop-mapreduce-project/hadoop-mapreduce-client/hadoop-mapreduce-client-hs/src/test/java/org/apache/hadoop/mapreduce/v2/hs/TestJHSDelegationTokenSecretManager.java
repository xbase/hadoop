--- conflicted
+++ resolved
@@ -182,17 +182,10 @@
       JHSDelegationTokenSecretManagerForTest mgr) {
     mgr.stopThreads();
     mgr.reset();
-<<<<<<< HEAD
-    Assert.assertEquals("Secret manager should not contain keys",
-        mgr.getAllKeys().length, 0);
-    Assert.assertEquals("Secret manager should not contain tokens",
-        mgr.getAllTokens().size(), 0);
-=======
     assertThat(mgr.getAllKeys().length)
         .withFailMessage("Secret manager should not contain keys").isZero();
     assertThat(mgr.getAllTokens().size())
         .withFailMessage("Secret manager should not contain tokens").isZero();
->>>>>>> e8cb2ae4
   }
 
   private static class JHSDelegationTokenSecretManagerForTest
