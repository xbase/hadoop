--- conflicted
+++ resolved
@@ -20,10 +20,7 @@
 
 import java.io.File;
 import java.io.IOException;
-<<<<<<< HEAD
-=======
 import java.util.Arrays;
->>>>>>> fbf12270
 
 import org.apache.commons.logging.Log;
 import org.apache.commons.logging.LogFactory;
@@ -155,15 +152,10 @@
 
     TaskCompletionEvent[] events = job.getTaskCompletionEvents(0, 2);
     Assert.assertEquals(1, events.length);
-<<<<<<< HEAD
-    Assert.assertEquals(TaskCompletionEvent.Status.TIPFAILED,
-        events[0].getStatus());
-=======
     // TIPFAILED if it comes from the AM, FAILED if it comes from the JHS
     TaskCompletionEvent.Status status = events[0].getStatus();
     Assert.assertTrue(status == TaskCompletionEvent.Status.FAILED ||
         status == TaskCompletionEvent.Status.TIPFAILED);
->>>>>>> fbf12270
     Assert.assertEquals(JobStatus.State.FAILED, job.getJobState());
     
     //Disabling till UberAM honors MRJobConfig.MAP_MAX_ATTEMPTS
