/**
 * Licensed to the Apache Software Foundation (ASF) under one
 * or more contributor license agreements.  See the NOTICE file
 * distributed with this work for additional information
 * regarding copyright ownership.  The ASF licenses this file
 * to you under the Apache License, Version 2.0 (the
 * "License"); you may not use this file except in compliance
 * with the License.  You may obtain a copy of the License at
 *
 *     http://www.apache.org/licenses/LICENSE-2.0
 *
 * Unless required by applicable law or agreed to in writing, software
 * distributed under the License is distributed on an "AS IS" BASIS,
 * WITHOUT WARRANTIES OR CONDITIONS OF ANY KIND, either express or implied.
 * See the License for the specific language governing permissions and
 * limitations under the License.
 */
package org.apache.hadoop.yarn.server.timelineservice.storage;


import java.io.IOException;
import java.util.Set;
import java.util.concurrent.Executors;
import java.util.concurrent.ScheduledExecutorService;
import java.util.concurrent.TimeUnit;
import java.util.concurrent.atomic.AtomicBoolean;

import org.apache.hadoop.conf.Configuration;
import org.apache.hadoop.hbase.client.Connection;
import org.apache.hadoop.hbase.client.ConnectionFactory;
import org.apache.hadoop.service.AbstractService;
import org.apache.hadoop.yarn.api.records.timeline.TimelineHealth;
import org.apache.hadoop.yarn.api.records.timelineservice.TimelineEntity;
import org.apache.hadoop.yarn.api.records.timelineservice.TimelineEntityType;
import org.apache.hadoop.yarn.conf.YarnConfiguration;
import org.apache.hadoop.yarn.server.timelineservice.reader.TimelineDataToRetrieve;
import org.apache.hadoop.yarn.server.timelineservice.reader.TimelineEntityFilters;
import org.apache.hadoop.yarn.server.timelineservice.reader.TimelineReaderContext;
import org.apache.hadoop.yarn.server.timelineservice.storage.common.HBaseTimelineStorageUtils;
import org.apache.hadoop.yarn.server.timelineservice.storage.reader.EntityTypeReader;
import org.apache.hadoop.yarn.server.timelineservice.storage.reader.TimelineEntityReader;
import org.apache.hadoop.yarn.server.timelineservice.storage.reader.TimelineEntityReaderFactory;
import org.slf4j.Logger;
import org.slf4j.LoggerFactory;

/**
 * HBase based implementation for {@link TimelineReader}.
 */
public class HBaseTimelineReaderImpl
    extends AbstractService implements TimelineReader {

  private static final Logger LOG = LoggerFactory
      .getLogger(HBaseTimelineReaderImpl.class);

  private Configuration hbaseConf = null;
  private Connection conn;
<<<<<<< HEAD
  private Configuration monitorHBaseConf = null;
  private Connection monitorConn;
  private ScheduledExecutorService monitorExecutorService;
  private TimelineReaderContext monitorContext;
  private long monitorInterval;
  private AtomicBoolean hbaseDown = new AtomicBoolean();
=======
  private TimelineStorageMonitor storageMonitor;
>>>>>>> e8cb2ae4

  public HBaseTimelineReaderImpl() {
    super(HBaseTimelineReaderImpl.class.getName());
  }

  @Override
  public void serviceInit(Configuration conf) throws Exception {
    super.serviceInit(conf);

    String clusterId = conf.get(
        YarnConfiguration.RM_CLUSTER_ID,
        YarnConfiguration.DEFAULT_RM_CLUSTER_ID);
    monitorContext =
        new TimelineReaderContext(clusterId, null, null, null, null,
            TimelineEntityType.YARN_FLOW_ACTIVITY.toString(), null, null);
    monitorInterval = conf.getLong(
        YarnConfiguration.TIMELINE_SERVICE_READER_STORAGE_MONITOR_INTERVAL_MS,
        YarnConfiguration.DEFAULT_TIMELINE_SERVICE_STORAGE_MONITOR_INTERVAL_MS);

    monitorHBaseConf = HBaseTimelineStorageUtils.getTimelineServiceHBaseConf(conf);
    monitorHBaseConf.setInt("hbase.client.retries.number", 3);
    monitorHBaseConf.setLong("hbase.client.pause", 1000);
    monitorHBaseConf.setLong("hbase.rpc.timeout", monitorInterval);
    monitorHBaseConf.setLong("hbase.client.scanner.timeout.period",
        monitorInterval);
    monitorHBaseConf.setInt("zookeeper.recovery.retry", 1);
    monitorConn = ConnectionFactory.createConnection(monitorHBaseConf);

    monitorExecutorService = Executors.newScheduledThreadPool(1);

    hbaseConf = HBaseTimelineStorageUtils.getTimelineServiceHBaseConf(conf);
    conn = ConnectionFactory.createConnection(hbaseConf);
    storageMonitor = new HBaseStorageMonitor(conf);
  }

  @Override
  protected void serviceStart() throws Exception {
    super.serviceStart();
    storageMonitor.start();
  }

  @Override
  protected void serviceStart() throws Exception {
    super.serviceStart();
    LOG.info("Scheduling HBase liveness monitor at interval {}",
        monitorInterval);
    monitorExecutorService.scheduleAtFixedRate(new HBaseMonitor(), 0,
        monitorInterval, TimeUnit.MILLISECONDS);
  }

  @Override
  protected void serviceStop() throws Exception {
    if (conn != null) {
      LOG.info("closing the hbase Connection");
      conn.close();
    }
<<<<<<< HEAD
    if (monitorExecutorService != null) {
      monitorExecutorService.shutdownNow();
      if (!monitorExecutorService.awaitTermination(30, TimeUnit.SECONDS)) {
        LOG.warn("failed to stop the monitir task in time. " +
            "will still proceed to close the monitor.");
      }
    }
    monitorConn.close();
=======
    storageMonitor.stop();
>>>>>>> e8cb2ae4
    super.serviceStop();
  }

  private void checkHBaseDown() throws IOException {
    if (hbaseDown.get()) {
      throw new IOException("HBase is down");
    }
  }

  public boolean isHBaseDown() {
    return hbaseDown.get();
  }

  @Override
  public TimelineEntity getEntity(TimelineReaderContext context,
      TimelineDataToRetrieve dataToRetrieve) throws IOException {
<<<<<<< HEAD
    checkHBaseDown();
=======
    storageMonitor.checkStorageIsUp();
>>>>>>> e8cb2ae4
    TimelineEntityReader reader =
        TimelineEntityReaderFactory.createSingleEntityReader(context,
            dataToRetrieve);
    return reader.readEntity(hbaseConf, conn);
  }

  @Override
  public Set<TimelineEntity> getEntities(TimelineReaderContext context,
      TimelineEntityFilters filters, TimelineDataToRetrieve dataToRetrieve)
      throws IOException {
<<<<<<< HEAD
    checkHBaseDown();
=======
    storageMonitor.checkStorageIsUp();
>>>>>>> e8cb2ae4
    TimelineEntityReader reader =
        TimelineEntityReaderFactory.createMultipleEntitiesReader(context,
            filters, dataToRetrieve);
    return reader.readEntities(hbaseConf, conn);
  }

  @Override
  public Set<String> getEntityTypes(TimelineReaderContext context)
      throws IOException {
<<<<<<< HEAD
    checkHBaseDown();
=======
    storageMonitor.checkStorageIsUp();
>>>>>>> e8cb2ae4
    EntityTypeReader reader = new EntityTypeReader(context);
    return reader.readEntityTypes(hbaseConf, conn);
  }

<<<<<<< HEAD
  protected static final TimelineEntityFilters MONITOR_FILTERS =
      new TimelineEntityFilters.Builder().entityLimit(1L).build();
  protected static final TimelineDataToRetrieve DATA_TO_RETRIEVE =
      new TimelineDataToRetrieve(null, null, null, null, null, null);

  private class HBaseMonitor implements Runnable {
    @Override
    public void run() {
      try {
        LOG.info("Running HBase liveness monitor");
        TimelineEntityReader reader =
            TimelineEntityReaderFactory.createMultipleEntitiesReader(
                monitorContext, MONITOR_FILTERS, DATA_TO_RETRIEVE);
        reader.readEntities(monitorHBaseConf, monitorConn);

        // on success, reset hbase down flag
        if (hbaseDown.getAndSet(false)) {
          if(LOG.isDebugEnabled()) {
            LOG.debug("HBase request succeeded, assuming HBase up");
          }
        }
      } catch (Exception e) {
        LOG.warn("Got failure attempting to read from timeline storage, " +
            "assuming HBase down", e);
        hbaseDown.getAndSet(true);
      }
    }
  }
=======
  @Override
  public TimelineHealth getHealthStatus() {
    try {
      storageMonitor.checkStorageIsUp();
      return new TimelineHealth(TimelineHealth.TimelineHealthStatus.RUNNING,
          "");
    } catch (IOException e){
      return new TimelineHealth(
          TimelineHealth.TimelineHealthStatus.READER_CONNECTION_FAILURE,
          "HBase connection is down");
    }
  }

  protected TimelineStorageMonitor getTimelineStorageMonitor() {
    return storageMonitor;
  }

>>>>>>> e8cb2ae4
}<|MERGE_RESOLUTION|>--- conflicted
+++ resolved
@@ -20,10 +20,6 @@
 
 import java.io.IOException;
 import java.util.Set;
-import java.util.concurrent.Executors;
-import java.util.concurrent.ScheduledExecutorService;
-import java.util.concurrent.TimeUnit;
-import java.util.concurrent.atomic.AtomicBoolean;
 
 import org.apache.hadoop.conf.Configuration;
 import org.apache.hadoop.hbase.client.Connection;
@@ -31,8 +27,6 @@
 import org.apache.hadoop.service.AbstractService;
 import org.apache.hadoop.yarn.api.records.timeline.TimelineHealth;
 import org.apache.hadoop.yarn.api.records.timelineservice.TimelineEntity;
-import org.apache.hadoop.yarn.api.records.timelineservice.TimelineEntityType;
-import org.apache.hadoop.yarn.conf.YarnConfiguration;
 import org.apache.hadoop.yarn.server.timelineservice.reader.TimelineDataToRetrieve;
 import org.apache.hadoop.yarn.server.timelineservice.reader.TimelineEntityFilters;
 import org.apache.hadoop.yarn.server.timelineservice.reader.TimelineReaderContext;
@@ -54,16 +48,7 @@
 
   private Configuration hbaseConf = null;
   private Connection conn;
-<<<<<<< HEAD
-  private Configuration monitorHBaseConf = null;
-  private Connection monitorConn;
-  private ScheduledExecutorService monitorExecutorService;
-  private TimelineReaderContext monitorContext;
-  private long monitorInterval;
-  private AtomicBoolean hbaseDown = new AtomicBoolean();
-=======
   private TimelineStorageMonitor storageMonitor;
->>>>>>> e8cb2ae4
 
   public HBaseTimelineReaderImpl() {
     super(HBaseTimelineReaderImpl.class.getName());
@@ -72,28 +57,6 @@
   @Override
   public void serviceInit(Configuration conf) throws Exception {
     super.serviceInit(conf);
-
-    String clusterId = conf.get(
-        YarnConfiguration.RM_CLUSTER_ID,
-        YarnConfiguration.DEFAULT_RM_CLUSTER_ID);
-    monitorContext =
-        new TimelineReaderContext(clusterId, null, null, null, null,
-            TimelineEntityType.YARN_FLOW_ACTIVITY.toString(), null, null);
-    monitorInterval = conf.getLong(
-        YarnConfiguration.TIMELINE_SERVICE_READER_STORAGE_MONITOR_INTERVAL_MS,
-        YarnConfiguration.DEFAULT_TIMELINE_SERVICE_STORAGE_MONITOR_INTERVAL_MS);
-
-    monitorHBaseConf = HBaseTimelineStorageUtils.getTimelineServiceHBaseConf(conf);
-    monitorHBaseConf.setInt("hbase.client.retries.number", 3);
-    monitorHBaseConf.setLong("hbase.client.pause", 1000);
-    monitorHBaseConf.setLong("hbase.rpc.timeout", monitorInterval);
-    monitorHBaseConf.setLong("hbase.client.scanner.timeout.period",
-        monitorInterval);
-    monitorHBaseConf.setInt("zookeeper.recovery.retry", 1);
-    monitorConn = ConnectionFactory.createConnection(monitorHBaseConf);
-
-    monitorExecutorService = Executors.newScheduledThreadPool(1);
-
     hbaseConf = HBaseTimelineStorageUtils.getTimelineServiceHBaseConf(conf);
     conn = ConnectionFactory.createConnection(hbaseConf);
     storageMonitor = new HBaseStorageMonitor(conf);
@@ -106,53 +69,19 @@
   }
 
   @Override
-  protected void serviceStart() throws Exception {
-    super.serviceStart();
-    LOG.info("Scheduling HBase liveness monitor at interval {}",
-        monitorInterval);
-    monitorExecutorService.scheduleAtFixedRate(new HBaseMonitor(), 0,
-        monitorInterval, TimeUnit.MILLISECONDS);
-  }
-
-  @Override
   protected void serviceStop() throws Exception {
     if (conn != null) {
       LOG.info("closing the hbase Connection");
       conn.close();
     }
-<<<<<<< HEAD
-    if (monitorExecutorService != null) {
-      monitorExecutorService.shutdownNow();
-      if (!monitorExecutorService.awaitTermination(30, TimeUnit.SECONDS)) {
-        LOG.warn("failed to stop the monitir task in time. " +
-            "will still proceed to close the monitor.");
-      }
-    }
-    monitorConn.close();
-=======
     storageMonitor.stop();
->>>>>>> e8cb2ae4
     super.serviceStop();
-  }
-
-  private void checkHBaseDown() throws IOException {
-    if (hbaseDown.get()) {
-      throw new IOException("HBase is down");
-    }
-  }
-
-  public boolean isHBaseDown() {
-    return hbaseDown.get();
   }
 
   @Override
   public TimelineEntity getEntity(TimelineReaderContext context,
       TimelineDataToRetrieve dataToRetrieve) throws IOException {
-<<<<<<< HEAD
-    checkHBaseDown();
-=======
     storageMonitor.checkStorageIsUp();
->>>>>>> e8cb2ae4
     TimelineEntityReader reader =
         TimelineEntityReaderFactory.createSingleEntityReader(context,
             dataToRetrieve);
@@ -163,11 +92,7 @@
   public Set<TimelineEntity> getEntities(TimelineReaderContext context,
       TimelineEntityFilters filters, TimelineDataToRetrieve dataToRetrieve)
       throws IOException {
-<<<<<<< HEAD
-    checkHBaseDown();
-=======
     storageMonitor.checkStorageIsUp();
->>>>>>> e8cb2ae4
     TimelineEntityReader reader =
         TimelineEntityReaderFactory.createMultipleEntitiesReader(context,
             filters, dataToRetrieve);
@@ -177,45 +102,11 @@
   @Override
   public Set<String> getEntityTypes(TimelineReaderContext context)
       throws IOException {
-<<<<<<< HEAD
-    checkHBaseDown();
-=======
     storageMonitor.checkStorageIsUp();
->>>>>>> e8cb2ae4
     EntityTypeReader reader = new EntityTypeReader(context);
     return reader.readEntityTypes(hbaseConf, conn);
   }
 
-<<<<<<< HEAD
-  protected static final TimelineEntityFilters MONITOR_FILTERS =
-      new TimelineEntityFilters.Builder().entityLimit(1L).build();
-  protected static final TimelineDataToRetrieve DATA_TO_RETRIEVE =
-      new TimelineDataToRetrieve(null, null, null, null, null, null);
-
-  private class HBaseMonitor implements Runnable {
-    @Override
-    public void run() {
-      try {
-        LOG.info("Running HBase liveness monitor");
-        TimelineEntityReader reader =
-            TimelineEntityReaderFactory.createMultipleEntitiesReader(
-                monitorContext, MONITOR_FILTERS, DATA_TO_RETRIEVE);
-        reader.readEntities(monitorHBaseConf, monitorConn);
-
-        // on success, reset hbase down flag
-        if (hbaseDown.getAndSet(false)) {
-          if(LOG.isDebugEnabled()) {
-            LOG.debug("HBase request succeeded, assuming HBase up");
-          }
-        }
-      } catch (Exception e) {
-        LOG.warn("Got failure attempting to read from timeline storage, " +
-            "assuming HBase down", e);
-        hbaseDown.getAndSet(true);
-      }
-    }
-  }
-=======
   @Override
   public TimelineHealth getHealthStatus() {
     try {
@@ -233,5 +124,4 @@
     return storageMonitor;
   }
 
->>>>>>> e8cb2ae4
 }