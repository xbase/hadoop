--- conflicted
+++ resolved
@@ -413,13 +413,7 @@
       EnumSet<Field> fields) throws IOException {
     Long revStartTime = getStartTimeLong(entityId, entityType);
     if (revStartTime == null) {
-<<<<<<< HEAD
-      if ( LOG.isDebugEnabled()) {
-        LOG.debug("Could not find start time for {} {} ", entityType, entityId);
-      }
-=======
       LOG.debug("Could not find start time for {} {} ", entityType, entityId);
->>>>>>> e8cb2ae4
       return null;
     }
     byte[] prefix = KeyBuilder.newInstance().add(entityType)
@@ -428,13 +422,7 @@
 
     DB db = entitydb.getDBForStartTime(revStartTime);
     if (db == null) {
-<<<<<<< HEAD
-      if ( LOG.isDebugEnabled()) {
-        LOG.debug("Could not find db for {} {} ", entityType, entityId);
-      }
-=======
       LOG.debug("Could not find db for {} {} ", entityType, entityId);
->>>>>>> e8cb2ae4
       return null;
     }
     try (DBIterator iterator = db.iterator()) {
