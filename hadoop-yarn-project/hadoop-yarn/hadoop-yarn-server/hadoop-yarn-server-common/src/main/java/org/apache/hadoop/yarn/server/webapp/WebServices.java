--- conflicted
+++ resolved
@@ -411,15 +411,12 @@
     return new ContainerInfo(container);
   }
 
-<<<<<<< HEAD
-=======
   public ContainerInfo getContainer(HttpServletRequest req,
       HttpServletResponse res, String appId, String appAttemptId,
       String containerId) {
     return getContainer(req, appId, appAttemptId, containerId);
   }
 
->>>>>>> e8cb2ae4
   protected void initForReadableEndpoints(HttpServletResponse response) {
     // clear content type
     response.setContentType(null);
