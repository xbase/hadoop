/**
 * Licensed to the Apache Software Foundation (ASF) under one
 * or more contributor license agreements.  See the NOTICE file
 * distributed with this work for additional information
 * regarding copyright ownership.  The ASF licenses this file
 * to you under the Apache License, Version 2.0 (the
 * "License"); you may not use this file except in compliance
 * with the License.  You may obtain a copy of the License at
 *
 *     http://www.apache.org/licenses/LICENSE-2.0
 *
 * Unless required by applicable law or agreed to in writing, software
 * distributed under the License is distributed on an "AS IS" BASIS,
 * WITHOUT WARRANTIES OR CONDITIONS OF ANY KIND, either express or implied.
 * See the License for the specific language governing permissions and
 * limitations under the License.
 */

package org.apache.hadoop.yarn.server.timelineservice.collector;

import javax.servlet.ServletContext;
import javax.servlet.http.HttpServletRequest;
import javax.servlet.http.HttpServletResponse;
import javax.ws.rs.Consumes;
import javax.ws.rs.GET;
import javax.ws.rs.PUT;
import javax.ws.rs.Path;
import javax.ws.rs.Produces;
import javax.ws.rs.QueryParam;
import javax.ws.rs.WebApplicationException;
import javax.ws.rs.core.Context;
import javax.ws.rs.core.MediaType;
import javax.ws.rs.core.Response;
import javax.xml.bind.annotation.XmlAccessType;
import javax.xml.bind.annotation.XmlAccessorType;
import javax.xml.bind.annotation.XmlElement;
import javax.xml.bind.annotation.XmlRootElement;

import org.apache.hadoop.classification.InterfaceAudience.Private;
import org.apache.hadoop.classification.InterfaceAudience.Public;
import org.apache.hadoop.classification.InterfaceStability.Unstable;
import org.apache.hadoop.http.JettyUtils;
import org.apache.hadoop.security.UserGroupInformation;
import org.apache.hadoop.util.Time;
import org.apache.hadoop.yarn.api.records.ApplicationId;
import org.apache.hadoop.yarn.api.records.timelineservice.ApplicationAttemptEntity;
import org.apache.hadoop.yarn.api.records.timelineservice.ApplicationEntity;
import org.apache.hadoop.yarn.api.records.timelineservice.ClusterEntity;
import org.apache.hadoop.yarn.api.records.timelineservice.ContainerEntity;
import org.apache.hadoop.yarn.api.records.timelineservice.FlowRunEntity;
import org.apache.hadoop.yarn.api.records.timelineservice.QueueEntity;
import org.apache.hadoop.yarn.api.records.timelineservice.SubApplicationEntity;
<<<<<<< HEAD
=======
import org.apache.hadoop.yarn.api.records.timelineservice.TimelineDomain;
>>>>>>> e8cb2ae4
import org.apache.hadoop.yarn.api.records.timelineservice.TimelineEntities;
import org.apache.hadoop.yarn.api.records.timelineservice.TimelineEntity;
import org.apache.hadoop.yarn.api.records.timelineservice.TimelineEntityType;
import org.apache.hadoop.yarn.api.records.timelineservice.UserEntity;
import org.apache.hadoop.yarn.server.timelineservice.metrics.PerNodeAggTimelineCollectorMetrics;
import org.apache.hadoop.yarn.webapp.ForbiddenException;
import org.apache.hadoop.yarn.webapp.NotFoundException;

import com.google.inject.Singleton;
import org.slf4j.Logger;
import org.slf4j.LoggerFactory;

import java.io.IOException;
import java.util.IllegalFormatException;

/**
 * The main per-node REST end point for timeline service writes. It is
 * essentially a container service that routes requests to the appropriate
 * per-app services.
 */
@Private
@Unstable
@Singleton
@Path("/ws/v2/timeline")
public class TimelineCollectorWebService {
  private static final Logger LOG =
      LoggerFactory.getLogger(TimelineCollectorWebService.class);

  private @Context ServletContext context;
  private static final PerNodeAggTimelineCollectorMetrics METRICS =
      PerNodeAggTimelineCollectorMetrics.getInstance();

  /**
   * Gives information about timeline collector.
   */
  @XmlRootElement(name = "about")
  @XmlAccessorType(XmlAccessType.NONE)
  @Public
  @Unstable
  public static class AboutInfo {

    private String about;

    public AboutInfo() {

    }

    public AboutInfo(String abt) {
      this.about = abt;
    }

    @XmlElement(name = "About")
    public String getAbout() {
      return about;
    }

    public void setAbout(String abt) {
      this.about = abt;
    }

  }

  /**
   * Return the description of the timeline web services.
   *
   * @param req Servlet request.
   * @param res Servlet response.
   * @return description of timeline web service.
   */
  @GET
  @Produces({ MediaType.APPLICATION_JSON + "; " + JettyUtils.UTF_8
      /* , MediaType.APPLICATION_XML */})
  public AboutInfo about(
      @Context HttpServletRequest req,
      @Context HttpServletResponse res) {
    init(res);
    return new AboutInfo("Timeline Collector API");
  }

  /**
   * Accepts writes to the collector, and returns a response. It simply routes
   * the request to the app level collector. It expects an application as a
   * context.
   *
   * @param req Servlet request.
   * @param res Servlet response.
   * @param async flag indicating whether its an async put or not. "true"
   *     indicates, its an async call. If null, its considered false.
   * @param appId Application Id to which the entities to be put belong to. If
   *     appId is not there or it cannot be parsed, HTTP 400 will be sent back.
   * @param entities timeline entities to be put.
   * @return a Response with appropriate HTTP status.
   */
  @PUT
  @Path("/entities")
  @Consumes({ MediaType.APPLICATION_JSON /* , MediaType.APPLICATION_XML */})
  public Response putEntities(
      @Context HttpServletRequest req,
      @Context HttpServletResponse res,
      @QueryParam("async") String async,
      @QueryParam("subappwrite") String isSubAppEntities,
      @QueryParam("appid") String appId,
      TimelineEntities entities) {
    init(res);
    UserGroupInformation callerUgi = getUser(req);
    boolean isAsync = async != null && async.trim().equalsIgnoreCase("true");
    if (callerUgi == null) {
      String msg = "The owner of the posted timeline entities is not set";
      LOG.error(msg);
      throw new ForbiddenException(msg);
    }

    long startTime = Time.monotonicNow();
    boolean succeeded = false;
    try {
      ApplicationId appID = parseApplicationId(appId);
      if (appID == null) {
        return Response.status(Response.Status.BAD_REQUEST).build();
      }
      NodeTimelineCollectorManager collectorManager =
          (NodeTimelineCollectorManager) context.getAttribute(
              NodeTimelineCollectorManager.COLLECTOR_MANAGER_ATTR_KEY);
      TimelineCollector collector = collectorManager.get(appID);
      if (collector == null) {
        LOG.error("Application: "+ appId + " is not found");
        throw new NotFoundException("Application: "+ appId + " is not found");
      }

      if (isAsync) {
        collector.putEntitiesAsync(processTimelineEntities(entities, appId,
            Boolean.valueOf(isSubAppEntities)), callerUgi);
      } else {
        collector.putEntities(processTimelineEntities(entities, appId,
            Boolean.valueOf(isSubAppEntities)), callerUgi);
      }

      succeeded = true;
      return Response.ok().build();
    } catch (NotFoundException | ForbiddenException e) {
      throw new WebApplicationException(e,
          Response.Status.INTERNAL_SERVER_ERROR);
    } catch (IOException e) {
<<<<<<< HEAD
=======
      LOG.error("Error putting entities", e);
      throw new WebApplicationException(e,
          Response.Status.INTERNAL_SERVER_ERROR);
    } catch (Exception e) {
      LOG.error("Unexpected error while putting entities", e);
      throw new WebApplicationException(e,
          Response.Status.INTERNAL_SERVER_ERROR);
    } finally {
      long latency = Time.monotonicNow() - startTime;
      if (isAsync) {
        METRICS.addAsyncPutEntitiesLatency(latency, succeeded);
      } else {
        METRICS.addPutEntitiesLatency(latency, succeeded);
      }
    }
  }

  /**
   * @param req    Servlet request.
   * @param res    Servlet response.
   * @param domain timeline domain to be put.
   * @param appId Application Id to which the domain to be put belong to. If
   *     appId is not there or it cannot be parsed, HTTP 400 will be sent back.
   * @return a Response with appropriate HTTP status.
   */
  @PUT
  @Path("/domain")
  @Consumes({ MediaType.APPLICATION_JSON /* , MediaType.APPLICATION_XML */ })
  public Response putDomain(
      @Context HttpServletRequest req,
      @Context HttpServletResponse res,
      @QueryParam("appid") String appId,
      TimelineDomain domain) {
    init(res);
    UserGroupInformation callerUgi = getUser(req);
    if (callerUgi == null) {
      String msg = "The owner of the posted timeline entities is not set";
      LOG.error(msg);
      throw new ForbiddenException(msg);
    }

    try {
      ApplicationId appID = parseApplicationId(appId);
      if (appID == null) {
        return Response.status(Response.Status.BAD_REQUEST).build();
      }
      NodeTimelineCollectorManager collectorManager =
          (NodeTimelineCollectorManager) context.getAttribute(
              NodeTimelineCollectorManager.COLLECTOR_MANAGER_ATTR_KEY);
      TimelineCollector collector = collectorManager.get(appID);
      if (collector == null) {
        LOG.error("Application: " + appId + " is not found");
        throw new NotFoundException("Application: " + appId + " is not found");
      }

      domain.setOwner(callerUgi.getShortUserName());
      collector.putDomain(domain, callerUgi);

      return Response.ok().build();
    } catch (NotFoundException e) {
      throw new WebApplicationException(e,
          Response.Status.INTERNAL_SERVER_ERROR);
    } catch (IOException e) {
>>>>>>> e8cb2ae4
      LOG.error("Error putting entities", e);
      throw new WebApplicationException(e,
          Response.Status.INTERNAL_SERVER_ERROR);
    }
  }

  private static ApplicationId parseApplicationId(String appId) {
    try {
      if (appId != null) {
        return ApplicationId.fromString(appId.trim());
      } else {
        return null;
      }
    } catch (IllegalFormatException e) {
      LOG.error("Invalid application ID: " + appId);
      return null;
    }
  }

  private static void init(HttpServletResponse response) {
    response.setContentType(null);
  }

  private static UserGroupInformation getUser(HttpServletRequest req) {
    String remoteUser = req.getRemoteUser();
    UserGroupInformation callerUgi = null;
    if (remoteUser != null) {
      callerUgi = UserGroupInformation.createRemoteUser(remoteUser);
    }
    return callerUgi;
  }

  // The process may not be necessary according to the way we write the backend,
  // but let's keep it for now in case we need to use sub-classes APIs in the
  // future (e.g., aggregation).
  private static TimelineEntities processTimelineEntities(
      TimelineEntities entities, String appId, boolean isSubAppWrite) {
    TimelineEntities entitiesToReturn = new TimelineEntities();
    for (TimelineEntity entity : entities.getEntities()) {
      TimelineEntityType type = null;
      try {
        type = TimelineEntityType.valueOf(entity.getType());
      } catch (IllegalArgumentException e) {
        type = null;
      }
      if (type != null) {
        switch (type) {
        case YARN_CLUSTER:
          entitiesToReturn.addEntity(new ClusterEntity(entity));
          break;
        case YARN_FLOW_RUN:
          entitiesToReturn.addEntity(new FlowRunEntity(entity));
          break;
        case YARN_APPLICATION:
          entitiesToReturn.addEntity(new ApplicationEntity(entity));
          break;
        case YARN_APPLICATION_ATTEMPT:
          entitiesToReturn.addEntity(new ApplicationAttemptEntity(entity));
          break;
        case YARN_CONTAINER:
          entitiesToReturn.addEntity(new ContainerEntity(entity));
          break;
        case YARN_QUEUE:
          entitiesToReturn.addEntity(new QueueEntity(entity));
          break;
        case YARN_USER:
          entitiesToReturn.addEntity(new UserEntity(entity));
          break;
        default:
          break;
        }
      } else {
        if (isSubAppWrite) {
          SubApplicationEntity se = new SubApplicationEntity(entity);
          se.setApplicationId(appId);
          entitiesToReturn.addEntity(se);
        } else {
          entitiesToReturn.addEntity(entity);
        }
      }
    }
    return entitiesToReturn;
  }
}<|MERGE_RESOLUTION|>--- conflicted
+++ resolved
@@ -50,10 +50,7 @@
 import org.apache.hadoop.yarn.api.records.timelineservice.FlowRunEntity;
 import org.apache.hadoop.yarn.api.records.timelineservice.QueueEntity;
 import org.apache.hadoop.yarn.api.records.timelineservice.SubApplicationEntity;
-<<<<<<< HEAD
-=======
 import org.apache.hadoop.yarn.api.records.timelineservice.TimelineDomain;
->>>>>>> e8cb2ae4
 import org.apache.hadoop.yarn.api.records.timelineservice.TimelineEntities;
 import org.apache.hadoop.yarn.api.records.timelineservice.TimelineEntity;
 import org.apache.hadoop.yarn.api.records.timelineservice.TimelineEntityType;
@@ -196,8 +193,6 @@
       throw new WebApplicationException(e,
           Response.Status.INTERNAL_SERVER_ERROR);
     } catch (IOException e) {
-<<<<<<< HEAD
-=======
       LOG.error("Error putting entities", e);
       throw new WebApplicationException(e,
           Response.Status.INTERNAL_SERVER_ERROR);
@@ -261,7 +256,6 @@
       throw new WebApplicationException(e,
           Response.Status.INTERNAL_SERVER_ERROR);
     } catch (IOException e) {
->>>>>>> e8cb2ae4
       LOG.error("Error putting entities", e);
       throw new WebApplicationException(e,
           Response.Status.INTERNAL_SERVER_ERROR);
