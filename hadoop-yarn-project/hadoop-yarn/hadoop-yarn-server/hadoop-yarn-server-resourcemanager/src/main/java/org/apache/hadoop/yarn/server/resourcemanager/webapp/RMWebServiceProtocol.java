/**
 * Licensed to the Apache Software Foundation (ASF) under one
 * or more contributor license agreements.  See the NOTICE file
 * distributed with this work for additional information
 * regarding copyright ownership.  The ASF licenses this file
 * to you under the Apache License, Version 2.0 (the
 * "License"); you may not use this file except in compliance
 * with the License.  You may obtain a copy of the License at
 *
 *     http://www.apache.org/licenses/LICENSE-2.0
 *
 * Unless required by applicable law or agreed to in writing, software
 * distributed under the License is distributed on an "AS IS" BASIS,
 * WITHOUT WARRANTIES OR CONDITIONS OF ANY KIND, either express or implied.
 * See the License for the specific language governing permissions and
 * limitations under the License.
 */

package org.apache.hadoop.yarn.server.resourcemanager.webapp;

import java.io.IOException;
import java.util.Set;

import javax.servlet.http.HttpServletRequest;
import javax.ws.rs.core.Response;

import org.apache.hadoop.classification.InterfaceAudience.Private;
import org.apache.hadoop.classification.InterfaceStability.Evolving;
import org.apache.hadoop.security.authorize.AuthorizationException;
import org.apache.hadoop.yarn.api.ApplicationBaseProtocol;
import org.apache.hadoop.yarn.api.ApplicationClientProtocol;
import org.apache.hadoop.yarn.api.protocolrecords.ReservationDeleteRequest;
import org.apache.hadoop.yarn.exceptions.YarnException;
import org.apache.hadoop.yarn.server.api.ResourceManagerAdministrationProtocol;
import org.apache.hadoop.yarn.server.resourcemanager.webapp.dao.ActivitiesInfo;
import org.apache.hadoop.yarn.server.resourcemanager.webapp.dao.AppActivitiesInfo;
import org.apache.hadoop.yarn.server.resourcemanager.webapp.dao.AppAttemptsInfo;
import org.apache.hadoop.yarn.server.resourcemanager.webapp.dao.AppInfo;
import org.apache.hadoop.yarn.server.resourcemanager.webapp.dao.AppPriority;
import org.apache.hadoop.yarn.server.resourcemanager.webapp.dao.AppQueue;
import org.apache.hadoop.yarn.server.resourcemanager.webapp.dao.AppState;
import org.apache.hadoop.yarn.server.resourcemanager.webapp.dao.AppTimeoutInfo;
import org.apache.hadoop.yarn.server.resourcemanager.webapp.dao.AppTimeoutsInfo;
import org.apache.hadoop.yarn.server.resourcemanager.webapp.dao.ApplicationStatisticsInfo;
import org.apache.hadoop.yarn.server.resourcemanager.webapp.dao.ApplicationSubmissionContextInfo;
import org.apache.hadoop.yarn.server.resourcemanager.webapp.dao.AppsInfo;
import org.apache.hadoop.yarn.server.resourcemanager.webapp.dao.ClusterInfo;
import org.apache.hadoop.yarn.server.resourcemanager.webapp.dao.ClusterMetricsInfo;
import org.apache.hadoop.yarn.server.resourcemanager.webapp.dao.ClusterUserInfo;
import org.apache.hadoop.yarn.server.resourcemanager.webapp.dao.DelegationToken;
import org.apache.hadoop.yarn.server.resourcemanager.webapp.dao.LabelsToNodesInfo;
import org.apache.hadoop.yarn.server.resourcemanager.webapp.dao.NodeInfo;
import org.apache.hadoop.yarn.server.resourcemanager.webapp.dao.NodeLabelsInfo;
import org.apache.hadoop.yarn.server.resourcemanager.webapp.dao.NodeToLabelsEntryList;
import org.apache.hadoop.yarn.server.resourcemanager.webapp.dao.NodeToLabelsInfo;
import org.apache.hadoop.yarn.server.resourcemanager.webapp.dao.NodesInfo;
import org.apache.hadoop.yarn.server.resourcemanager.webapp.dao.RMQueueAclInfo;
import org.apache.hadoop.yarn.server.resourcemanager.webapp.dao.ReservationDeleteRequestInfo;
import org.apache.hadoop.yarn.server.resourcemanager.webapp.dao.ReservationSubmissionRequestInfo;
import org.apache.hadoop.yarn.server.resourcemanager.webapp.dao.ReservationUpdateRequestInfo;
import org.apache.hadoop.yarn.server.resourcemanager.webapp.dao.ResourceInfo;
import org.apache.hadoop.yarn.server.resourcemanager.webapp.dao.ResourceOptionInfo;
import org.apache.hadoop.yarn.server.resourcemanager.webapp.dao.SchedulerTypeInfo;

/**
 * <p>
 * The protocol between clients and the <code>ResourceManager</code> to
 * submit/abort jobs and to get information on applications, cluster metrics,
 * nodes, queues, ACLs and reservations via REST calls.
 * </p>
 *
 * The WebService is reachable by using {@link RMWSConsts#RM_WEB_SERVICE_PATH}
 */
@Private
@Evolving
public interface RMWebServiceProtocol {

  /**
   * This method retrieves the cluster information, and it is reachable by using
   * {@link RMWSConsts#INFO}.
   *
   * @return the cluster information
   */
  ClusterInfo get();

  /**
   * This method retrieves the cluster information, and it is reachable by using
   * {@link RMWSConsts#INFO}.
   *
   * @return the cluster information
   */
  ClusterInfo getClusterInfo();


  /**
   * This method retrieves the cluster user information, and it is reachable by using
   * {@link RMWSConsts#CLUSTER_USER_INFO}.
   *
   * @return the cluster user information
   */
  ClusterUserInfo getClusterUserInfo(HttpServletRequest hsr);

  /**
   * This method retrieves the cluster metrics information, and it is reachable
   * by using {@link RMWSConsts#METRICS}.
   *
   * @see ApplicationClientProtocol#getClusterMetrics
   * @return the cluster metrics information
   */
  ClusterMetricsInfo getClusterMetricsInfo();

  /**
   * This method retrieves the current scheduler status, and it is reachable by
   * using {@link RMWSConsts#SCHEDULER}.
   *
   * @return the current scheduler status
   */
  SchedulerTypeInfo getSchedulerInfo();

  /**
   * This method dumps the scheduler logs for the time got in input, and it is
   * reachable by using {@link RMWSConsts#SCHEDULER_LOGS}.
   *
   * @param time the period of time. It is a FormParam.
   * @param hsr the servlet request
   * @return the result of the operation
   * @throws IOException when it cannot create dump log file
   */
  String dumpSchedulerLogs(String time, HttpServletRequest hsr)
      throws IOException;

  /**
   * This method retrieves all the nodes information in the cluster, and it is
   * reachable by using {@link RMWSConsts#NODES}.
   *
   * @see ApplicationClientProtocol#getClusterNodes
   * @param states the states we want to filter. It is a QueryParam.
   * @return all nodes in the cluster. If the states param is given, returns all
   *         nodes that are in the comma-separated list of states
   */
  NodesInfo getNodes(String states);

  /**
   * This method retrieves a specific node information, and it is reachable by
   * using {@link RMWSConsts#NODES_NODEID}.
   *
   * @param nodeId the node we want to retrieve the information. It is a
   *          PathParam.
   * @return the information about the node in input
   */
  NodeInfo getNode(String nodeId);

  /**
   * This method changes the resources of a specific node, and it is reachable
   * by using {@link RMWSConsts#NODE_RESOURCE}.
   *
   * @param hsr The servlet request.
   * @param nodeId The node we want to retrieve the information for.
   *               It is a PathParam.
   * @param resourceOption The resource change.
   * @throws AuthorizationException If the user is not authorized.
   */
  ResourceInfo updateNodeResource(HttpServletRequest hsr, String nodeId,
      ResourceOptionInfo resourceOption) throws AuthorizationException;

  /**
   * This method retrieves all the app reports in the cluster, and it is
   * reachable by using {@link RMWSConsts#APPS}.
   *
   * @see ApplicationClientProtocol#getApplications
   * @param hsr the servlet request
   * @param stateQuery right now the stateQuery is deprecated. It is a
   *          QueryParam.
   * @param statesQuery filter the result by states. It is a QueryParam.
   * @param finalStatusQuery filter the result by final states. It is a
   *          QueryParam.
   * @param userQuery filter the result by user. It is a QueryParam.
   * @param queueQuery filter the result by queue. It is a QueryParam.
   * @param count set a limit of the result. It is a QueryParam.
   * @param startedBegin filter the result by started begin time. It is a
   *          QueryParam.
   * @param startedEnd filter the result by started end time. It is a
   *          QueryParam.
   * @param finishBegin filter the result by finish begin time. It is a
   *          QueryParam.
   * @param finishEnd filter the result by finish end time. It is a QueryParam.
   * @param applicationTypes filter the result by types. It is a QueryParam.
   * @param applicationTags filter the result by tags. It is a QueryParam.
   * @param name filter the name of the application. It is a QueryParam.
   * @param unselectedFields De-selected params to avoid from report. It is a
   *          QueryParam.
   * @return all apps in the cluster
   */
  @SuppressWarnings("checkstyle:parameternumber")
  AppsInfo getApps(HttpServletRequest hsr, String stateQuery,
      Set<String> statesQuery, String finalStatusQuery, String userQuery,
      String queueQuery, String count, String startedBegin, String startedEnd,
      String finishBegin, String finishEnd, Set<String> applicationTypes,
      Set<String> applicationTags, String name, Set<String> unselectedFields);

  /**
   * This method retrieve all the activities in a specific node, and it is
   * reachable by using {@link RMWSConsts#SCHEDULER_ACTIVITIES}.
   *
   * @param hsr the servlet request
   * @param nodeId the node we want to retrieve the activities. It is a
   *          QueryParam.
   * @param groupBy the groupBy type by which the activities should be
   *          aggregated. It is a QueryParam.
   * @return all the activities in the specific node
   */
  ActivitiesInfo getActivities(HttpServletRequest hsr, String nodeId,
      String groupBy);

  /**
   * This method retrieves all the activities for a specific app for a specific
   * period of time, and it is reachable by using
   * {@link RMWSConsts#SCHEDULER_APP_ACTIVITIES}.
   *
   * @param hsr the servlet request
   * @param appId the applicationId we want to retrieve the activities. It is a
   *          QueryParam.
   * @param time for how long we want to retrieve the activities. It is a
   *          QueryParam.
   * @param requestPriorities the request priorities we want to retrieve the
   *          activities. It is a QueryParam.
   * @param allocationRequestIds the allocation request ids we want to retrieve
   *          the activities. It is a QueryParam.
   * @param groupBy the groupBy type by which the activities should be
   *          aggregated. It is a QueryParam.
   * @param limit set a limit of the result. It is a QueryParam.
   * @param actions the required actions of app activities. It is a QueryParam.
   * @param summarize whether app activities in multiple scheduling processes
   *          need to be summarized. It is a QueryParam.
   * @return all the activities about a specific app for a specific time
   */
  AppActivitiesInfo getAppActivities(HttpServletRequest hsr, String appId,
      String time, Set<String> requestPriorities,
      Set<String> allocationRequestIds, String groupBy, String limit,
      Set<String> actions, boolean summarize);

  /**
   * This method retrieves all the statistics for a specific app, and it is
   * reachable by using {@link RMWSConsts#APP_STATISTICS}.
   *
   * @param hsr the servlet request
   * @param stateQueries filter the result by states. It is a QueryParam.
   * @param typeQueries filter the result by type names. It is a QueryParam.
   * @return the application's statistics for specific states and types
   */
  ApplicationStatisticsInfo getAppStatistics(HttpServletRequest hsr,
      Set<String> stateQueries, Set<String> typeQueries);

  /**
   * This method retrieves the report for a specific app, and it is reachable by
   * using {@link RMWSConsts#APPS_APPID}.
   *
   * @see ApplicationClientProtocol#getApplicationReport
   * @param hsr the servlet request
   * @param appId the Id of the application we want the report. It is a
   *          PathParam.
   * @param unselectedFields De-selected param list to avoid from report. It is
   *          a QueryParam.
   * @return the app report for a specific application
   */
  AppInfo getApp(HttpServletRequest hsr, String appId,
      Set<String> unselectedFields);

  /**
   * This method retrieves the state for a specific app, and it is reachable by
   * using {@link RMWSConsts#APPS_APPID_STATE}.
   *
   * @param hsr the servlet request
   * @param appId the Id of the application we want the state. It is a
   *          PathParam.
   * @return the state for a specific application
   * @throws AuthorizationException if the user is not authorized
   */
  AppState getAppState(HttpServletRequest hsr, String appId)
      throws AuthorizationException;

  /**
   * This method updates the state of the app in input, and it is reachable by
   * using {@link RMWSConsts#APPS_APPID_STATE}.
   *
   * @param targetState the target state for the app. It is a content param.
   * @param hsr the servlet request
   * @param appId the Id of the application we want to update the state. It is a
   *          PathParam.
   * @return Response containing the status code
   * @throws AuthorizationException if the user is not authorized to invoke this
   *           method
   * @throws YarnException if app does not exist
   * @throws InterruptedException if interrupted
   * @throws IOException if doAs action throws an IOException
   */
  Response updateAppState(AppState targetState, HttpServletRequest hsr,
      String appId) throws AuthorizationException, YarnException,
      InterruptedException, IOException;

  /**
   * This method retrieves all the node labels with the respective nodes in the
   * cluster, and it is reachable by using
   * {@link RMWSConsts#GET_NODE_TO_LABELS}.
   *
   * @see ApplicationClientProtocol#getNodeToLabels
   * @param hsr the servlet request
   * @return all the nodes within a node label
   * @throws IOException if an IOException happened
   */
  NodeToLabelsInfo getNodeToLabels(HttpServletRequest hsr) throws IOException;

  /**
   * This method retrieves all the node within multiple node labels in the
   * cluster, and it is reachable by using {@link RMWSConsts#LABEL_MAPPINGS}.
   *
   * @see ApplicationClientProtocol#getLabelsToNodes
   * @param labels filter the result by node labels. It is a QueryParam.
   * @return all the nodes within multiple node labels
   * @throws IOException if an IOException happened
   */
  LabelsToNodesInfo getLabelsToNodes(Set<String> labels) throws IOException;

  /**
   * This method replaces all the node labels for specific nodes, and it is
   * reachable by using {@link RMWSConsts#REPLACE_NODE_TO_LABELS}.
   *
   * @see ResourceManagerAdministrationProtocol#replaceLabelsOnNode
   * @param newNodeToLabels the list of new labels. It is a content param.
   * @param hsr the servlet request
   * @return Response containing the status code
   * @throws Exception if an exception happened
   */
  Response replaceLabelsOnNodes(NodeToLabelsEntryList newNodeToLabels,
      HttpServletRequest hsr) throws Exception;

  /**
   * This method replaces all the node labels for specific node, and it is
   * reachable by using {@link RMWSConsts#NODES_NODEID_REPLACE_LABELS}.
   *
   * @see ResourceManagerAdministrationProtocol#replaceLabelsOnNode
   * @param newNodeLabelsName the list of new labels. It is a QueryParam.
   * @param hsr the servlet request
   * @param nodeId the node we want to replace the node labels. It is a
   *          PathParam.
   * @return Response containing the status code
   * @throws Exception if an exception happened
   */
  Response replaceLabelsOnNode(Set<String> newNodeLabelsName,
      HttpServletRequest hsr, String nodeId) throws Exception;

  /**
   * This method retrieves all the node labels in the cluster, and it is
   * reachable by using {@link RMWSConsts#GET_NODE_LABELS}.
   *
   * @see ApplicationClientProtocol#getClusterNodeLabels
   * @param hsr the servlet request
   * @return all the node labels in the cluster
   * @throws IOException if an IOException happened
   */
  NodeLabelsInfo getClusterNodeLabels(HttpServletRequest hsr)
      throws IOException;

  /**
   * This method adds specific node labels for specific nodes, and it is
   * reachable by using {@link RMWSConsts#ADD_NODE_LABELS}.
   *
   * @see ResourceManagerAdministrationProtocol#addToClusterNodeLabels
   * @param newNodeLabels the node labels to add. It is a content param.
   * @param hsr the servlet request
   * @return Response containing the status code
   * @throws Exception in case of bad request
   */
  Response addToClusterNodeLabels(NodeLabelsInfo newNodeLabels,
      HttpServletRequest hsr) throws Exception;

  /**
   * This method removes all the node labels for specific nodes, and it is
   * reachable by using {@link RMWSConsts#REMOVE_NODE_LABELS}.
   *
   * @see ResourceManagerAdministrationProtocol#removeFromClusterNodeLabels
   * @param oldNodeLabels the node labels to remove. It is a QueryParam.
   * @param hsr the servlet request
   * @return Response containing the status code
   * @throws Exception in case of bad request
   */
  Response removeFromCluserNodeLabels(Set<String> oldNodeLabels,
      HttpServletRequest hsr) throws Exception;

  /**
   * This method retrieves all the node labels for specific node, and it is
   * reachable by using {@link RMWSConsts#NODES_NODEID_GETLABELS}.
   *
   * @param hsr the servlet request
   * @param nodeId the node we want to get all the node labels. It is a
   *          PathParam.
   * @return all the labels for a specific node.
   * @throws IOException if an IOException happened
   */
  NodeLabelsInfo getLabelsOnNode(HttpServletRequest hsr, String nodeId)
      throws IOException;

  /**
   * This method retrieves the priority for a specific app, and it is reachable
   * by using {@link RMWSConsts#APPS_APPID_PRIORITY}.
   *
   * @param hsr the servlet request
   * @param appId the app we want to get the priority. It is a PathParam.
   * @return the priority for a specific application
   * @throws AuthorizationException in case of the user is not authorized
   */
  AppPriority getAppPriority(HttpServletRequest hsr, String appId)
      throws AuthorizationException;

  /**
   * This method updates the priority for a specific application, and it is
   * reachable by using {@link RMWSConsts#APPS_APPID_PRIORITY}.
   *
   * @param targetPriority the priority we want to set for the app. It is a
   *          content param.
   * @param hsr the servlet request
   * @param appId the application we want to update its priority. It is a
   *          PathParam.
   * @return Response containing the status code
   * @throws AuthorizationException if the user is not authenticated
   * @throws YarnException if the target is null
   * @throws IOException if the update fails.
   * @throws InterruptedException if interrupted.
   */
  Response updateApplicationPriority(AppPriority targetPriority,
      HttpServletRequest hsr, String appId) throws AuthorizationException,
      YarnException, InterruptedException, IOException;

  /**
   * This method retrieves the queue for a specific app, and it is reachable by
   * using {@link RMWSConsts#APPS_APPID_QUEUE}.
   *
   * @param hsr the servlet request
   * @param appId the application we want to retrieve its queue. It is a
   *          PathParam.
   * @return the Queue for a specific application.
   * @throws AuthorizationException if the user is not authenticated
   */
  AppQueue getAppQueue(HttpServletRequest hsr, String appId)
      throws AuthorizationException;

  /**
   * This method updates the queue for a specific application, and it is
   * reachable by using {@link RMWSConsts#APPS_APPID_QUEUE}.
   *
   * @param targetQueue the queue we want to set. It is a content param.
   * @param hsr the servlet request
   * @param appId the application we want to change its queue. It is a
   *          PathParam.
   * @return Response containing the status code
   * @throws AuthorizationException if the user is not authenticated
   * @throws YarnException if the app is not found
   * @throws IOException if the update fails.
   * @throws InterruptedException if interrupted.
   */
  Response updateAppQueue(AppQueue targetQueue, HttpServletRequest hsr,
      String appId) throws AuthorizationException, YarnException,
      InterruptedException, IOException;

  /**
   * Generates a new ApplicationId which is then sent to the client. This method
   * is reachable by using {@link RMWSConsts#APPS_NEW_APPLICATION}.
   *
   * @see ApplicationClientProtocol#getNewApplication
   *
   * @param hsr the servlet request
   * @return Response containing the app id and the maximum resource
   *         capabilities
   * @throws AuthorizationException if the user is not authorized to invoke this
   *           method
   * @throws IOException if the creation fails
   * @throws InterruptedException if interrupted
   */
  Response createNewApplication(HttpServletRequest hsr)
      throws AuthorizationException, IOException, InterruptedException;

  /**
   * Function to submit an app to the RM. This method is reachable by using
   * {@link RMWSConsts#APPS}.
   *
   * @see ApplicationClientProtocol#submitApplication
   *
   * @param newApp structure containing information to construct the
   *          ApplicationSubmissionContext. It is a content param.
   * @param hsr the servlet request
   * @return Response containing the status code
   * @throws AuthorizationException if the user is not authorized to invoke this
   *           method
   * @throws IOException if the submission failed
   * @throws InterruptedException if interrupted
   */
  Response submitApplication(ApplicationSubmissionContextInfo newApp,
      HttpServletRequest hsr)
      throws AuthorizationException, IOException, InterruptedException;

  /**
   * This method posts a delegation token from the client, and it is reachable
   * by using {@link RMWSConsts#DELEGATION_TOKEN}.
   *
   * @see ApplicationBaseProtocol#getDelegationToken
   * @param tokenData the token to delegate. It is a content param.
   * @param hsr the servlet request
   * @return Response containing the status code
   * @throws AuthorizationException if Kerberos auth failed
   * @throws IOException if the delegation failed
   * @throws InterruptedException if interrupted
   * @throws Exception in case of bad request
   */
  Response postDelegationToken(DelegationToken tokenData,
      HttpServletRequest hsr) throws AuthorizationException, IOException,
      InterruptedException, Exception;

  /**
   * This method updates the expiration for a delegation token from the client,
   * and it is reachable by using
   * {@link RMWSConsts#DELEGATION_TOKEN_EXPIRATION}.
   *
   * @see ApplicationBaseProtocol#renewDelegationToken
   * @param hsr the servlet request
   * @return Response containing the status code
   * @throws AuthorizationException if Kerberos auth failed
   * @throws IOException if the delegation failed
   * @throws Exception in case of bad request
   */
  Response postDelegationTokenExpiration(HttpServletRequest hsr)
      throws AuthorizationException, IOException, Exception;

  /**
   * This method cancel the delegation token from the client, and it is
   * reachable by using {@link RMWSConsts#DELEGATION_TOKEN}.
   *
   * @see ApplicationBaseProtocol#cancelDelegationToken
   * @param hsr the servlet request
   * @return Response containing the status code
   * @throws AuthorizationException if Kerberos auth failed
   * @throws IOException if the delegation failed
   * @throws InterruptedException if interrupted
   * @throws Exception in case of bad request
   */
  Response cancelDelegationToken(HttpServletRequest hsr)
      throws AuthorizationException, IOException, InterruptedException,
      Exception;

  /**
   * Generates a new ReservationId which is then sent to the client. This method
   * is reachable by using {@link RMWSConsts#RESERVATION_NEW}.
   *
   * @see ApplicationClientProtocol#getNewReservation
   *
   * @param hsr the servlet request
   * @return Response containing the app id and the maximum resource
   *         capabilities
   * @throws AuthorizationException if the user is not authorized to invoke this
   *           method.
   * @throws IOException if creation failed
   * @throws InterruptedException if interrupted
   */
  Response createNewReservation(HttpServletRequest hsr)
      throws AuthorizationException, IOException, InterruptedException;

  /**
   * Function to submit a Reservation to the RM.This method is reachable by
   * using {@link RMWSConsts#RESERVATION_SUBMIT}.
   *
   * @see ApplicationClientProtocol#submitReservation
   *
   * @param resContext provides information to construct the
   *          ReservationSubmissionRequest. It is a content param.
   * @param hsr the servlet request
   * @return Response containing the status code
   * @throws AuthorizationException if the user is not authorized to invoke this
   *           method
   * @throws IOException if creation failed
   * @throws InterruptedException if interrupted
   */
  Response submitReservation(ReservationSubmissionRequestInfo resContext,
      HttpServletRequest hsr)
      throws AuthorizationException, IOException, InterruptedException;

  /**
   * Function to update a Reservation to the RM. This method is reachable by
   * using {@link RMWSConsts#RESERVATION_UPDATE}.
   *
   * @see ApplicationClientProtocol#updateReservation
   *
   * @param resContext provides information to construct the
   *          ReservationUpdateRequest. It is a content param.
   * @param hsr the servlet request
   * @return Response containing the status code
   * @throws AuthorizationException if the user is not authorized to invoke this
   *           method
   * @throws IOException if the operation failed
   * @throws InterruptedException if interrupted
   */
  Response updateReservation(ReservationUpdateRequestInfo resContext,
      HttpServletRequest hsr)
      throws AuthorizationException, IOException, InterruptedException;

  /**
   * Function to delete a Reservation to the RM. This method is reachable by
   * using {@link RMWSConsts#RESERVATION_DELETE}.
   *
   * @see ApplicationClientProtocol#deleteReservation
   *
   * @param resContext provides information to construct the
   *          ReservationDeleteRequest. It is a content param.
   * @param hsr the servlet request
   * @return Response containing the status code
   * @throws AuthorizationException when the user group information cannot be
   *           retrieved.
   * @throws IOException when a {@link ReservationDeleteRequest} cannot be
   *           created from the {@link ReservationDeleteRequestInfo}. This
   *           exception is also thrown on
   *           {@code ClientRMService.deleteReservation} invokation failure.
   * @throws InterruptedException if doAs action throws an InterruptedException.
   */
  Response deleteReservation(ReservationDeleteRequestInfo resContext,
      HttpServletRequest hsr)
      throws AuthorizationException, IOException, InterruptedException;

  /**
   * Function to retrieve a list of all the reservations. This method is
   * reachable by using {@link RMWSConsts#RESERVATION_LIST}.
   *
   * @see ApplicationClientProtocol#listReservations
   * @param queue filter the result by queue. It is a QueryParam.
   * @param reservationId filter the result by reservationId. It is a
   *          QueryParam.
   * @param startTime filter the result by start time. It is a QueryParam.
   * @param endTime filter the result by end time. It is a QueryParam.
   * @param includeResourceAllocations true if the resource allocation should be
   *          in the result, false otherwise. It is a QueryParam.
   * @param hsr the servlet request
   * @return Response containing the status code
   * @throws Exception in case of bad request
   */
  Response listReservation(String queue, String reservationId, long startTime,
      long endTime, boolean includeResourceAllocations, HttpServletRequest hsr)
      throws Exception;

  /**
   * This method retrieves the timeout information for a specific app with a
   * specific type, and it is reachable by using
   * {@link RMWSConsts#APPS_TIMEOUTS_TYPE}.
   *
   * @param hsr the servlet request
   * @param appId the application we want to get the timeout. It is a PathParam.
   * @param type the type of the timeouts. It is a PathParam.
   * @return the timeout for a specific application with a specific type.
   * @throws AuthorizationException if the user is not authorized
   */
  AppTimeoutInfo getAppTimeout(HttpServletRequest hsr, String appId,
      String type) throws AuthorizationException;

  /**
   * This method retrieves the timeout information for a specific app, and it is
   * reachable by using {@link RMWSConsts#APPS_TIMEOUTS}.
   *
   * @param hsr the servlet request
   * @param appId the application we want to get the timeouts. It is a
   *          PathParam.
   * @return the timeouts for a specific application
   * @throws AuthorizationException if the user is not authorized
   */
  AppTimeoutsInfo getAppTimeouts(HttpServletRequest hsr, String appId)
      throws AuthorizationException;

  /**
   * This method updates the timeout information for a specific app, and it is
   * reachable by using {@link RMWSConsts#APPS_TIMEOUT}.
   *
   * @see ApplicationClientProtocol#updateApplicationTimeouts
   * @param appTimeout the appTimeoutInfo. It is a content param.
   * @param hsr the servlet request
   * @param appId the application we want to update. It is a PathParam.
   * @return Response containing the status code
   * @throws AuthorizationException if the user is not authorized to invoke this
   *           method
   * @throws YarnException in case of bad request
   * @throws IOException if the operation failed
   * @throws InterruptedException if interrupted
   */
  Response updateApplicationTimeout(AppTimeoutInfo appTimeout,
      HttpServletRequest hsr, String appId) throws AuthorizationException,
      YarnException, InterruptedException, IOException;

  /**
   * This method retrieves all the attempts information for a specific app, and
   * it is reachable by using {@link RMWSConsts#APPS_APPID_APPATTEMPTS}.
   *
   * @see ApplicationBaseProtocol#getApplicationAttempts
   * @param hsr the servlet request
   * @param appId the application we want to get the attempts. It is a
   *          PathParam.
   * @return all the attempts info for a specific application
   */
  AppAttemptsInfo getAppAttempts(HttpServletRequest hsr, String appId);

  /**
   * This method verifies if an user has access to a specified queue.
   *
   * @return Response containing the status code.
   *
   * @param queue queue
   * @param username user
   * @param queueAclType acl type of queue, it could be
   *                     SUBMIT_APPLICATIONS/ADMINISTER_QUEUE
   * @param hsr request
   *
   * @throws AuthorizationException if the user is not authorized to invoke this
   *                                method.
   */
  RMQueueAclInfo checkUserAccessToQueue(String queue, String username,
      String queueAclType, HttpServletRequest hsr)
      throws AuthorizationException;
<<<<<<< HEAD
=======

  /**
   * This method sends a signal to container.
   * @param containerId containerId
   * @param command signal command, it could be OUTPUT_THREAD_DUMP/
   *                GRACEFUL_SHUTDOWN/FORCEFUL_SHUTDOWN
   * @param req request
   * @return Response containing the status code
   * @throws AuthorizationException if the user is not authorized to invoke this
   *                                method.
   */
  Response signalToContainer(String containerId, String command,
      HttpServletRequest req) throws AuthorizationException;
>>>>>>> e8cb2ae4
}<|MERGE_RESOLUTION|>--- conflicted
+++ resolved
@@ -718,8 +718,6 @@
   RMQueueAclInfo checkUserAccessToQueue(String queue, String username,
       String queueAclType, HttpServletRequest hsr)
       throws AuthorizationException;
-<<<<<<< HEAD
-=======
 
   /**
    * This method sends a signal to container.
@@ -733,5 +731,4 @@
    */
   Response signalToContainer(String containerId, String command,
       HttpServletRequest req) throws AuthorizationException;
->>>>>>> e8cb2ae4
 }