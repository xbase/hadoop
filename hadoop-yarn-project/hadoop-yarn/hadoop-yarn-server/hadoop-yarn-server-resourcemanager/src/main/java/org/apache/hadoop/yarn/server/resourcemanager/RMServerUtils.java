/**
 * Licensed to the Apache Software Foundation (ASF) under one
 * or more contributor license agreements.  See the NOTICE file
 * distributed with this work for additional information
 * regarding copyright ownership.  The ASF licenses this file
 * to you under the Apache License, Version 2.0 (the
 * "License"); you may not use this file except in compliance
 * with the License.  You may obtain a copy of the License at
 * <p>
 * http://www.apache.org/licenses/LICENSE-2.0
 * <p>
 * Unless required by applicable law or agreed to in writing, software
 * distributed under the License is distributed on an "AS IS" BASIS,
 * WITHOUT WARRANTIES OR CONDITIONS OF ANY KIND, either express or implied.
 * See the License for the specific language governing permissions and
 * limitations under the License.
 */

package org.apache.hadoop.yarn.server.resourcemanager;

import java.io.IOException;
import java.text.ParseException;
import java.util.ArrayList;
import java.util.Collections;
import java.util.EnumSet;
import java.util.HashMap;
import java.util.HashSet;
import java.util.Iterator;
import java.util.List;
import java.util.Map;
import java.util.Set;

import com.google.common.collect.Sets;
import org.slf4j.Logger;
import org.slf4j.LoggerFactory;
import org.apache.hadoop.conf.Configuration;
import org.apache.hadoop.security.AccessControlException;
import org.apache.hadoop.security.UserGroupInformation;
import org.apache.hadoop.security.authorize.AccessControlList;
import org.apache.hadoop.security.authorize.ProxyUsers;
import org.apache.hadoop.yarn.api.protocolrecords.AllocateRequest;
import org.apache.hadoop.yarn.api.records.ApplicationAttemptId;
import org.apache.hadoop.yarn.api.records.ApplicationResourceUsageReport;
import org.apache.hadoop.yarn.api.records.ApplicationTimeoutType;
import org.apache.hadoop.yarn.api.records.ContainerId;
import org.apache.hadoop.yarn.api.records.ContainerUpdateType;
import org.apache.hadoop.yarn.api.records.ExecutionType;
import org.apache.hadoop.yarn.api.records.NodeId;
import org.apache.hadoop.yarn.api.records.NodeState;
import org.apache.hadoop.yarn.api.records.QueueInfo;
import org.apache.hadoop.yarn.api.records.Resource;
import org.apache.hadoop.yarn.api.records.ResourceBlacklistRequest;
import org.apache.hadoop.yarn.api.records.ResourceRequest;
import org.apache.hadoop.yarn.api.records.UpdateContainerError;
import org.apache.hadoop.yarn.api.records.UpdateContainerRequest;
import org.apache.hadoop.yarn.api.records.YarnApplicationAttemptState;
import org.apache.hadoop.yarn.api.records.YarnApplicationState;
import org.apache.hadoop.yarn.conf.YarnConfiguration;
import org.apache.hadoop.yarn.exceptions.InvalidContainerReleaseException;
import org.apache.hadoop.yarn.exceptions
    .InvalidResourceBlacklistRequestException;
import org.apache.hadoop.yarn.exceptions.InvalidResourceRequestException;
import org.apache.hadoop.yarn.exceptions.YarnException;
import org.apache.hadoop.yarn.exceptions.YarnRuntimeException;
import org.apache.hadoop.yarn.factories.RecordFactory;
import org.apache.hadoop.yarn.factory.providers.RecordFactoryProvider;
import org.apache.hadoop.yarn.security.YarnAuthorizationProvider;
import org.apache.hadoop.yarn.server.resourcemanager.nodelabels.RMNodeLabelsManager;
import org.apache.hadoop.yarn.server.resourcemanager.rmapp.RMAppState;
import org.apache.hadoop.yarn.server.resourcemanager.rmapp.attempt
    .RMAppAttemptState;
import org.apache.hadoop.yarn.server.resourcemanager.rmcontainer.RMContainer;
import org.apache.hadoop.yarn.server.resourcemanager.rmnode.RMNode;
import org.apache.hadoop.yarn.server.resourcemanager.scheduler.ContainerUpdates;
import org.apache.hadoop.yarn.server.resourcemanager.scheduler
    .ResourceScheduler;
import org.apache.hadoop.yarn.server.resourcemanager.scheduler
    .SchedContainerChangeRequest;
import org.apache.hadoop.yarn.server.resourcemanager.scheduler.SchedulerUtils;
import org.apache.hadoop.yarn.server.resourcemanager.scheduler.YarnScheduler;
import org.apache.hadoop.yarn.server.utils.BuilderUtils;
import org.apache.hadoop.yarn.util.Clock;
import org.apache.hadoop.yarn.util.SystemClock;
import org.apache.hadoop.yarn.util.Times;
import org.apache.hadoop.yarn.util.resource.Resources;

/**
 * Utility methods to aid serving RM data through the REST and RPC APIs
 */
public class RMServerUtils {

  private static final Logger LOG_HANDLE =
      LoggerFactory.getLogger(RMServerUtils.class);

  public static final String UPDATE_OUTSTANDING_ERROR =
      "UPDATE_OUTSTANDING_ERROR";
  private static final String INCORRECT_CONTAINER_VERSION_ERROR =
      "INCORRECT_CONTAINER_VERSION_ERROR";
  private static final String INVALID_CONTAINER_ID =
      "INVALID_CONTAINER_ID";
  public static final String RESOURCE_OUTSIDE_ALLOWED_RANGE =
      "RESOURCE_OUTSIDE_ALLOWED_RANGE";

  protected static final RecordFactory RECORD_FACTORY =
      RecordFactoryProvider.getRecordFactory(null);

  private static Clock clock = SystemClock.getInstance();

  public static List<RMNode> queryRMNodes(RMContext context,
      EnumSet<NodeState> acceptedStates) {
    // nodes contains nodes that are NEW, RUNNING, UNHEALTHY or DECOMMISSIONING.
    ArrayList<RMNode> results = new ArrayList<RMNode>();
    boolean hasActive = false;
    boolean hasInactive = false;
    for (NodeState nodeState : acceptedStates) {
      if (!hasInactive && nodeState.isInactiveState()) {
        hasInactive = true;
      }
      if (!hasActive && nodeState.isActiveState()) {
        hasActive = true;
      }
      if (hasActive && hasInactive) {
        break;
      }
    }
    if (hasActive) {
      for (RMNode rmNode : context.getRMNodes().values()) {
        if (acceptedStates.contains(rmNode.getState())) {
          results.add(rmNode);
        }
      }
    }

    // inactiveNodes contains nodes that are DECOMMISSIONED, LOST, OR REBOOTED
    if (hasInactive) {
      for (RMNode rmNode : context.getInactiveRMNodes().values()) {
        if ((rmNode != null) && acceptedStates.contains(rmNode.getState())) {
          results.add(rmNode);
        }
      }
    }
    return results;
  }

  /**
   * Check if we have:
   * - Request for same containerId and different target resource.
   * - If targetResources violates maximum/minimumAllocation.
   * @param rmContext RM context.
   * @param request Allocate Request.
   * @param maximumAllocation Maximum Allocation.
   * @param updateErrors Container update errors.
   * @return ContainerUpdateRequests.
   */
  public static ContainerUpdates
      validateAndSplitUpdateResourceRequests(RMContext rmContext,
      AllocateRequest request, Resource maximumAllocation,
      List<UpdateContainerError> updateErrors) {
    ContainerUpdates updateRequests =
        new ContainerUpdates();
    Set<ContainerId> outstandingUpdate = new HashSet<>();
    for (UpdateContainerRequest updateReq : request.getUpdateRequests()) {
      RMContainer rmContainer = rmContext.getScheduler().getRMContainer(
          updateReq.getContainerId());
      String msg = validateContainerIdAndVersion(outstandingUpdate,
          updateReq, rmContainer);
      ContainerUpdateType updateType = updateReq.getContainerUpdateType();
      if (msg == null) {
        if ((updateType != ContainerUpdateType.PROMOTE_EXECUTION_TYPE) &&
            (updateType !=ContainerUpdateType.DEMOTE_EXECUTION_TYPE)) {
          if (validateIncreaseDecreaseRequest(
              rmContext, updateReq, maximumAllocation)) {
            if (ContainerUpdateType.INCREASE_RESOURCE == updateType) {
              updateRequests.getIncreaseRequests().add(updateReq);
            } else {
              updateRequests.getDecreaseRequests().add(updateReq);
            }
            outstandingUpdate.add(updateReq.getContainerId());
          } else {
            msg = RESOURCE_OUTSIDE_ALLOWED_RANGE;
          }
        } else {
          ExecutionType original = rmContainer.getExecutionType();
          ExecutionType target = updateReq.getExecutionType();
          if (target != original) {
            if (target == ExecutionType.GUARANTEED &&
                original == ExecutionType.OPPORTUNISTIC) {
              updateRequests.getPromotionRequests().add(updateReq);
              outstandingUpdate.add(updateReq.getContainerId());
            } else if (target == ExecutionType.OPPORTUNISTIC &&
                original == ExecutionType.GUARANTEED) {
              updateRequests.getDemotionRequests().add(updateReq);
              outstandingUpdate.add(updateReq.getContainerId());
            }
          }
        }
      }
      checkAndcreateUpdateError(updateErrors, updateReq, rmContainer, msg);
    }
    return updateRequests;
  }

  private static void checkAndcreateUpdateError(
      List<UpdateContainerError> errors, UpdateContainerRequest updateReq,
      RMContainer rmContainer, String msg) {
    if (msg != null) {
      UpdateContainerError updateError = RECORD_FACTORY
          .newRecordInstance(UpdateContainerError.class);
      updateError.setReason(msg);
      updateError.setUpdateContainerRequest(updateReq);
      if (rmContainer != null) {
        updateError.setCurrentContainerVersion(
            rmContainer.getContainer().getVersion());
      } else {
        updateError.setCurrentContainerVersion(-1);
      }
      errors.add(updateError);
    }
  }

  private static String validateContainerIdAndVersion(
      Set<ContainerId> outstandingUpdate, UpdateContainerRequest updateReq,
      RMContainer rmContainer) {
    String msg = null;
    if (rmContainer == null) {
      msg = INVALID_CONTAINER_ID;
    }
    // Only allow updates if the requested version matches the current
    // version
    if (msg == null && updateReq.getContainerVersion() !=
        rmContainer.getContainer().getVersion()) {
      msg = INCORRECT_CONTAINER_VERSION_ERROR;
    }
    // No more than 1 container update per request.
    if (msg == null &&
        outstandingUpdate.contains(updateReq.getContainerId())) {
      msg = UPDATE_OUTSTANDING_ERROR;
    }
    return msg;
  }

  /**
   * Utility method to validate a list resource requests, by ensuring that the
   * requested memory/vcore is non-negative and not greater than max
   */
  public static void normalizeAndValidateRequests(List<ResourceRequest> ask,
<<<<<<< HEAD
      Resource maximumResource, String queueName, YarnScheduler scheduler,
      RMContext rmContext) throws InvalidResourceRequestException {
=======
      Resource maximumAllocation, String queueName, YarnScheduler scheduler,
      RMContext rmContext, boolean nodeLabelsEnabled)
          throws InvalidResourceRequestException {
>>>>>>> e8cb2ae4
    // Get queue from scheduler
    QueueInfo queueInfo = null;
    try {
      queueInfo = scheduler.getQueueInfo(queueName, false, false);
    } catch (IOException e) {
      //Queue may not exist since it could be auto-created in case of
      // dynamic queues
    }

    for (ResourceRequest resReq : ask) {
      SchedulerUtils.normalizeAndValidateRequest(resReq, maximumAllocation,
          queueName, rmContext, queueInfo, nodeLabelsEnabled);
    }
  }

  /**
   * Validate increase/decrease request.
   * <pre>
   * - Throw exception when any other error happens
   * </pre>
   */
  public static void checkSchedContainerChangeRequest(
      SchedContainerChangeRequest request, boolean increase)
      throws InvalidResourceRequestException {
    RMContext rmContext = request.getRmContext();
    ContainerId containerId = request.getContainerId();
    RMContainer rmContainer = request.getRMContainer();
    Resource targetResource = request.getTargetCapacity();

    // Compare targetResource and original resource
    Resource originalResource = rmContainer.getAllocatedResource();

    // Resource comparasion should be >= (or <=) for all resource vectors, for
    // example, you cannot request target resource of a <10G, 10> container to
    // <20G, 8>
    if (increase) {
      if (originalResource.getMemorySize() > targetResource.getMemorySize()
          || originalResource.getVirtualCores() > targetResource
          .getVirtualCores()) {
        String msg =
            "Trying to increase a container, but target resource has some"
                + " resource < original resource, target=" + targetResource
                + " original=" + originalResource + " containerId="
                + containerId;
        throw new InvalidResourceRequestException(msg);
      }
    } else {
      if (originalResource.getMemorySize() < targetResource.getMemorySize()
          || originalResource.getVirtualCores() < targetResource
          .getVirtualCores()) {
        String msg =
            "Trying to decrease a container, but target resource has "
                + "some resource > original resource, target=" + targetResource
                + " original=" + originalResource + " containerId="
                + containerId;
        throw new InvalidResourceRequestException(msg);
      }
    }

    // Target resource of the increase request is more than NM can offer
    ResourceScheduler scheduler = rmContext.getScheduler();
    RMNode rmNode = request.getSchedulerNode().getRMNode();
    if (!Resources.fitsIn(scheduler.getResourceCalculator(), targetResource,
        rmNode.getTotalCapability())) {
      String msg = "Target resource=" + targetResource + " of containerId="
          + containerId + " is more than node's total resource="
          + rmNode.getTotalCapability();
      throw new InvalidResourceRequestException(msg);
    }
  }

  /*
   * @throw <code>InvalidResourceBlacklistRequestException </code> if the
   * resource is not able to be added to the blacklist.
   */
  public static void validateBlacklistRequest(
      ResourceBlacklistRequest blacklistRequest)
      throws InvalidResourceBlacklistRequestException {
    if (blacklistRequest != null) {
      List<String> plus = blacklistRequest.getBlacklistAdditions();
      if (plus != null && plus.contains(ResourceRequest.ANY)) {
        throw new InvalidResourceBlacklistRequestException(
            "Cannot add " + ResourceRequest.ANY + " to the blacklist!");
      }
    }
  }

  // Sanity check and normalize target resource
  private static boolean validateIncreaseDecreaseRequest(RMContext rmContext,
      UpdateContainerRequest request, Resource maximumAllocation) {
    if (request.getCapability().getMemorySize() < 0
        || request.getCapability().getMemorySize() > maximumAllocation
        .getMemorySize()) {
      return false;
    }
    if (request.getCapability().getVirtualCores() < 0
        || request.getCapability().getVirtualCores() > maximumAllocation
        .getVirtualCores()) {
      return false;
    }
    ResourceScheduler scheduler = rmContext.getScheduler();
    request.setCapability(scheduler
        .getNormalizedResource(request.getCapability(), maximumAllocation));
    return true;
  }

  /**
   * It will validate to make sure all the containers belong to correct
   * application attempt id. If not then it will throw
   * {@link InvalidContainerReleaseException}
   *
   * @param containerReleaseList containers to be released as requested by
   *                             application master.
   * @param appAttemptId         Application attempt Id
   * @throws InvalidContainerReleaseException
   */
  public static void
      validateContainerReleaseRequest(List<ContainerId> containerReleaseList,
      ApplicationAttemptId appAttemptId)
      throws InvalidContainerReleaseException {
    for (ContainerId cId : containerReleaseList) {
      if (!appAttemptId.equals(cId.getApplicationAttemptId())) {
        throw new InvalidContainerReleaseException(
            "Cannot release container : "
                + cId.toString()
                + " not belonging to this application attempt : "
                + appAttemptId);
      }
    }
  }

  public static UserGroupInformation verifyAdminAccess(
      YarnAuthorizationProvider authorizer, String method, final Logger LOG)
      throws IOException {
    // by default, this method will use AdminService as module name
    return verifyAdminAccess(authorizer, method, "AdminService", LOG);
  }

  /**
   * Utility method to verify if the current user has access based on the
   * passed {@link AccessControlList}
   *
   * @param authorizer the {@link AccessControlList} to check against
   * @param method     the method name to be logged
   * @param module     like AdminService or NodeLabelManager
   * @param LOG        the logger to use
   * @return {@link UserGroupInformation} of the current user
   * @throws IOException
   */
  public static UserGroupInformation verifyAdminAccess(
      YarnAuthorizationProvider authorizer, String method, String module,
      final Logger LOG)
      throws IOException {
    UserGroupInformation user;
    try {
      user = UserGroupInformation.getCurrentUser();
    } catch (IOException ioe) {
      LOG.warn("Couldn't get current user", ioe);
      RMAuditLogger.logFailure("UNKNOWN", method, "",
          "AdminService", "Couldn't get current user");
      throw ioe;
    }

    if (!authorizer.isAdmin(user)) {
      LOG.warn("User " + user.getShortUserName() + " doesn't have permission" +
          " to call '" + method + "'");

      RMAuditLogger.logFailure(user.getShortUserName(), method, "", module,
          RMAuditLogger.AuditConstants.UNAUTHORIZED_USER);

      throw new AccessControlException("User " + user.getShortUserName() +
          " doesn't have permission" +
          " to call '" + method + "'");
    }
    if (LOG.isTraceEnabled()) {
      LOG.trace(method + " invoked by user " + user.getShortUserName());
    }
    return user;
  }

  public static YarnApplicationState createApplicationState(
      RMAppState rmAppState) {
    switch (rmAppState) {
    case NEW:
      return YarnApplicationState.NEW;
    case NEW_SAVING:
      return YarnApplicationState.NEW_SAVING;
    case SUBMITTED:
      return YarnApplicationState.SUBMITTED;
    case ACCEPTED:
      return YarnApplicationState.ACCEPTED;
    case RUNNING:
      return YarnApplicationState.RUNNING;
    case FINISHING:
    case FINISHED:
      return YarnApplicationState.FINISHED;
    case KILLING:
    case KILLED:
      return YarnApplicationState.KILLED;
    case FAILED:
      return YarnApplicationState.FAILED;
    default:
      throw new YarnRuntimeException("Unknown state passed!");
    }
  }

  public static YarnApplicationAttemptState createApplicationAttemptState(
      RMAppAttemptState rmAppAttemptState) {
    switch (rmAppAttemptState) {
    case NEW:
      return YarnApplicationAttemptState.NEW;
    case SUBMITTED:
      return YarnApplicationAttemptState.SUBMITTED;
    case SCHEDULED:
      return YarnApplicationAttemptState.SCHEDULED;
    case ALLOCATED:
      return YarnApplicationAttemptState.ALLOCATED;
    case LAUNCHED:
      return YarnApplicationAttemptState.LAUNCHED;
    case ALLOCATED_SAVING:
    case LAUNCHED_UNMANAGED_SAVING:
      return YarnApplicationAttemptState.ALLOCATED_SAVING;
    case RUNNING:
      return YarnApplicationAttemptState.RUNNING;
    case FINISHING:
      return YarnApplicationAttemptState.FINISHING;
    case FINISHED:
      return YarnApplicationAttemptState.FINISHED;
    case KILLED:
      return YarnApplicationAttemptState.KILLED;
    case FAILED:
      return YarnApplicationAttemptState.FAILED;
    default:
      throw new YarnRuntimeException("Unknown state passed!");
    }
  }

  /**
   * Statically defined dummy ApplicationResourceUsageREport.  Used as
   * a return value when a valid report cannot be found.
   */
  public static final ApplicationResourceUsageReport
      DUMMY_APPLICATION_RESOURCE_USAGE_REPORT =
      BuilderUtils.newApplicationResourceUsageReport(-1, -1,
          Resources.createResource(-1, -1), Resources.createResource(-1, -1),
          Resources.createResource(-1, -1), new HashMap<>(), new HashMap<>());


  /**
   * Find all configs whose name starts with
   * YarnConfiguration.RM_PROXY_USER_PREFIX, and add a record for each one by
   * replacing the prefix with ProxyUsers.CONF_HADOOP_PROXYUSER
   */
  public static void processRMProxyUsersConf(Configuration conf) {
    Map<String, String> rmProxyUsers = new HashMap<String, String>();
    for (Map.Entry<String, String> entry : conf) {
      String propName = entry.getKey();
      if (propName.startsWith(YarnConfiguration.RM_PROXY_USER_PREFIX)) {
        rmProxyUsers.put(ProxyUsers.CONF_HADOOP_PROXYUSER + "." +
                propName.substring(YarnConfiguration.RM_PROXY_USER_PREFIX
                    .length()),
            entry.getValue());
      }
    }
    for (Map.Entry<String, String> entry : rmProxyUsers.entrySet()) {
      conf.set(entry.getKey(), entry.getValue());
    }
  }

  public static void validateApplicationTimeouts(
      Map<ApplicationTimeoutType, Long> timeouts) throws YarnException {
    if (timeouts != null) {
      for (Map.Entry<ApplicationTimeoutType, Long> timeout : timeouts
          .entrySet()) {
        if (timeout.getValue() <= 0) {
          String message = "Invalid application timeout, value="
              + timeout.getValue() + " for type=" + timeout.getKey();
          throw new YarnException(message);
        }
      }
    }
  }

  /**
   * Validate ISO8601 format with epoch time.
   * @param timeoutsInISO8601 format
   * @return expire time in local epoch
   * @throws YarnException if given application timeout value is lesser than
   *           current time.
   */
  public static Map<ApplicationTimeoutType, Long> validateISO8601AndConvertToLocalTimeEpoch(
      Map<ApplicationTimeoutType, String> timeoutsInISO8601)
      throws YarnException {
    long currentTimeMillis = clock.getTime();
    Map<ApplicationTimeoutType, Long> newApplicationTimeout =
        new HashMap<ApplicationTimeoutType, Long>();
    if (timeoutsInISO8601 != null) {
      for (Map.Entry<ApplicationTimeoutType, String> timeout : timeoutsInISO8601
          .entrySet()) {
        long expireTime = 0L;
        try {
          expireTime =
              Times.parseISO8601ToLocalTimeInMillis(timeout.getValue());
        } catch (ParseException ex) {
          String message =
              "Expire time is not in ISO8601 format. ISO8601 supported "
                  + "format is yyyy-MM-dd'T'HH:mm:ss.SSSZ. Configured "
                  + "timeout value is " + timeout.getValue();
          throw new YarnException(message, ex);
        }
        if (expireTime < currentTimeMillis) {
          String message =
              "Expire time is less than current time, current-time="
                  + Times.formatISO8601(currentTimeMillis) + " expire-time="
                  + Times.formatISO8601(expireTime);
          throw new YarnException(message);
        }
        newApplicationTimeout.put(timeout.getKey(), expireTime);
      }
    }
    return newApplicationTimeout;
  }

  /**
   * Get applicable Node count for AM.
   *
   * @param rmContext context
   * @param conf configuration
   * @param amReqs am resource requests
   * @return applicable node count
   */
  public static int getApplicableNodeCountForAM(RMContext rmContext,
      Configuration conf, List<ResourceRequest> amReqs) {
    // Determine the list of nodes that are eligible based on the strict
    // resource requests
    Set<NodeId> nodesForReqs = new HashSet<>();
    for (ResourceRequest amReq : amReqs) {
      if (amReq.getRelaxLocality() &&
          !amReq.getResourceName().equals(ResourceRequest.ANY)) {
        nodesForReqs.addAll(
            rmContext.getScheduler().getNodeIds(amReq.getResourceName()));
      }
    }

    if (YarnConfiguration.areNodeLabelsEnabled(conf)) {
      // Determine the list of nodes that are eligible based on the node label
      String amNodeLabelExpression = amReqs.get(0).getNodeLabelExpression();
      Set<NodeId> nodesForLabels =
          getNodeIdsForLabel(rmContext, amNodeLabelExpression);
      if (nodesForLabels != null && !nodesForLabels.isEmpty()) {
        // If only node labels, strip out any wildcard NodeIds and return
        if (nodesForReqs.isEmpty()) {
          for (Iterator<NodeId> it = nodesForLabels.iterator(); it.hasNext();) {
            if (it.next().getPort() == 0) {
              it.remove();
            }
          }
          return nodesForLabels.size();
        } else {
          // The NodeIds common to both the strict resource requests and the
          // node label is the eligible set
          return Sets.intersection(nodesForReqs, nodesForLabels).size();
        }
      }
    }

    // If no strict resource request NodeIds nor node label NodeIds, then just
    // return the entire cluster
    if (nodesForReqs.isEmpty()) {
      return rmContext.getScheduler().getNumClusterNodes();
    }
    // No node label NodeIds, so return the strict resource request NodeIds
    return nodesForReqs.size();
  }

  private static Set<NodeId> getNodeIdsForLabel(RMContext rmContext,
      String label) {
    label = (label == null || label.trim().isEmpty())
        ? RMNodeLabelsManager.NO_LABEL : label;
    if (label.equals(RMNodeLabelsManager.NO_LABEL)) {
      // NO_LABEL nodes aren't tracked directly
      return rmContext.getNodeLabelManager().getNodesWithoutALabel();
    } else {
      Map<String, Set<NodeId>> labelsToNodes =
          rmContext.getNodeLabelManager().getLabelsToNodes(
              Collections.singleton(label));
      return labelsToNodes.get(label);
    }
  }

  public static Long getOrDefault(Map<String, Long> map, String key,
      Long defaultValue) {
    if (map.containsKey(key)) {
      return map.get(key);
    }
    return defaultValue;
  }
}<|MERGE_RESOLUTION|>--- conflicted
+++ resolved
@@ -244,14 +244,9 @@
    * requested memory/vcore is non-negative and not greater than max
    */
   public static void normalizeAndValidateRequests(List<ResourceRequest> ask,
-<<<<<<< HEAD
-      Resource maximumResource, String queueName, YarnScheduler scheduler,
-      RMContext rmContext) throws InvalidResourceRequestException {
-=======
       Resource maximumAllocation, String queueName, YarnScheduler scheduler,
       RMContext rmContext, boolean nodeLabelsEnabled)
           throws InvalidResourceRequestException {
->>>>>>> e8cb2ae4
     // Get queue from scheduler
     QueueInfo queueInfo = null;
     try {
