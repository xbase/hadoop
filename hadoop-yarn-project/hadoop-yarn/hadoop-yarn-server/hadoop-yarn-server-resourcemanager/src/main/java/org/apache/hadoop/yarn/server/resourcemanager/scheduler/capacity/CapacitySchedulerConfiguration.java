--- conflicted
+++ resolved
@@ -512,17 +512,6 @@
 
   }
 
-  @VisibleForTesting
-  public void setCapacity(String queue, String absoluteResourceCapacity) {
-    if (queue.equals("root")) {
-      throw new IllegalArgumentException(
-          "Cannot set capacity, root queue has a fixed capacity");
-    }
-    set(getQueuePrefix(queue) + CAPACITY, absoluteResourceCapacity);
-    LOG.debug("CSConf - setCapacity: queuePrefix=" + getQueuePrefix(queue)
-        + ", capacity=" + absoluteResourceCapacity);
-  }
-
   public float getNonLabeledQueueMaximumCapacity(String queue) {
     String configuredCapacity = get(getQueuePrefix(queue) + MAXIMUM_CAPACITY);
     boolean matcher = (configuredCapacity != null)
@@ -1977,13 +1966,6 @@
   @Private
   public void setAutoCreatedLeafQueueTemplateCapacityByLabel(String queuePath,
       String label, float val) {
-<<<<<<< HEAD
-    String leafQueueConfPrefix = getAutoCreatedQueueTemplateConfPrefix(
-        queuePath);
-    setCapacityByLabel(leafQueueConfPrefix, label, val);
-  }
-
-=======
     String leafQueueConfPrefix =
         getAutoCreatedQueueTemplateConfPrefix(queuePath);
     setCapacityByLabel(leafQueueConfPrefix, label, val);
@@ -2007,7 +1989,6 @@
     setCapacityByLabel(leafQueueConfPrefix, label, resourceString.toString());
   }
 
->>>>>>> e8cb2ae4
   @Private
   @VisibleForTesting
   public void setAutoCreatedLeafQueueConfigMaxCapacity(String queuePath,
@@ -2026,8 +2007,6 @@
     setMaximumCapacityByLabel(leafQueueConfPrefix, label, val);
   }
 
-<<<<<<< HEAD
-=======
   @Private
   @VisibleForTesting
   public void setAutoCreatedLeafQueueTemplateMaxCapacity(String queuePath,
@@ -2045,7 +2024,6 @@
     setMaximumCapacityByLabel(leafQueueConfPrefix, label, resourceString.toString());
   }
 
->>>>>>> e8cb2ae4
   @VisibleForTesting
   @Private
   public void setAutoCreatedLeafQueueConfigUserLimit(String queuePath,
