--- conflicted
+++ resolved
@@ -120,15 +120,12 @@
   private AllocationTagsManager allocationTagsManager;
   private PlacementConstraintManager placementConstraintManager;
   private ResourceProfilesManager resourceProfilesManager;
-<<<<<<< HEAD
-=======
   private MultiNodeSortingManager<SchedulerNode> multiNodeSortingManager;
 
   private ProxyCAManager proxyCAManager;
   private VolumeManager volumeManager;
 
   private AtomicLong tokenSequenceNo = new AtomicLong(1);
->>>>>>> e8cb2ae4
 
   public RMActiveServiceContext() {
     queuePlacementManager = new PlacementManager();
@@ -566,8 +563,6 @@
       ResourceProfilesManager resourceProfilesManager) {
     this.resourceProfilesManager = resourceProfilesManager;
   }
-<<<<<<< HEAD
-=======
 
   @Private
   @Unstable
@@ -609,5 +604,4 @@
   public void incrTokenSequenceNo() {
     this.tokenSequenceNo.incrementAndGet();
   }
->>>>>>> e8cb2ae4
 }