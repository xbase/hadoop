--- conflicted
+++ resolved
@@ -59,8 +59,6 @@
   MutableGaugeLong maxCapacityMB;
   @Metric("Maximum CPU in virtual cores")
   MutableGaugeInt maxCapacityVCores;
-<<<<<<< HEAD
-=======
   @Metric("Guaranteed capacity in percentage relative to parent")
   private MutableGaugeFloat guaranteedCapacity;
   @Metric("Guaranteed capacity in percentage relative to total partition")
@@ -79,7 +77,6 @@
       "MaxCapacity.";
   private static final String MAX_CAPACITY_METRIC_DESC =
       "MaxCapacity of NAME";
->>>>>>> e8cb2ae4
 
   CSQueueMetrics(MetricsSystem ms, String queueName, Queue parent,
       boolean enableUserMetrics, Configuration conf) {
@@ -187,8 +184,6 @@
     if (partition == null || partition.equals(RMNodeLabelsManager.NO_LABEL)) {
       guaranteedMB.set(res.getMemorySize());
       guaranteedVCores.set(res.getVirtualCores());
-<<<<<<< HEAD
-=======
       if (getQueueMetricsForCustomResources() != null) {
         ((CSQueueMetricsForCustomResources) getQueueMetricsForCustomResources())
             .setGuaranteedCapacity(res);
@@ -197,7 +192,6 @@
                 getQueueMetricsForCustomResources()).getGuaranteedCapacity(),
             GUARANTEED_CAPACITY_METRIC_PREFIX, GUARANTEED_CAPACITY_METRIC_DESC);
       }
->>>>>>> e8cb2ae4
     }
   }
 
@@ -213,8 +207,6 @@
     if (partition == null || partition.equals(RMNodeLabelsManager.NO_LABEL)) {
       maxCapacityMB.set(res.getMemorySize());
       maxCapacityVCores.set(res.getVirtualCores());
-<<<<<<< HEAD
-=======
       if (getQueueMetricsForCustomResources() != null) {
         ((CSQueueMetricsForCustomResources) getQueueMetricsForCustomResources())
             .setMaxCapacity(res);
@@ -231,7 +223,6 @@
     if (ResourceUtils.getNumberOfKnownResourceTypes() > 2) {
       setQueueMetricsForCustomResources(new CSQueueMetricsForCustomResources());
       registerCustomResources();
->>>>>>> e8cb2ae4
     }
   }
 
