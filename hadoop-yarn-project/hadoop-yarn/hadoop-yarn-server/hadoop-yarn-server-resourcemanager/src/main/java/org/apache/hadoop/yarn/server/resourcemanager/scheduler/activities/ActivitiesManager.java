--- conflicted
+++ resolved
@@ -85,10 +85,7 @@
   private int configuredAppActivitiesMaxQueueLength;
   private final RMContext rmContext;
   private volatile boolean stopped;
-<<<<<<< HEAD
-=======
   private ThreadLocal<DiagnosticsCollectorManager> diagnosticCollectorManager;
->>>>>>> e8cb2ae4
 
   public ActivitiesManager(RMContext rmContext) {
     super(ActivitiesManager.class.getName());
@@ -323,11 +320,7 @@
           // dynamically update max queue length of app activities if needed
           dynamicallyUpdateAppActivitiesMaxQueueLengthIfNeeded();
           try {
-<<<<<<< HEAD
-            Thread.sleep(5000);
-=======
             Thread.sleep(activitiesCleanupIntervalMs);
->>>>>>> e8cb2ae4
           } catch (InterruptedException e) {
             LOG.info(getName() + " thread interrupted");
             break;
