/**
 * Licensed to the Apache Software Foundation (ASF) under one
 * or more contributor license agreements.  See the NOTICE file
 * distributed with this work for additional information
 * regarding copyright ownership.  The ASF licenses this file
 * to you under the Apache License, Version 2.0 (the
 * "License"); you may not use this file except in compliance
 * with the License.  You may obtain a copy of the License at
 *
 *     http://www.apache.org/licenses/LICENSE-2.0
 *
 * Unless required by applicable law or agreed to in writing, software
 * distributed under the License is distributed on an "AS IS" BASIS,
 * WITHOUT WARRANTIES OR CONDITIONS OF ANY KIND, either express or implied.
 * See the License for the specific language governing permissions and
 * limitations under the License.
 */

package org.apache.hadoop.yarn.server.resourcemanager.webapp.dao;

import javax.xml.bind.annotation.XmlAccessType;
import javax.xml.bind.annotation.XmlAccessorType;
import javax.xml.bind.annotation.XmlRootElement;

import org.apache.hadoop.yarn.api.records.NodeId;
import org.apache.hadoop.yarn.api.records.NodeState;
import org.apache.hadoop.yarn.server.resourcemanager.rmnode.RMNode;
import org.apache.hadoop.yarn.server.resourcemanager.scheduler.ResourceScheduler;
import org.apache.hadoop.yarn.server.resourcemanager.scheduler.SchedulerNodeReport;

@XmlRootElement(name = "node")
@XmlAccessorType(XmlAccessType.FIELD)
public class NodeInfo {

  protected String rack;
  protected NodeState state;
  protected String id;
  protected String nodeHostName;
  protected String nodeHTTPAddress;
  protected long lastHealthUpdate;
  protected String version;
  protected String healthReport;
  protected int numContainers;
  protected long usedMemoryMB;
  protected long availMemoryMB;

  public NodeInfo() {
  } // JAXB needs this

  public NodeInfo(RMNode ni, ResourceScheduler sched) {
    NodeId id = ni.getNodeID();
    SchedulerNodeReport report = sched.getNodeReport(id);
    this.numContainers = 0;
    this.usedMemoryMB = 0;
    this.availMemoryMB = 0;
    if (report != null) {
      this.numContainers = report.getNumContainers();
      this.usedMemoryMB = report.getUsedResource().getMemory();
      this.availMemoryMB = report.getAvailableResource().getMemory();
    }
    this.id = id.toString();
    this.rack = ni.getRackName();
    this.nodeHostName = ni.getHostName();
    this.state = ni.getState();
    this.nodeHTTPAddress = ni.getHttpAddress();
    this.lastHealthUpdate = ni.getLastHealthReportTime();
    this.healthReport = String.valueOf(ni.getHealthReport());
<<<<<<< HEAD
=======
    this.version = ni.getNodeManagerVersion();
>>>>>>> 6266273c
  }

  public String getRack() {
    return this.rack;
  }

  public String getState() {
    return String.valueOf(this.state);
  }

  public String getNodeId() {
    return this.id;
  }

  public String getNodeHTTPAddress() {
    return this.nodeHTTPAddress;
  }
  
  public void setNodeHTTPAddress(String nodeHTTPAddress) {
    this.nodeHTTPAddress = nodeHTTPAddress;
  }

  public long getLastHealthUpdate() {
    return this.lastHealthUpdate;
  }

  public String getVersion() {
    return this.version;
  }

  public String getHealthReport() {
    return this.healthReport;
  }

  public int getNumContainers() {
    return this.numContainers;
  }

  public long getUsedMemory() {
    return this.usedMemoryMB;
  }

  public long getAvailableMemory() {
    return this.availMemoryMB;
  }

}<|MERGE_RESOLUTION|>--- conflicted
+++ resolved
@@ -65,10 +65,7 @@
     this.nodeHTTPAddress = ni.getHttpAddress();
     this.lastHealthUpdate = ni.getLastHealthReportTime();
     this.healthReport = String.valueOf(ni.getHealthReport());
-<<<<<<< HEAD
-=======
     this.version = ni.getNodeManagerVersion();
->>>>>>> 6266273c
   }
 
   public String getRack() {
