/**
 * Licensed to the Apache Software Foundation (ASF) under one
 * or more contributor license agreements.  See the NOTICE file
 * distributed with this work for additional information
 * regarding copyright ownership.  The ASF licenses this file
 * to you under the Apache License, Version 2.0 (the
 * "License"); you may not use this file except in compliance
 * with the License.  You may obtain a copy of the License at
 *
 *     http://www.apache.org/licenses/LICENSE-2.0
 *
 * Unless required by applicable law or agreed to in writing, software
 * distributed under the License is distributed on an "AS IS" BASIS,
 * WITHOUT WARRANTIES OR CONDITIONS OF ANY KIND, either express or implied.
 * See the License for the specific language governing permissions and
 * limitations under the License.
 */

package org.apache.hadoop.yarn.server.resourcemanager.monitor.capacity;

import java.util.ArrayList;
import java.util.HashSet;
import java.util.List;
import java.util.Set;

import org.slf4j.Logger;
import org.slf4j.LoggerFactory;
import org.apache.hadoop.yarn.api.records.Resource;
import org.apache.hadoop.yarn.server.resourcemanager.nodelabels.RMNodeLabelsManager;
import org.apache.hadoop.yarn.server.resourcemanager.scheduler.capacity.CapacitySchedulerConfiguration;
import org.apache.hadoop.yarn.util.resource.ResourceCalculator;
import org.apache.hadoop.yarn.util.resource.Resources;

/**
 * Calculate how much resources need to be preempted for each queue,
 * will be used by {@link PreemptionCandidatesSelector}
 */
public class PreemptableResourceCalculator
    extends
      AbstractPreemptableResourceCalculator {
<<<<<<< HEAD
  private static final Log LOG =
      LogFactory.getLog(PreemptableResourceCalculator.class);
=======
  private static final Logger LOG =
      LoggerFactory.getLogger(PreemptableResourceCalculator.class);
>>>>>>> e8cb2ae4

  /**
   * PreemptableResourceCalculator constructor
   *
   * @param preemptionContext
   * @param isReservedPreemptionCandidatesSelector this will be set by
   * different implementation of candidate selectors, please refer to
   * TempQueuePerPartition#offer for details.
   * @param allowQueuesBalanceAfterAllQueuesSatisfied
   */
  public PreemptableResourceCalculator(
      CapacitySchedulerPreemptionContext preemptionContext,
      boolean isReservedPreemptionCandidatesSelector,
      boolean allowQueuesBalanceAfterAllQueuesSatisfied) {
    super(preemptionContext, isReservedPreemptionCandidatesSelector,
        allowQueuesBalanceAfterAllQueuesSatisfied);
  }

  /**
   * This method computes (for a single level in the tree, passed as a {@code
   * List<TempQueue>}) the ideal assignment of resources. This is done
   * recursively to allocate capacity fairly across all queues with pending
   * demands. It terminates when no resources are left to assign, or when all
   * demand is satisfied.
   *
   * @param rc resource calculator
   * @param queues a list of cloned queues to be assigned capacity to (this is
   * an out param)
   * @param totalPreemptionAllowed total amount of preemption we allow
   * @param tot_guarant the amount of capacity assigned to this pool of queues
   */
  protected void computeIdealResourceDistribution(ResourceCalculator rc,
      List<TempQueuePerPartition> queues, Resource totalPreemptionAllowed,
      Resource tot_guarant) {

    // qAlloc tracks currently active queues (will decrease progressively as
    // demand is met)
    List<TempQueuePerPartition> qAlloc = new ArrayList<>(queues);
    // unassigned tracks how much resources are still to assign, initialized
    // with the total capacity for this set of queues
    Resource unassigned = Resources.clone(tot_guarant);

    // group queues based on whether they have non-zero guaranteed capacity
    Set<TempQueuePerPartition> nonZeroGuarQueues = new HashSet<>();
    Set<TempQueuePerPartition> zeroGuarQueues = new HashSet<>();

    for (TempQueuePerPartition q : qAlloc) {
      if (Resources.greaterThan(rc, tot_guarant,
          q.getGuaranteed(), Resources.none())) {
        nonZeroGuarQueues.add(q);
      } else {
        zeroGuarQueues.add(q);
      }
    }

    // first compute the allocation as a fixpoint based on guaranteed capacity
    computeFixpointAllocation(tot_guarant, new HashSet<>(nonZeroGuarQueues),
        unassigned, false);

    // if any capacity is left unassigned, distributed among zero-guarantee
    // queues uniformly (i.e., not based on guaranteed capacity, as this is zero)
    if (!zeroGuarQueues.isEmpty()
        && Resources.greaterThan(rc, tot_guarant, unassigned, Resources.none())) {
      computeFixpointAllocation(tot_guarant, zeroGuarQueues, unassigned,
          true);
    }

    // based on ideal assignment computed above and current assignment we derive
    // how much preemption is required overall
    Resource totPreemptionNeeded = Resource.newInstance(0, 0);
    for (TempQueuePerPartition t:queues) {
      if (Resources.greaterThan(rc, tot_guarant,
          t.getUsed(), t.idealAssigned)) {
        Resources.addTo(totPreemptionNeeded, Resources
            .subtract(t.getUsed(), t.idealAssigned));
      }
    }

    /**
     * if we need to preempt more than is allowed, compute a factor (0<f<1)
     * that is used to scale down how much we ask back from each queue
     */
    float scalingFactor = 1.0F;
    if (Resources.greaterThan(rc,
        tot_guarant, totPreemptionNeeded, totalPreemptionAllowed)) {
      scalingFactor = Resources.divide(rc, tot_guarant, totalPreemptionAllowed,
          totPreemptionNeeded);
    }

    // assign to each queue the amount of actual preemption based on local
    // information of ideal preemption and scaling factor
    for (TempQueuePerPartition t : queues) {
      t.assignPreemption(scalingFactor, rc, tot_guarant);
    }
  }

  /**
   * This method recursively computes the ideal assignment of resources to each
   * level of the hierarchy. This ensures that leafs that are over-capacity but
   * with parents within capacity will not be preemptionCandidates. Preemptions
   * are allowed within each subtree according to local over/under capacity.
   *
   * @param root the root of the cloned queue hierachy
   * @param totalPreemptionAllowed maximum amount of preemption allowed
   */
  protected void recursivelyComputeIdealAssignment(
      TempQueuePerPartition root, Resource totalPreemptionAllowed) {
    if (root.getChildren() != null &&
        root.getChildren().size() > 0) {
      // compute ideal distribution at this level
      computeIdealResourceDistribution(rc, root.getChildren(),
          totalPreemptionAllowed, root.idealAssigned);
      // compute recursively for lower levels and build list of leafs
      for (TempQueuePerPartition t : root.getChildren()) {
        recursivelyComputeIdealAssignment(t, totalPreemptionAllowed);
      }
    }
  }

  private void calculateResToObtainByPartitionForLeafQueues(
      Set<String> leafQueueNames, Resource clusterResource) {
    // Loop all leaf queues
    for (String queueName : leafQueueNames) {
      // check if preemption disabled for the queue
      if (context.getQueueByPartition(queueName,
          RMNodeLabelsManager.NO_LABEL).preemptionDisabled) {
        LOG.debug("skipping from queue={} because it's a non-preemptable"
            + " queue", queueName);
        continue;
      }

      // compute resToObtainByPartition considered inter-queue preemption
      for (TempQueuePerPartition qT : context.getQueuePartitions(queueName)) {
        // we act only if we are violating balance by more than
        // maxIgnoredOverCapacity
        if (Resources.greaterThan(rc, clusterResource,
            qT.getUsed(), Resources
                .multiply(qT.getGuaranteed(),
                    1.0 + context.getMaxIgnoreOverCapacity()))) {
          /*
           * We introduce a dampening factor naturalTerminationFactor that
           * accounts for natural termination of containers.
           *
           * This is added to control pace of preemption, let's say:
           * If preemption policy calculated a queue *should be* preempted 20 GB
           * And the nature_termination_factor set to 0.1. As a result, preemption
           * policy will select 20 GB * 0.1 = 2GB containers to be preempted.
           *
           * However, it doesn't work for YARN-4390:
           * For example, if a queue needs to be preempted 20GB for *one single*
           * large container, preempt 10% of such resource isn't useful.
           * So to make it simple, only apply nature_termination_factor when
           * selector is not reservedPreemptionCandidatesSelector.
           */
          Resource resToObtain = qT.toBePreempted;
          if (!isReservedPreemptionCandidatesSelector) {
            if (Resources.greaterThan(rc, clusterResource, resToObtain,
                Resource.newInstance(0, 0))) {
              resToObtain = Resources.multiplyAndNormalizeUp(rc, qT.toBePreempted,
                  context.getNaturalTerminationFactor(), Resource.newInstance(1, 1));
            }
          }

          // Only add resToObtain when it >= 0
          if (Resources.greaterThan(rc, clusterResource, resToObtain,
              Resources.none())) {
            LOG.debug("Queue={} partition={} resource-to-obtain={}",
                queueName, qT.partition, resToObtain);
          }
          qT.setActuallyToBePreempted(Resources.clone(resToObtain));
        } else {
          qT.setActuallyToBePreempted(Resources.none());
        }
        LOG.debug("{}", qT);
      }
    }
  }

  private void updatePreemptableExtras(TempQueuePerPartition cur) {
    if (cur.children == null || cur.children.isEmpty()) {
      cur.updatePreemptableExtras(rc);
    } else {
      for (TempQueuePerPartition child : cur.children) {
        updatePreemptableExtras(child);
      }
      cur.updatePreemptableExtras(rc);
    }
  }

  public void computeIdealAllocation(Resource clusterResource,
      Resource totalPreemptionAllowed) {
    for (String partition : context.getAllPartitions()) {
      TempQueuePerPartition tRoot = context.getQueueByPartition(
          CapacitySchedulerConfiguration.ROOT, partition);
      updatePreemptableExtras(tRoot);

      // compute the ideal distribution of resources among queues
      // updates cloned queues state accordingly
      tRoot.initializeRootIdealWithGuarangeed();
      recursivelyComputeIdealAssignment(tRoot, totalPreemptionAllowed);
    }

    // based on ideal allocation select containers to be preempted from each
    // calculate resource-to-obtain by partition for each leaf queues
    calculateResToObtainByPartitionForLeafQueues(context.getLeafQueueNames(),
        clusterResource);
  }
}<|MERGE_RESOLUTION|>--- conflicted
+++ resolved
@@ -38,13 +38,8 @@
 public class PreemptableResourceCalculator
     extends
       AbstractPreemptableResourceCalculator {
-<<<<<<< HEAD
-  private static final Log LOG =
-      LogFactory.getLog(PreemptableResourceCalculator.class);
-=======
   private static final Logger LOG =
       LoggerFactory.getLogger(PreemptableResourceCalculator.class);
->>>>>>> e8cb2ae4
 
   /**
    * PreemptableResourceCalculator constructor
