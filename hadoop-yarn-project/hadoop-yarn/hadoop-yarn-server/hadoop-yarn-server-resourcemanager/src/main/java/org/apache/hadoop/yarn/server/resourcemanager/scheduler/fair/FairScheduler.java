/**
 * Licensed to the Apache Software Foundation (ASF) under one
 * or more contributor license agreements.  See the NOTICE file
 * distributed with this work for additional information
 * regarding copyright ownership.  The ASF licenses this file
 * to you under the Apache License, Version 2.0 (the
 * "License"); you may not use this file except in compliance
 * with the License.  You may obtain a copy of the License at
 *
 *     http://www.apache.org/licenses/LICENSE-2.0
 *
 * Unless required by applicable law or agreed to in writing, software
 * distributed under the License is distributed on an "AS IS" BASIS,
 * WITHOUT WARRANTIES OR CONDITIONS OF ANY KIND, either express or implied.
 * See the License for the specific language governing permissions and
 * limitations under the License.
 */

package org.apache.hadoop.yarn.server.resourcemanager.scheduler.fair;

import com.google.common.annotations.VisibleForTesting;
import com.google.common.base.Preconditions;
import com.google.common.collect.Lists;
import com.google.common.util.concurrent.SettableFuture;
import org.slf4j.Logger;
import org.slf4j.LoggerFactory;
import org.apache.hadoop.classification.InterfaceAudience.LimitedPrivate;
import org.apache.hadoop.classification.InterfaceStability.Unstable;
import org.apache.hadoop.conf.Configuration;
import org.apache.hadoop.security.UserGroupInformation;
import org.apache.hadoop.security.authorize.AccessControlList;
import org.apache.hadoop.yarn.api.records.ApplicationAttemptId;
import org.apache.hadoop.yarn.api.records.ApplicationId;
import org.apache.hadoop.yarn.api.records.Container;
import org.apache.hadoop.yarn.api.records.ContainerId;
import org.apache.hadoop.yarn.api.records.ContainerStatus;
import org.apache.hadoop.yarn.api.records.NMToken;
import org.apache.hadoop.yarn.api.records.NodeId;
import org.apache.hadoop.yarn.api.records.QueueACL;
import org.apache.hadoop.yarn.api.records.QueueInfo;
import org.apache.hadoop.yarn.api.records.QueueUserACLInfo;
import org.apache.hadoop.yarn.api.records.ReservationId;
import org.apache.hadoop.yarn.api.records.Resource;
import org.apache.hadoop.yarn.api.records.ResourceOption;
import org.apache.hadoop.yarn.api.records.ResourceRequest;
import org.apache.hadoop.yarn.api.records.SchedulingRequest;
import org.apache.hadoop.yarn.api.records.Priority;
import org.apache.hadoop.yarn.conf.YarnConfiguration;
import org.apache.hadoop.yarn.exceptions
        .SchedulerInvalidResoureRequestException;
import org.apache.hadoop.yarn.exceptions.YarnException;
import org.apache.hadoop.yarn.exceptions.YarnRuntimeException;
import org.apache.hadoop.yarn.proto.YarnServiceProtos.SchedulerResourceTypes;
import org.apache.hadoop.yarn.security.AccessType;
import org.apache.hadoop.yarn.security.Permission;
import org.apache.hadoop.yarn.security.PrivilegedEntity;
import org.apache.hadoop.yarn.security.PrivilegedEntity.EntityType;
import org.apache.hadoop.yarn.security.YarnAuthorizationProvider;
import org.apache.hadoop.yarn.server.api.protocolrecords.NMContainerStatus;
import org.apache.hadoop.yarn.server.resourcemanager.RMContext;
import org.apache.hadoop.yarn.server.resourcemanager.RMCriticalThreadUncaughtExceptionHandler;
import org.apache.hadoop.yarn.server.resourcemanager.placement.ApplicationPlacementContext;
import org.apache.hadoop.yarn.server.resourcemanager.recovery.RMStateStore.RMState;
import org.apache.hadoop.yarn.server.resourcemanager.reservation.ReservationConstants;
import org.apache.hadoop.yarn.server.resourcemanager.rmapp.RMApp;
import org.apache.hadoop.yarn.server.resourcemanager.rmapp.RMAppEvent;
import org.apache.hadoop.yarn.server.resourcemanager.rmapp.RMAppEventType;
import org.apache.hadoop.yarn.server.resourcemanager.rmapp.RMAppState;
import org.apache.hadoop.yarn.server.resourcemanager.rmapp.attempt.RMAppAttemptEvent;
import org.apache.hadoop.yarn.server.resourcemanager.rmapp.attempt.RMAppAttemptEventType;
import org.apache.hadoop.yarn.server.resourcemanager.rmapp.attempt.RMAppAttemptState;
import org.apache.hadoop.yarn.server.resourcemanager.rmcontainer.RMContainer;
import org.apache.hadoop.yarn.server.resourcemanager.rmcontainer.RMContainerEventType;
import org.apache.hadoop.yarn.server.resourcemanager.rmcontainer.RMContainerState;
import org.apache.hadoop.yarn.server.resourcemanager.rmnode.RMNode;
import org.apache.hadoop.yarn.server.resourcemanager.scheduler.AbstractYarnScheduler;
import org.apache.hadoop.yarn.server.resourcemanager.scheduler.ActiveUsersManager;
import org.apache.hadoop.yarn.server.resourcemanager.scheduler.Allocation;
import org.apache.hadoop.yarn.server.resourcemanager.scheduler.ContainerUpdates;
import org.apache.hadoop.yarn.server.resourcemanager.scheduler.QueueMetrics;
import org.apache.hadoop.yarn.server.resourcemanager.scheduler.SchedulerApplication;
import org.apache.hadoop.yarn.server.resourcemanager.scheduler.SchedulerUtils;
import org.apache.hadoop.yarn.server.resourcemanager.scheduler.SchedulerUtils.MaxResourceValidationResult;
import org.apache.hadoop.yarn.server.resourcemanager.scheduler.common.QueueEntitlement;
import org.apache.hadoop.yarn.server.resourcemanager.scheduler.event.AppAddedSchedulerEvent;
import org.apache.hadoop.yarn.server.resourcemanager.scheduler.event.AppAttemptAddedSchedulerEvent;
import org.apache.hadoop.yarn.server.resourcemanager.scheduler.event.AppAttemptRemovedSchedulerEvent;
import org.apache.hadoop.yarn.server.resourcemanager.scheduler.event.AppRemovedSchedulerEvent;
import org.apache.hadoop.yarn.server.resourcemanager.scheduler.event.ContainerExpiredSchedulerEvent;
import org.apache.hadoop.yarn.server.resourcemanager.scheduler.event.ContainerPreemptEvent;
import org.apache.hadoop.yarn.server.resourcemanager.scheduler.event.NodeAddedSchedulerEvent;
import org.apache.hadoop.yarn.server.resourcemanager.scheduler.event.NodeRemovedSchedulerEvent;
import org.apache.hadoop.yarn.server.resourcemanager.scheduler.event.NodeResourceUpdateSchedulerEvent;
import org.apache.hadoop.yarn.server.resourcemanager.scheduler.event.NodeUpdateSchedulerEvent;

import org.apache.hadoop.yarn.server.resourcemanager.scheduler.event.ReleaseContainerEvent;
import org.apache.hadoop.yarn.server.resourcemanager.scheduler.event.SchedulerEvent;
import org.apache.hadoop.yarn.server.resourcemanager.security.RMContainerTokenSecretManager;
import org.apache.hadoop.yarn.util.resource.DefaultResourceCalculator;
import org.apache.hadoop.yarn.util.resource.DominantResourceCalculator;
import org.apache.hadoop.yarn.util.resource.ResourceCalculator;
import org.apache.hadoop.yarn.util.resource.ResourceUtils;
import org.apache.hadoop.yarn.util.resource.Resources;

import java.io.IOException;
import java.util.ArrayList;
import java.util.Collection;
import java.util.Collections;
import java.util.Comparator;
import java.util.EnumSet;
import java.util.HashSet;
import java.util.List;
import java.util.Map;
import java.util.Map.Entry;
import java.util.Set;
import java.util.TreeSet;
import java.util.concurrent.ConcurrentHashMap;
import java.util.concurrent.locks.ReentrantReadWriteLock;
import java.util.concurrent.locks.ReentrantReadWriteLock.ReadLock;

/**
 * A scheduler that schedules resources between a set of queues. The scheduler
 * keeps track of the resources used by each queue, and attempts to maintain
 * fairness by scheduling tasks at queues whose allocations are farthest below
 * an ideal fair distribution.
 * 
 * The fair scheduler supports hierarchical queues. All queues descend from a
 * queue named "root". Available resources are distributed among the children
 * of the root queue in the typical fair scheduling fashion. Then, the children
 * distribute the resources assigned to them to their children in the same
 * fashion.  Applications may only be scheduled on leaf queues. Queues can be
 * specified as children of other queues by placing them as sub-elements of
 * their parents in the fair scheduler configuration file.
 *
 * A queue's name starts with the names of its parents, with periods as
 * separators.  So a queue named "queue1" under the root named, would be 
 * referred to as "root.queue1", and a queue named "queue2" under a queue
 * named "parent1" would be referred to as "root.parent1.queue2".
 */
@LimitedPrivate("yarn")
@Unstable
@SuppressWarnings("unchecked")
public class FairScheduler extends
    AbstractYarnScheduler<FSAppAttempt, FSSchedulerNode> {
  private FairSchedulerConfiguration conf;

  private FSContext context;
  private YarnAuthorizationProvider authorizer;
  private Resource incrAllocation;
  private QueueManager queueMgr;
  private boolean usePortForNodeName;

  private static final Logger LOG =
      LoggerFactory.getLogger(FairScheduler.class);
  private static final Logger STATE_DUMP_LOG =
      LoggerFactory.getLogger(FairScheduler.class.getName() + ".statedump");

  private static final ResourceCalculator RESOURCE_CALCULATOR =
      new DefaultResourceCalculator();
  private static final ResourceCalculator DOMINANT_RESOURCE_CALCULATOR =
      new DominantResourceCalculator();
  
  // Value that container assignment methods return when a container is
  // reserved
  public static final Resource CONTAINER_RESERVED = Resources.createResource(-1);

  private final int UPDATE_DEBUG_FREQUENCY = 25;
  private int updatesToSkipForDebug = UPDATE_DEBUG_FREQUENCY;

  @Deprecated
  @VisibleForTesting
  Thread schedulingThread;

  Thread preemptionThread;

  // Aggregate metrics
  FSQueueMetrics rootMetrics;
  FSOpDurations fsOpDurations;

  private float reservableNodesRatio; // percentage of available nodes
                                      // an app can be reserved on

  protected boolean sizeBasedWeight; // Give larger weights to larger jobs
  // Continuous Scheduling enabled or not
  @Deprecated
  protected boolean continuousSchedulingEnabled;
  // Sleep time for each pass in continuous scheduling
  @Deprecated
  protected volatile int continuousSchedulingSleepMs;
  // Node available resource comparator
  private Comparator<FSSchedulerNode> nodeAvailableResourceComparator =
          new NodeAvailableResourceComparator();
  protected double nodeLocalityThreshold; // Cluster threshold for node locality
  protected double rackLocalityThreshold; // Cluster threshold for rack locality
  @Deprecated
  protected long nodeLocalityDelayMs; // Delay for node locality
  @Deprecated
  protected long rackLocalityDelayMs; // Delay for rack locality
  protected boolean assignMultiple; // Allocate multiple containers per
                                    // heartbeat

  @VisibleForTesting
  boolean maxAssignDynamic;
  protected int maxAssign; // Max containers to assign per heartbeat

  @VisibleForTesting
  final MaxRunningAppsEnforcer maxRunningEnforcer;

  private AllocationFileLoaderService allocsLoader;
  @VisibleForTesting
  volatile AllocationConfiguration allocConf;

  // Container size threshold for making a reservation.
  @VisibleForTesting
  Resource reservationThreshold;

  private boolean migration;
  private boolean noTerminalRuleCheck;

  public FairScheduler() {
    super(FairScheduler.class.getName());
    context = new FSContext(this);
    allocsLoader = new AllocationFileLoaderService(this);
    queueMgr = new QueueManager(this);
    maxRunningEnforcer = new MaxRunningAppsEnforcer(this);
  }

  public FSContext getContext() {
    return context;
  }

  public RMContext getRMContext() {
    return rmContext;
  }

  public boolean isAtLeastReservationThreshold(
      ResourceCalculator resourceCalculator, Resource resource) {
    return Resources.greaterThanOrEqual(resourceCalculator,
        getClusterResource(), resource, reservationThreshold);
  }

  private void validateConf(FairSchedulerConfiguration config) {
    // validate scheduler memory allocation setting
    int minMem =
        config.getInt(YarnConfiguration.RM_SCHEDULER_MINIMUM_ALLOCATION_MB,
            YarnConfiguration.DEFAULT_RM_SCHEDULER_MINIMUM_ALLOCATION_MB);
    int maxMem =
        config.getInt(YarnConfiguration.RM_SCHEDULER_MAXIMUM_ALLOCATION_MB,
            YarnConfiguration.DEFAULT_RM_SCHEDULER_MAXIMUM_ALLOCATION_MB);

    if (minMem < 0 || minMem > maxMem) {
      throw new YarnRuntimeException("Invalid resource scheduler memory"
        + " allocation configuration: "
        + YarnConfiguration.RM_SCHEDULER_MINIMUM_ALLOCATION_MB
        + "=" + minMem
        + ", " + YarnConfiguration.RM_SCHEDULER_MAXIMUM_ALLOCATION_MB
        + "=" + maxMem + ".  Both values must be greater than or equal to 0"
        + "and the maximum allocation value must be greater than or equal to"
        + "the minimum allocation value.");
    }

    long incrementMem = config.getIncrementAllocation().getMemorySize();
    if (incrementMem <= 0) {
      throw new YarnRuntimeException("Invalid resource scheduler memory"
          + " allocation configuration: "
          + FairSchedulerConfiguration.RM_SCHEDULER_INCREMENT_ALLOCATION_MB
          + "=" + incrementMem + ". Values must be greater than 0.");
    }

    // validate scheduler vcores allocation setting
    int minVcores =
        config.getInt(YarnConfiguration.RM_SCHEDULER_MINIMUM_ALLOCATION_VCORES,
            YarnConfiguration.DEFAULT_RM_SCHEDULER_MINIMUM_ALLOCATION_VCORES);
    int maxVcores =
        config.getInt(YarnConfiguration.RM_SCHEDULER_MAXIMUM_ALLOCATION_VCORES,
            YarnConfiguration.DEFAULT_RM_SCHEDULER_MAXIMUM_ALLOCATION_VCORES);

    if (minVcores < 0 || minVcores > maxVcores) {
      throw new YarnRuntimeException("Invalid resource scheduler vcores"
        + " allocation configuration: "
        + YarnConfiguration.RM_SCHEDULER_MINIMUM_ALLOCATION_VCORES
        + "=" + minVcores
        + ", " + YarnConfiguration.RM_SCHEDULER_MAXIMUM_ALLOCATION_VCORES
        + "=" + maxVcores + ".  Both values must be greater than or equal to 0"
          + "and the maximum allocation value must be greater than or equal to"
          + "the minimum allocation value.");
    }

    int incrementVcore = config.getIncrementAllocation().getVirtualCores();
    if (incrementVcore <= 0) {
      throw new YarnRuntimeException("Invalid resource scheduler vcores"
          + " allocation configuration: "
          + FairSchedulerConfiguration.RM_SCHEDULER_INCREMENT_ALLOCATION_VCORES
          + "=" + incrementVcore + ". Values must be greater than 0.");
    }
  }

  public FairSchedulerConfiguration getConf() {
    return conf;
  }

  public int getNumNodesInRack(String rackName) {
    return nodeTracker.nodeCount(rackName);
  }

  public QueueManager getQueueManager() {
    return queueMgr;
  }

  /**
   * Thread which attempts scheduling resources continuously,
   * asynchronous to the node heartbeats.
   */
  @Deprecated
  private class ContinuousSchedulingThread extends Thread {

    @Override
    public void run() {
      while (!Thread.currentThread().isInterrupted()) {
        try {
          continuousSchedulingAttempt();
          Thread.sleep(getContinuousSchedulingSleepMs());
        } catch (InterruptedException e) {
          LOG.warn("Continuous scheduling thread interrupted. Exiting.", e);
          return;
        }
      }
    }
  }

  /**
   * Dump scheduler state including states of all queues.
   */
  private void dumpSchedulerState() {
    FSQueue rootQueue = queueMgr.getRootQueue();
    Resource clusterResource = getClusterResource();
    STATE_DUMP_LOG.debug(
        "FairScheduler state: Cluster Capacity: " + clusterResource +
        "  Allocations: " + rootMetrics.getAllocatedResources() +
        "  Availability: " + Resource.newInstance(
            rootMetrics.getAvailableMB(),
            rootMetrics.getAvailableVirtualCores()) +
        "  Demand: " + rootQueue.getDemand());

    STATE_DUMP_LOG.debug(rootQueue.dumpState());
  }

  /**
   * Recompute the internal variables used by the scheduler - per-job weights,
   * fair shares, deficits, minimum slot allocations, and amount of used and
   * required resources per job.
   */
  @VisibleForTesting
  @Override
  public void update() {
    // Storing start time for fsOpDurations
    long start = getClock().getTime();
    FSQueue rootQueue = queueMgr.getRootQueue();

    // Update demands and fairshares
    writeLock.lock();
    try {
      // Recursively update demands for all queues
      rootQueue.updateDemand();
      rootQueue.update(getClusterResource());

      // Update metrics
      updateRootQueueMetrics();
    } finally {
      writeLock.unlock();
    }

    readLock.lock();
    try {
      // Update starvation stats and identify starved applications
      if (shouldAttemptPreemption()) {
        for (FSLeafQueue queue : queueMgr.getLeafQueues()) {
          queue.updateStarvedApps();
        }
      }

      // Log debug information
      if (STATE_DUMP_LOG.isDebugEnabled()) {
        if (--updatesToSkipForDebug < 0) {
          updatesToSkipForDebug = UPDATE_DEBUG_FREQUENCY;
          dumpSchedulerState();
        }
      }
    } finally {
      readLock.unlock();
    }
    fsOpDurations.addUpdateThreadRunDuration(getClock().getTime() - start);
  }

  public RMContainerTokenSecretManager
      getContainerTokenSecretManager() {
    return rmContext.getContainerTokenSecretManager();
  }

  public boolean isSizeBasedWeight() {
    return sizeBasedWeight;
  }

  public Resource getIncrementResourceCapability() {
    return incrAllocation;
  }

  private FSSchedulerNode getFSSchedulerNode(NodeId nodeId) {
    return nodeTracker.getNode(nodeId);
  }

  public double getNodeLocalityThreshold() {
    return nodeLocalityThreshold;
  }

  public double getRackLocalityThreshold() {
    return rackLocalityThreshold;
  }

  /**
   * Delay in milliseconds for locality fallback node to rack.
   * @deprecated linked to {@link #isContinuousSchedulingEnabled} deprecation
   * @return delay in ms
   */
  @Deprecated
  public long getNodeLocalityDelayMs() {
    return nodeLocalityDelayMs;
  }

  /**
   * Delay in milliseconds for locality fallback rack to other.
   * @deprecated linked to {@link #isContinuousSchedulingEnabled} deprecation
   * @return delay in ms
   */
  @Deprecated
  public long getRackLocalityDelayMs() {
    return rackLocalityDelayMs;
  }

  /**
   * Whether continuous scheduling is turned on.
   * @deprecated Continuous scheduling should not be turned ON. It is
   * deprecated because it can cause scheduler slowness due to locking issues.
   * Schedulers should use assignmultiple as a replacement.
   * @return whether continuous scheduling is enabled
   */
  @Deprecated
  public boolean isContinuousSchedulingEnabled() {
    return continuousSchedulingEnabled;
  }

  /**
   * The sleep time of the continuous scheduler thread.
   * @deprecated linked to {@link #isContinuousSchedulingEnabled} deprecation
   * @return sleep time in ms
   */
  @Deprecated
  public int getContinuousSchedulingSleepMs() {
    return continuousSchedulingSleepMs;
  }

  /**
   * Add a new application to the scheduler, with a given id, queue name, and
   * user. This will accept a new app even if the user or queue is above
   * configured limits, but the app will not be marked as runnable.
   */
  protected void addApplication(ApplicationId applicationId,
      String queueName, String user, boolean isAppRecovering,
      ApplicationPlacementContext placementContext) {
    // If the  placement was rejected the placementContext will be null.
    // We ignore placement rules on recovery.
    if (!isAppRecovering && placementContext == null) {
      String message = "Reject application " + applicationId +
          " submitted by user " + user +
          " application rejected by placement rules.";
      rejectApplicationWithMessage(applicationId, message);
      return;
    }

    writeLock.lock();
    try {
      // Assign the app to the queue creating and prevent queue delete.
      // This will re-create the queue on restore, however this could fail if
      // the config was changed.
      FSLeafQueue queue = queueMgr.getLeafQueue(queueName, true,
          applicationId);
      if (queue == null) {
        if (!isAppRecovering) {
          rejectApplicationWithMessage(applicationId,
              queueName + " is not a leaf queue");
          return;
        }
        // app is recovering we do not want to fail the app now as it was there
        // before we started the recovery. Add it to the recovery queue:
        // dynamic queue directly under root, no ACL needed (auto clean up)
        queueName = "root.recovery";
        queue = queueMgr.getLeafQueue(queueName, true, applicationId);
      }

      // Skip ACL check for recovering applications: they have been accepted
      // in the queue already recovery should not break that.
      if (!isAppRecovering) {
        // Enforce ACLs: 2nd check, there could be a time laps between the app
        // creation in the RMAppManager and getting here. That means we could
        // have a configuration change (prevent race condition)
        UserGroupInformation userUgi = UserGroupInformation.createRemoteUser(
            user);
        if (!queue.hasAccess(QueueACL.SUBMIT_APPLICATIONS, userUgi) &&
            !queue.hasAccess(QueueACL.ADMINISTER_QUEUE, userUgi)) {
          String msg = "User " + user + " does not have permission to submit "
              + applicationId + " to queue " + queueName;
          rejectApplicationWithMessage(applicationId, msg);
          queue.removeAssignedApp(applicationId);
          return;
        }
      }

      RMApp rmApp = rmContext.getRMApps().get(applicationId);
      if (rmApp != null) {
        rmApp.setQueue(queueName);
      } else {
        LOG.error("Couldn't find RM app for " + applicationId +
            " to set queue name on");
      }

      // when recovering the NMs might not have registered and we could have
      // no resources in the queue, the app is already running and has thus
      // passed all these checks, skip them now.
      if (!isAppRecovering && rmApp != null &&
          rmApp.getAMResourceRequests() != null) {
        // Resources.fitsIn would always return false when queueMaxShare is 0
        // for any resource, but only using Resources.fitsIn is not enough
        // is it would return false for such cases when the requested
        // resource is smaller than the max resource but that max resource is
        // not zero, e.g. requested vCores = 2, max vCores = 1.
        // With this check, we only reject those applications where resource
        // requested is greater than 0 and we have 0
        // of that resource on the queue.
        List<MaxResourceValidationResult> invalidAMResourceRequests =
                validateResourceRequests(rmApp.getAMResourceRequests(), queue);

        if (!invalidAMResourceRequests.isEmpty()) {
          String msg = String.format(
                  "Cannot submit application %s to queue %s because "
                          + "it has zero amount of resource for a requested "
                          + "resource! Invalid requested AM resources: %s, "
                          + "maximum queue resources: %s",
                  applicationId, queueName,
                  invalidAMResourceRequests, queue.getMaxShare());
          rejectApplicationWithMessage(applicationId, msg);
          queue.removeAssignedApp(applicationId);
          return;
        }
      }

      SchedulerApplication<FSAppAttempt> application =
          new SchedulerApplication<>(queue, user);
      applications.put(applicationId, application);
      queue.getMetrics().submitApp(user);

      LOG.info("Accepted application " + applicationId + " from user: " + user
          + ", in queue: " + queueName
          + ", currently num of applications: " + applications.size());
      if (isAppRecovering) {
        LOG.debug("{} is recovering. Skip notifying APP_ACCEPTED",
            applicationId);
      } else {
        // During tests we do not always have an application object, handle
        // it here but we probably should fix the tests
        if (rmApp != null && rmApp.getApplicationSubmissionContext() != null) {
          // Before we send out the event that the app is accepted is
          // to set the queue in the submissionContext (needed on restore etc)
          rmApp.getApplicationSubmissionContext().setQueue(queue.getName());
        }
        rmContext.getDispatcher().getEventHandler().handle(
            new RMAppEvent(applicationId, RMAppEventType.APP_ACCEPTED));
      }
    } finally {
      writeLock.unlock();
    }
  }

  /**
   * Add a new application attempt to the scheduler.
   */
  protected void addApplicationAttempt(
      ApplicationAttemptId applicationAttemptId,
      boolean transferStateFromPreviousAttempt,
      boolean isAttemptRecovering) {
    writeLock.lock();
    try {
      SchedulerApplication<FSAppAttempt> application = applications.get(
          applicationAttemptId.getApplicationId());
      String user = application.getUser();
      FSLeafQueue queue = (FSLeafQueue) application.getQueue();

      FSAppAttempt attempt = new FSAppAttempt(this, applicationAttemptId, user,
          queue, new ActiveUsersManager(getRootQueueMetrics()), rmContext);
      if (transferStateFromPreviousAttempt) {
        attempt.transferStateFromPreviousAttempt(
            application.getCurrentAppAttempt());
      }
      application.setCurrentAppAttempt(attempt);

      boolean runnable = maxRunningEnforcer.canAppBeRunnable(queue, attempt);
      queue.addApp(attempt, runnable);
      if (runnable) {
        maxRunningEnforcer.trackRunnableApp(attempt);
      } else{
        maxRunningEnforcer.trackNonRunnableApp(attempt);
      }

      queue.getMetrics().submitAppAttempt(user);

      LOG.info("Added Application Attempt " + applicationAttemptId
          + " to scheduler from user: " + user);

      if (isAttemptRecovering) {
        LOG.debug("{} is recovering. Skipping notifying ATTEMPT_ADDED",
            applicationAttemptId);
      } else{
        rmContext.getDispatcher().getEventHandler().handle(
            new RMAppAttemptEvent(applicationAttemptId,
                RMAppAttemptEventType.ATTEMPT_ADDED));
      }
    } finally {
      writeLock.unlock();
    }
  }

  private void removeApplication(ApplicationId applicationId,
      RMAppState finalState) {
    SchedulerApplication<FSAppAttempt> application = applications.remove(
        applicationId);
    if (application == null) {
      LOG.warn("Couldn't find application " + applicationId);
    } else{
      application.stop(finalState);
    }
  }

  private void removeApplicationAttempt(
      ApplicationAttemptId applicationAttemptId,
      RMAppAttemptState rmAppAttemptFinalState, boolean keepContainers) {
    writeLock.lock();
    try {
      LOG.info("Application " + applicationAttemptId + " is done. finalState="
              + rmAppAttemptFinalState);
      FSAppAttempt attempt = getApplicationAttempt(applicationAttemptId);

      if (attempt == null) {
        LOG.info(
            "Unknown application " + applicationAttemptId + " has completed!");
        return;
      }

      // Check if the attempt is already stopped and don't stop it twice.
      if (attempt.isStopped()) {
        LOG.info("Application " + applicationAttemptId + " has already been "
            + "stopped!");
        return;
      }

      // Release all the running containers
      for (RMContainer rmContainer : attempt.getLiveContainers()) {
        if (keepContainers && rmContainer.getState().equals(
            RMContainerState.RUNNING)) {
          // do not kill the running container in the case of work-preserving AM
          // restart.
          LOG.info("Skip killing " + rmContainer.getContainerId());
          continue;
        }
        super.completedContainer(rmContainer, SchedulerUtils
                .createAbnormalContainerStatus(rmContainer.getContainerId(),
                    SchedulerUtils.COMPLETED_APPLICATION),
            RMContainerEventType.KILL);
      }

      // Release all reserved containers
      for (RMContainer rmContainer : attempt.getReservedContainers()) {
        super.completedContainer(rmContainer, SchedulerUtils
            .createAbnormalContainerStatus(rmContainer.getContainerId(),
                "Application Complete"), RMContainerEventType.KILL);
      }
      // Clean up pending requests, metrics etc.
      attempt.stop(rmAppAttemptFinalState);

      // Inform the queue
      FSLeafQueue queue = queueMgr.getLeafQueue(
          attempt.getQueue().getQueueName(), false);
      boolean wasRunnable = queue.removeApp(attempt);

      if (wasRunnable) {
        maxRunningEnforcer.untrackRunnableApp(attempt);
        maxRunningEnforcer.updateRunnabilityOnAppRemoval(attempt,
            attempt.getQueue());
      } else{
        maxRunningEnforcer.untrackNonRunnableApp(attempt);
      }
    } finally {
      writeLock.unlock();
    }
  }

  /**
   * Clean up a completed container.
   */
  @Override
  protected void completedContainerInternal(
      RMContainer rmContainer, ContainerStatus containerStatus,
      RMContainerEventType event) {
    writeLock.lock();
    try {
      Container container = rmContainer.getContainer();

      // Get the application for the finished container
      FSAppAttempt application = getCurrentAttemptForContainer(
          container.getId());
      ApplicationId appId =
          container.getId().getApplicationAttemptId().getApplicationId();
      if (application == null) {
        LOG.info("Container " + container + " of finished application " +
            appId + " completed with event " + event);
        return;
      }

      // Get the node on which the container was allocated
      NodeId nodeID = container.getNodeId();
      FSSchedulerNode node = getFSSchedulerNode(nodeID);
      // node could be null if the thread was waiting for the lock and the node
      // was removed in another thread
      if (rmContainer.getState() == RMContainerState.RESERVED) {
        if (node != null) {
          application.unreserve(rmContainer.getReservedSchedulerKey(), node);
        } else {
          LOG.debug("Skipping unreserve on removed node: {}", nodeID);
        }
      } else {
        application.containerCompleted(rmContainer, containerStatus, event);
        if (node != null) {
          node.releaseContainer(rmContainer.getContainerId(), false);
        } else {
          LOG.debug("Skipping container release on removed node: {}", nodeID);
        }
        updateRootQueueMetrics();
      }

      if (LOG.isDebugEnabled()) {
        LOG.debug("Application attempt " + application.getApplicationAttemptId()
            + " released container " + container.getId() + " on node: " +
            (node == null ? nodeID : node) + " with event: " + event);
      }
    } finally {
      writeLock.unlock();
    }
  }

  private void addNode(List<NMContainerStatus> containerReports,
      RMNode node) {
    writeLock.lock();
    try {
      FSSchedulerNode schedulerNode = new FSSchedulerNode(node,
          usePortForNodeName);
      nodeTracker.addNode(schedulerNode);

      triggerUpdate();

      Resource clusterResource = getClusterResource();
      queueMgr.getRootQueue().setSteadyFairShare(clusterResource);
      queueMgr.getRootQueue().recomputeSteadyShares();
      LOG.info("Added node " + node.getNodeAddress() + " cluster capacity: "
          + clusterResource);

      recoverContainersOnNode(containerReports, node);
      updateRootQueueMetrics();
    } finally {
      writeLock.unlock();
    }
  }

  private void removeNode(RMNode rmNode) {
    writeLock.lock();
    try {
      NodeId nodeId = rmNode.getNodeID();
      FSSchedulerNode node = nodeTracker.getNode(nodeId);
      if (node == null) {
        LOG.error("Attempting to remove non-existent node " + nodeId);
        return;
      }

      // Remove running containers
      List<RMContainer> runningContainers =
          node.getCopiedListOfRunningContainers();
      for (RMContainer container : runningContainers) {
        super.completedContainer(container, SchedulerUtils
            .createAbnormalContainerStatus(container.getContainerId(),
                SchedulerUtils.LOST_CONTAINER), RMContainerEventType.KILL);
        node.releaseContainer(container.getContainerId(), true);
      }

      // Remove reservations, if any
      RMContainer reservedContainer = node.getReservedContainer();
      if (reservedContainer != null) {
        super.completedContainer(reservedContainer, SchedulerUtils
            .createAbnormalContainerStatus(reservedContainer.getContainerId(),
                SchedulerUtils.LOST_CONTAINER), RMContainerEventType.KILL);
      }

      nodeTracker.removeNode(nodeId);
      Resource clusterResource = getClusterResource();
      queueMgr.getRootQueue().setSteadyFairShare(clusterResource);
      queueMgr.getRootQueue().recomputeSteadyShares();
      updateRootQueueMetrics();
      triggerUpdate();

      LOG.info("Removed node " + rmNode.getNodeAddress() + " cluster capacity: "
          + clusterResource);
    } finally {
      writeLock.unlock();
    }
  }

  @Override
  public Resource getNormalizedResource(Resource requestedResource,
      Resource maxResourceCapability) {
    return SchedulerUtils.getNormalizedResource(requestedResource,
        DOMINANT_RESOURCE_CALCULATOR,
        minimumAllocation,
        maxResourceCapability,
        incrAllocation);
  }

  @Override
  public Resource getMaximumResourceCapability(String queueName) {
    if(queueName == null || queueName.isEmpty()) {
      return  getMaximumResourceCapability();
    }
    FSQueue queue = queueMgr.getQueue(queueName);
    Resource schedulerLevelMaxResourceCapability =
        getMaximumResourceCapability();
    if (queue == null) {
      return schedulerLevelMaxResourceCapability;
    }
    Resource queueMaxResourceCapability = queue.getMaximumContainerAllocation();
    if (queueMaxResourceCapability.equals(Resources.unbounded())) {
      return schedulerLevelMaxResourceCapability;
    } else {
      return Resources.componentwiseMin(schedulerLevelMaxResourceCapability,
          queueMaxResourceCapability);
    }
  }

  @VisibleForTesting
  @Override
  public void killContainer(RMContainer container) {
    ContainerStatus status = SchedulerUtils.createKilledContainerStatus(
        container.getContainerId(),
        "Killed by RM to simulate an AM container failure");
    LOG.info("Killing container " + container);
    completedContainer(container, status, RMContainerEventType.KILL);
  }

  @Override
  public Allocation allocate(ApplicationAttemptId appAttemptId,
      List<ResourceRequest> ask, List<SchedulingRequest> schedulingRequests,
      List<ContainerId> release, List<String> blacklistAdditions,
      List<String> blacklistRemovals, ContainerUpdates updateRequests) {
    // Make sure this application exists
    FSAppAttempt application = getSchedulerApp(appAttemptId);
    if (application == null) {
      LOG.error("Calling allocate on removed or non existent application " +
          appAttemptId.getApplicationId());
      return EMPTY_ALLOCATION;
    }

    // The allocate may be the leftover from previous attempt, and it will
    // impact current attempt, such as confuse the request and allocation for
    // current attempt's AM container.
    // Note outside precondition check for the attempt id may be
    // outdated here, so double check it here is necessary.
    if (!application.getApplicationAttemptId().equals(appAttemptId)) {
      LOG.error("Calling allocate on previous or removed " +
          "or non existent application attempt " + appAttemptId);
      return EMPTY_ALLOCATION;
    }

    ApplicationId applicationId = application.getApplicationId();
    FSLeafQueue queue = application.getQueue();
    List<MaxResourceValidationResult> invalidAsks =
            validateResourceRequests(ask, queue);

    // We need to be fail-fast here if any invalid ask is detected.
    // If we would have thrown exception later, this could be problematic as
    // tokens and promoted / demoted containers would have been lost because
    // scheduler would clear them right away and AM
    // would not get this information.
    if (!invalidAsks.isEmpty()) {
      throw new SchedulerInvalidResoureRequestException(String.format(
              "Resource request is invalid for application %s because queue %s "
                      + "has 0 amount of resource for a resource type! "
                      + "Validation result: %s",
              applicationId, queue.getName(), invalidAsks));
    }

    // Handle promotions and demotions
    handleContainerUpdates(application, updateRequests);

    // Sanity check
    normalizeResourceRequests(ask, queue.getName());

    // TODO, normalize SchedulingRequest

    // Record container allocation start time
    application.recordContainerRequestTime(getClock().getTime());

    // Release containers
    releaseContainers(release, application);

    ReentrantReadWriteLock.WriteLock lock = application.getWriteLock();
    lock.lock();
    try {
      if (!ask.isEmpty()) {
        if (LOG.isDebugEnabled()) {
          LOG.debug(
              "allocate: pre-update" + " applicationAttemptId=" + appAttemptId
                  + " application=" + application.getApplicationId());
        }
        application.showRequests();

        // Update application requests
        application.updateResourceRequests(ask);

        // TODO, handle SchedulingRequest
        application.showRequests();
      }
    } finally {
      lock.unlock();
    }

    Set<ContainerId> preemptionContainerIds =
        application.getPreemptionContainerIds();
    if (LOG.isDebugEnabled()) {
      LOG.debug(
          "allocate: post-update" + " applicationAttemptId=" + appAttemptId
              + " #ask=" + ask.size() + " reservation= " + application
              .getCurrentReservation());

      LOG.debug("Preempting " + preemptionContainerIds.size()
          + " container(s)");
    }

    application.updateBlacklist(blacklistAdditions, blacklistRemovals);

    List<Container> newlyAllocatedContainers =
        application.pullNewlyAllocatedContainers();
    // Record container allocation time
    if (!(newlyAllocatedContainers.isEmpty())) {
      application.recordContainerAllocationTime(getClock().getTime());
    }

    Resource headroom = application.getHeadroom();
    application.setApplicationHeadroomForMetrics(headroom);

    List<Container> previousAttemptContainers = application
        .pullPreviousAttemptContainers();
    List<NMToken> updatedNMTokens = application.pullUpdatedNMTokens();
    return new Allocation(newlyAllocatedContainers, headroom,
        preemptionContainerIds, null, null,
        updatedNMTokens, null, null,
        application.pullNewlyPromotedContainers(),
        application.pullNewlyDemotedContainers(),
<<<<<<< HEAD
        previousAttemptContainers);
=======
        previousAttemptContainers, null);
  }

  private List<MaxResourceValidationResult> validateResourceRequests(
      List<ResourceRequest> requests, FSLeafQueue queue) {
    List<MaxResourceValidationResult> validationResults = Lists.newArrayList();

    for (ResourceRequest resourceRequest : requests) {
      if (LOG.isTraceEnabled()) {
        LOG.trace("Validating resource request: " + resourceRequest);
      }

      MaxResourceValidationResult validationResult =
              SchedulerUtils.validateResourceRequestsAgainstQueueMaxResource(
                      resourceRequest, queue.getMaxShare());
      if (!validationResult.isValid()) {
        validationResults.add(validationResult);
        LOG.warn(String.format("Queue %s cannot handle resource request" +
                        "because it has zero available amount of resource " +
                        "for a requested resource type, " +
                        "so the resource request is ignored!"
                        + " Requested resources: %s, " +
                        "maximum queue resources: %s",
                queue.getName(), resourceRequest.getCapability(),
                queue.getMaxShare()));
      }
    }

    return validationResults;
>>>>>>> e8cb2ae4
  }

  @Override
  protected void nodeUpdate(RMNode nm) {
    writeLock.lock();
    try {
      long start = getClock().getTime();
      super.nodeUpdate(nm);

      FSSchedulerNode fsNode = getFSSchedulerNode(nm.getNodeID());
      attemptScheduling(fsNode);

      long duration = getClock().getTime() - start;
      fsOpDurations.addNodeUpdateDuration(duration);
    } finally {
      writeLock.unlock();
    }
  }

  @Deprecated
  void continuousSchedulingAttempt() throws InterruptedException {
    long start = getClock().getTime();
    TreeSet<FSSchedulerNode> nodeIdSet;
    // Hold a lock to prevent node changes as much as possible.
    readLock.lock();
    try {
      nodeIdSet = nodeTracker.sortedNodeSet(nodeAvailableResourceComparator);
    } finally {
      readLock.unlock();
    }

    // iterate all nodes
    for (FSSchedulerNode node : nodeIdSet) {
      try {
        if (Resources.fitsIn(minimumAllocation,
            node.getUnallocatedResource())) {
          attemptScheduling(node);
        }
      } catch (Throwable ex) {
        LOG.error("Error while attempting scheduling for node " + node +
            ": " + ex.toString(), ex);
        if ((ex instanceof YarnRuntimeException) &&
            (ex.getCause() instanceof InterruptedException)) {
          // AsyncDispatcher translates InterruptedException to
          // YarnRuntimeException with cause InterruptedException.
          // Need to throw InterruptedException to stop schedulingThread.
          throw (InterruptedException)ex.getCause();
        }
      }
    }

    long duration = getClock().getTime() - start;
    fsOpDurations.addContinuousSchedulingRunDuration(duration);
  }

  /** Sort nodes by available resource */
  private class NodeAvailableResourceComparator
      implements Comparator<FSSchedulerNode> {

    @Override
    public int compare(FSSchedulerNode n1, FSSchedulerNode n2) {
      return RESOURCE_CALCULATOR.compare(getClusterResource(),
          n2.getUnallocatedResource(),
          n1.getUnallocatedResource());
    }
  }

  private boolean shouldContinueAssigning(int containers,
      Resource maxResourcesToAssign, Resource assignedResource) {
    if (!assignMultiple) {
      return false; // assignMultiple is not enabled. Allocate one at a time.
    }

    if (maxAssignDynamic) {
      // Using fitsIn to check if the resources assigned so far are less than
      // or equal to max resources to assign (half of remaining resources).
      // The "equal to" part can lead to allocating one extra container.
      return Resources.fitsIn(assignedResource, maxResourcesToAssign);
    } else {
      return maxAssign <= 0 || containers < maxAssign;
    }
  }

  /**
   * Assign preempted containers to the applications that have reserved
   * resources for preempted containers.
   * @param node Node to check
   */
  static void assignPreemptedContainers(FSSchedulerNode node) {
    for (Entry<FSAppAttempt, Resource> entry :
        node.getPreemptionList().entrySet()) {
      FSAppAttempt app = entry.getKey();
      Resource preemptionPending = Resources.clone(entry.getValue());
      while (!app.isStopped() && !Resources.isNone(preemptionPending)) {
        Resource assigned = app.assignContainer(node);
        if (Resources.isNone(assigned) ||
            assigned.equals(FairScheduler.CONTAINER_RESERVED)) {
          // Fail to assign, let's not try further
          break;
        }
        Resources.subtractFromNonNegative(preemptionPending, assigned);
      }
    }
  }

  @VisibleForTesting
  void attemptScheduling(FSSchedulerNode node) {
    writeLock.lock();
    try {
      if (rmContext.isWorkPreservingRecoveryEnabled() && !rmContext
          .isSchedulerReadyForAllocatingContainers()) {
        return;
      }

      final NodeId nodeID = (node != null ? node.getNodeID() : null);
      if (!nodeTracker.exists(nodeID)) {
        // The node might have just been removed while this thread was waiting
        // on the synchronized lock before it entered this synchronized method
        LOG.info(
            "Skipping scheduling as the node " + nodeID + " has been removed");
        return;
      }

      // Assign new containers...
      // 1. Ensure containers are assigned to the apps that preempted
      // 2. Check for reserved applications
      // 3. Schedule if there are no reservations

      // Apps may wait for preempted containers
      // We have to satisfy these first to avoid cases, when we preempt
      // a container for A from B and C gets the preempted containers,
      // when C does not qualify for preemption itself.
      assignPreemptedContainers(node);
      FSAppAttempt reservedAppSchedulable = node.getReservedAppSchedulable();
      boolean validReservation = false;
      if (reservedAppSchedulable != null) {
        validReservation = reservedAppSchedulable.assignReservedContainer(node);
      }
      if (!validReservation) {
        // No reservation, schedule at queue which is farthest below fair share
        int assignedContainers = 0;
        Resource assignedResource = Resources.clone(Resources.none());
        Resource maxResourcesToAssign = Resources.multiply(
            node.getUnallocatedResource(), 0.5f);

        while (node.getReservedContainer() == null) {
          Resource assignment = queueMgr.getRootQueue().assignContainer(node);

          if (assignment.equals(Resources.none())) {
            LOG.debug("No container is allocated on node {}", node);
            break;
          }

          assignedContainers++;
          Resources.addTo(assignedResource, assignment);
          if (!shouldContinueAssigning(assignedContainers, maxResourcesToAssign,
              assignedResource)) {
            break;
          }
        }
      }
      updateRootQueueMetrics();
    } finally {
      writeLock.unlock();
    }
  }

  public FSAppAttempt getSchedulerApp(ApplicationAttemptId appAttemptId) {
    return super.getApplicationAttempt(appAttemptId);
  }

  @Override
  public ResourceCalculator getResourceCalculator() {
    return RESOURCE_CALCULATOR;
  }

  /**
   * Subqueue metrics might be a little out of date because fair shares are
   * recalculated at the update interval, but the root queue metrics needs to
   * be updated synchronously with allocations and completions so that cluster
   * metrics will be consistent.
   */
  private void updateRootQueueMetrics() {
    rootMetrics.setAvailableResourcesToQueue(
        Resources.subtract(
            getClusterResource(), rootMetrics.getAllocatedResources()));
  }

  /**
   * Check if preemption is enabled and the utilization threshold for
   * preemption is met.
   *
   * @return true if preemption should be attempted, false otherwise.
   */
  private boolean shouldAttemptPreemption() {
    if (context.isPreemptionEnabled()) {
      return (context.getPreemptionUtilizationThreshold() < Math.max(
          (float) rootMetrics.getAllocatedMB() /
              getClusterResource().getMemorySize(),
          (float) rootMetrics.getAllocatedVirtualCores() /
              getClusterResource().getVirtualCores()));
    }
    return false;
  }

  @Override
  public QueueMetrics getRootQueueMetrics() {
    return rootMetrics;
  }

  @Override
  public void handle(SchedulerEvent event) {
    switch (event.getType()) {
    case NODE_ADDED:
      if (!(event instanceof NodeAddedSchedulerEvent)) {
        throw new RuntimeException("Unexpected event type: " + event);
      }
      NodeAddedSchedulerEvent nodeAddedEvent = (NodeAddedSchedulerEvent)event;
      addNode(nodeAddedEvent.getContainerReports(),
          nodeAddedEvent.getAddedRMNode());
      break;
    case NODE_REMOVED:
      if (!(event instanceof NodeRemovedSchedulerEvent)) {
        throw new RuntimeException("Unexpected event type: " + event);
      }
      NodeRemovedSchedulerEvent nodeRemovedEvent = (NodeRemovedSchedulerEvent)event;
      removeNode(nodeRemovedEvent.getRemovedRMNode());
      break;
    case NODE_UPDATE:
      if (!(event instanceof NodeUpdateSchedulerEvent)) {
        throw new RuntimeException("Unexpected event type: " + event);
      }
      NodeUpdateSchedulerEvent nodeUpdatedEvent = (NodeUpdateSchedulerEvent)event;
      nodeUpdate(nodeUpdatedEvent.getRMNode());
      break;
    case APP_ADDED:
      if (!(event instanceof AppAddedSchedulerEvent)) {
        throw new RuntimeException("Unexpected event type: " + event);
      }
      AppAddedSchedulerEvent appAddedEvent = (AppAddedSchedulerEvent) event;
      String queueName =
          resolveReservationQueueName(appAddedEvent.getQueue(),
              appAddedEvent.getApplicationId(),
              appAddedEvent.getReservationID(),
              appAddedEvent.getIsAppRecovering());
      if (queueName != null) {
        addApplication(appAddedEvent.getApplicationId(),
            queueName, appAddedEvent.getUser(),
            appAddedEvent.getIsAppRecovering(),
            appAddedEvent.getPlacementContext());
      }
      break;
    case APP_REMOVED:
      if (!(event instanceof AppRemovedSchedulerEvent)) {
        throw new RuntimeException("Unexpected event type: " + event);
      }
      AppRemovedSchedulerEvent appRemovedEvent = (AppRemovedSchedulerEvent)event;
      removeApplication(appRemovedEvent.getApplicationID(),
        appRemovedEvent.getFinalState());
      break;
    case NODE_RESOURCE_UPDATE:
      if (!(event instanceof NodeResourceUpdateSchedulerEvent)) {
        throw new RuntimeException("Unexpected event type: " + event);
      }
      NodeResourceUpdateSchedulerEvent nodeResourceUpdatedEvent = 
          (NodeResourceUpdateSchedulerEvent)event;
      updateNodeResource(nodeResourceUpdatedEvent.getRMNode(),
            nodeResourceUpdatedEvent.getResourceOption());
      break;
    case APP_ATTEMPT_ADDED:
      if (!(event instanceof AppAttemptAddedSchedulerEvent)) {
        throw new RuntimeException("Unexpected event type: " + event);
      }
      AppAttemptAddedSchedulerEvent appAttemptAddedEvent =
          (AppAttemptAddedSchedulerEvent) event;
      addApplicationAttempt(appAttemptAddedEvent.getApplicationAttemptId(),
        appAttemptAddedEvent.getTransferStateFromPreviousAttempt(),
        appAttemptAddedEvent.getIsAttemptRecovering());
      break;
    case APP_ATTEMPT_REMOVED:
      if (!(event instanceof AppAttemptRemovedSchedulerEvent)) {
        throw new RuntimeException("Unexpected event type: " + event);
      }
      AppAttemptRemovedSchedulerEvent appAttemptRemovedEvent =
          (AppAttemptRemovedSchedulerEvent) event;
      removeApplicationAttempt(
          appAttemptRemovedEvent.getApplicationAttemptID(),
          appAttemptRemovedEvent.getFinalAttemptState(),
          appAttemptRemovedEvent.getKeepContainersAcrossAppAttempts());
      break;
    case RELEASE_CONTAINER:
      if (!(event instanceof ReleaseContainerEvent)) {
        throw new RuntimeException("Unexpected event type: " + event);
      }
      RMContainer container = ((ReleaseContainerEvent) event).getContainer();
      completedContainer(container,
          SchedulerUtils.createAbnormalContainerStatus(
              container.getContainerId(),
              SchedulerUtils.RELEASED_CONTAINER),
          RMContainerEventType.RELEASED);
      break;
    case CONTAINER_EXPIRED:
      if (!(event instanceof ContainerExpiredSchedulerEvent)) {
        throw new RuntimeException("Unexpected event type: " + event);
      }
      ContainerExpiredSchedulerEvent containerExpiredEvent =
          (ContainerExpiredSchedulerEvent)event;
      ContainerId containerId = containerExpiredEvent.getContainerId();
      super.completedContainer(getRMContainer(containerId),
          SchedulerUtils.createAbnormalContainerStatus(
              containerId,
              SchedulerUtils.EXPIRED_CONTAINER),
          RMContainerEventType.EXPIRE);
      break;
    case MARK_CONTAINER_FOR_PREEMPTION:
      if (!(event instanceof ContainerPreemptEvent)) {
        throw new RuntimeException("Unexpected event type: " + event);
      }
      ContainerPreemptEvent preemptContainerEvent =
          (ContainerPreemptEvent)event;
      ApplicationAttemptId appId = preemptContainerEvent.getAppId();
      RMContainer preemptedContainer = preemptContainerEvent.getContainer();
      FSAppAttempt app = getApplicationAttempt(appId);
      app.trackContainerForPreemption(preemptedContainer);
      break;
    case MARK_CONTAINER_FOR_KILLABLE:
      if (!(event instanceof ContainerPreemptEvent)) {
        throw new RuntimeException("Unexpected event type: " + event);
      }
      ContainerPreemptEvent containerKillableEvent =
          (ContainerPreemptEvent)event;
      RMContainer killableContainer = containerKillableEvent.getContainer();
      completedContainer(killableContainer,
          SchedulerUtils.createPreemptedContainerStatus(
              killableContainer.getContainerId(),
              SchedulerUtils.PREEMPTED_CONTAINER),
          RMContainerEventType.KILL);
      break;
    default:
      LOG.error("Unknown event arrived at FairScheduler: {}", event);
    }
  }

  private String resolveReservationQueueName(String queueName,
      ApplicationId applicationId, ReservationId reservationID,
      boolean isRecovering) {
    readLock.lock();
    try {
      FSQueue queue = queueMgr.getQueue(queueName);
      if ((queue == null) || !allocConf.isReservable(queue.getQueueName())) {
        return queueName;
      }
      // Use fully specified name from now on (including root. prefix)
      queueName = queue.getQueueName();
      if (reservationID != null) {
        String resQName = queueName + "." + reservationID.toString();
        queue = queueMgr.getQueue(resQName);
        if (queue == null) {
          // reservation has terminated during failover
          if (isRecovering && allocConf.getMoveOnExpiry(queueName)) {
            // move to the default child queue of the plan
            return getDefaultQueueForPlanQueue(queueName);
          }
          String message = "Application " + applicationId
              + " submitted to a reservation which is not yet "
              + "currently active: " + resQName;
          rejectApplicationWithMessage(applicationId, message);
          return null;
        }
        if (!queue.getParent().getQueueName().equals(queueName)) {
          String message =
              "Application: " + applicationId + " submitted to a reservation "
                  + resQName + " which does not belong to the specified queue: "
                  + queueName;
          rejectApplicationWithMessage(applicationId, message);
          return null;
        }
        // use the reservation queue to run the app
        queueName = resQName;
      } else{
        // use the default child queue of the plan for unreserved apps
        queueName = getDefaultQueueForPlanQueue(queueName);
      }
      return queueName;
    } finally {
      readLock.unlock();
    }
  }

  private void rejectApplicationWithMessage(ApplicationId applicationId,
          String msg) {
    LOG.info(msg);
    rmContext.getDispatcher().getEventHandler().handle(new RMAppEvent(
            applicationId, RMAppEventType.APP_REJECTED, msg));
  }

  private String getDefaultQueueForPlanQueue(String queueName) {
    String planName = queueName.substring(queueName.lastIndexOf(".") + 1);
    queueName = queueName + "." + planName + ReservationConstants.DEFAULT_QUEUE_SUFFIX;
    return queueName;
  }

  @Override
  public void recover(RMState state) throws Exception {
    // NOT IMPLEMENTED
  }

  public void setRMContext(RMContext rmContext) {
    this.rmContext = rmContext;
  }

  @SuppressWarnings("deprecation")
  private void initScheduler(Configuration conf) throws IOException {
    writeLock.lock();
    try {
      this.conf = new FairSchedulerConfiguration(conf);
      validateConf(this.conf);
      authorizer = YarnAuthorizationProvider.getInstance(conf);
      minimumAllocation = super.getMinimumAllocation();
      initMaximumResourceCapability(super.getMaximumAllocation());
      incrAllocation = this.conf.getIncrementAllocation();
      updateReservationThreshold();
      continuousSchedulingEnabled = this.conf.isContinuousSchedulingEnabled();
      continuousSchedulingSleepMs = this.conf.getContinuousSchedulingSleepMs();
      nodeLocalityThreshold = this.conf.getLocalityThresholdNode();
      rackLocalityThreshold = this.conf.getLocalityThresholdRack();
      nodeLocalityDelayMs = this.conf.getLocalityDelayNodeMs();
      rackLocalityDelayMs = this.conf.getLocalityDelayRackMs();
      assignMultiple = this.conf.getAssignMultiple();
      maxAssignDynamic = this.conf.isMaxAssignDynamic();
      maxAssign = this.conf.getMaxAssign();
      sizeBasedWeight = this.conf.getSizeBasedWeight();
      usePortForNodeName = this.conf.getUsePortForNodeName();
      reservableNodesRatio = this.conf.getReservableNodes();

      updateInterval = this.conf.getUpdateInterval();
      if (updateInterval < 0) {
        updateInterval = FairSchedulerConfiguration.DEFAULT_UPDATE_INTERVAL_MS;
        LOG.warn(FairSchedulerConfiguration.UPDATE_INTERVAL_MS
            + " is invalid, so using default value "
            + FairSchedulerConfiguration.DEFAULT_UPDATE_INTERVAL_MS
            + " ms instead");
      }

      rootMetrics = FSQueueMetrics.forQueue("root", null, true, conf);
      fsOpDurations = FSOpDurations.getInstance(true);

      // This stores per-application scheduling information
      this.applications = new ConcurrentHashMap<>();

      allocConf = new AllocationConfiguration(this);
      queueMgr.initialize();

      if (continuousSchedulingEnabled && !migration) {
        // Continuous scheduling is deprecated log it on startup
        LOG.warn("Continuous scheduling is turned ON. It is deprecated " +
            "because it can cause scheduler slowness due to locking issues. " +
            "Schedulers should use assignmultiple as a replacement.");
        // start continuous scheduling thread
        schedulingThread = new ContinuousSchedulingThread();
        schedulingThread.setName("FairSchedulerContinuousScheduling");
        schedulingThread.setUncaughtExceptionHandler(
            new RMCriticalThreadUncaughtExceptionHandler(rmContext));
        schedulingThread.setDaemon(true);
      }

      if (this.conf.getPreemptionEnabled() && !migration) {
        createPreemptionThread();
      }
    } finally {
      writeLock.unlock();
    }

    allocsLoader.init(conf);
    allocsLoader.setReloadListener(new AllocationReloadListener());
    // If we fail to load allocations file on initialize, we want to fail
    // immediately.  After a successful load, exceptions on future reloads
    // will just result in leaving things as they are.
    try {
      allocsLoader.reloadAllocations();
    } catch (Exception e) {
      throw new IOException("Failed to initialize FairScheduler", e);
    }
  }

  @VisibleForTesting
  protected void createPreemptionThread() {
    preemptionThread = new FSPreemptionThread(this);
    preemptionThread.setUncaughtExceptionHandler(
        new RMCriticalThreadUncaughtExceptionHandler(rmContext));
  }

  private void updateReservationThreshold() {
    Resource newThreshold = Resources.multiply(
        getIncrementResourceCapability(),
        this.conf.getReservationThresholdIncrementMultiple());

    reservationThreshold = newThreshold;
  }

  private void startSchedulerThreads() {
    writeLock.lock();
    try {
      Preconditions.checkNotNull(allocsLoader, "allocsLoader is null");
      if (continuousSchedulingEnabled) {
        Preconditions.checkNotNull(schedulingThread,
            "schedulingThread is null");
        schedulingThread.start();
      }
      if (preemptionThread != null) {
        preemptionThread.start();
      }
      allocsLoader.start();
    } finally {
      writeLock.unlock();
    }
  }

  @Override
  public void serviceInit(Configuration conf) throws Exception {
    migration =
        conf.getBoolean(FairSchedulerConfiguration.MIGRATION_MODE, false);
    noTerminalRuleCheck = migration &&
        conf.getBoolean(FairSchedulerConfiguration.NO_TERMINAL_RULE_CHECK,
            false);

    initScheduler(conf);
    super.serviceInit(conf);

    if (!migration) {
      // Initialize SchedulingMonitorManager
      schedulingMonitorManager.initialize(rmContext, conf);
    }
  }

  @Override
  public void serviceStart() throws Exception {
    startSchedulerThreads();
    super.serviceStart();
  }

  @SuppressWarnings("deprecation")
  @Override
  public void serviceStop() throws Exception {
    writeLock.lock();
    try {
      if (continuousSchedulingEnabled) {
        if (schedulingThread != null) {
          schedulingThread.interrupt();
          schedulingThread.join(THREAD_JOIN_TIMEOUT_MS);
        }
      }
      if (preemptionThread != null) {
        preemptionThread.interrupt();
        preemptionThread.join(THREAD_JOIN_TIMEOUT_MS);
      }
      if (allocsLoader != null) {
        allocsLoader.stop();
      }
    } finally {
      writeLock.unlock();
    }

    super.serviceStop();
  }

  @Override
  public void reinitialize(Configuration conf, RMContext rmContext)
      throws IOException {
    try {
      allocsLoader.reloadAllocations();
      super.reinitialize(conf, rmContext);
    } catch (Exception e) {
      LOG.error("Failed to reload allocations file", e);
    }
    try {
      refreshMaximumAllocation(
          ResourceUtils.fetchMaximumAllocationFromConfig(conf));
    } catch (Exception e) {
      LOG.error("Failed to refresh maximum allocation", e);
    }
  }

  @Override
  public QueueInfo getQueueInfo(String queueName, boolean includeChildQueues,
      boolean recursive) throws IOException {
    if (!queueMgr.exists(queueName)) {
      throw new IOException("queue " + queueName + " does not exist");
    }
    return queueMgr.getQueue(queueName).getQueueInfo(includeChildQueues,
        recursive);
  }

  @Override
  public List<QueueUserACLInfo> getQueueUserAclInfo() {
    UserGroupInformation user;
    try {
      user = UserGroupInformation.getCurrentUser();
    } catch (IOException ioe) {
      return new ArrayList<QueueUserACLInfo>();
    }

    return queueMgr.getRootQueue().getQueueUserAclInfo(user);
  }

  @Override
  public int getNumClusterNodes() {
    return nodeTracker.nodeCount();
  }

  @Override
  public boolean checkAccess(UserGroupInformation callerUGI,
      QueueACL acl, String queueName) {
    readLock.lock();
    try {
      FSQueue queue = getQueueManager().getQueue(queueName);
      if (queue == null) {
        LOG.debug("ACL not found for queue access-type {} for queue {}",
            acl, queueName);
        return false;
      }
      return queue.hasAccess(acl, callerUGI);
    } finally {
      readLock.unlock();
    }
  }
  
  public AllocationConfiguration getAllocationConfiguration() {
    return allocConf;
  }
  
  private class AllocationReloadListener implements
      AllocationFileLoaderService.Listener {

    @Override
    public void onReload(AllocationConfiguration queueInfo)
        throws IOException {
      // Commit the reload; also create any queue defined in the alloc file
      // if it does not already exist, so it can be displayed on the web UI.

      Set<String> removedStaticQueues = getRemovedStaticQueues(queueInfo);
      writeLock.lock();
      try {
        if (queueInfo == null) {
          authorizer.setPermission(allocsLoader.getDefaultPermissions(),
              UserGroupInformation.getCurrentUser());
        } else {
          allocConf = queueInfo;
          setQueueAcls(allocConf.getQueueAcls());
          allocConf.getDefaultSchedulingPolicy().initialize(getContext());
          queueMgr.updateAllocationConfiguration(allocConf);
          queueMgr.setQueuesToDynamic(removedStaticQueues);
          applyChildDefaults();
          maxRunningEnforcer.updateRunnabilityOnReload();
        }
      } finally {
        writeLock.unlock();
      }
    }

    private Set<String> getRemovedStaticQueues(
        AllocationConfiguration queueInfo) {
      if (queueInfo == null || allocConf == null) {
        return Collections.emptySet();
      }
      Set<String> removedStaticQueues = new HashSet<>();
      for (Set<String> queues : allocConf.getConfiguredQueues().values()) {
        removedStaticQueues.addAll(queues);
      }
      for (Set<String> queues : queueInfo.getConfiguredQueues().values()) {
        removedStaticQueues.removeAll(queues);
      }
      return removedStaticQueues;
    }

    @Override
    public void onCheck() {
      queueMgr.removeEmptyDynamicQueues();
      queueMgr.removePendingIncompatibleQueues();
    }
  }

  private void setQueueAcls(
      Map<String, Map<AccessType, AccessControlList>> queueAcls)
      throws IOException {
    authorizer.setPermission(allocsLoader.getDefaultPermissions(),
        UserGroupInformation.getCurrentUser());
    List<Permission> permissions = new ArrayList<>();
    for (Entry<String, Map<AccessType, AccessControlList>> queueAcl : queueAcls
        .entrySet()) {
      permissions.add(new Permission(new PrivilegedEntity(EntityType.QUEUE,
          queueAcl.getKey()), queueAcl.getValue()));
    }
    authorizer.setPermission(permissions,
        UserGroupInformation.getCurrentUser());
  }

  /**
   * After reloading the allocation config, the max resource settings for any
   * ad hoc queues will be missing. This method goes through the queue manager's
   * queue list and adds back the max resources settings for any ad hoc queues.
   * Note that the new max resource settings will be based on the new config.
   * The old settings are lost.
   */
  private void applyChildDefaults() {
    Collection<FSQueue> queues = queueMgr.getQueues();
    Set<String> configuredLeafQueues =
        allocConf.getConfiguredQueues().get(FSQueueType.LEAF);
    Set<String> configuredParentQueues =
        allocConf.getConfiguredQueues().get(FSQueueType.PARENT);

    for (FSQueue queue : queues) {
      // If the queue is ad hoc and not root, apply the child defaults
      if ((queue.getParent() != null) &&
          !configuredLeafQueues.contains(queue.getName()) &&
          !configuredParentQueues.contains(queue.getName())) {
        ConfigurableResource max = queue.getParent().
            getMaxChildQueueResource();

        if (max != null) {
          queue.setMaxShare(max);
        }
      }
    }
  }

  @Override
  public List<ApplicationAttemptId> getAppsInQueue(String queueName) {
    FSQueue queue = queueMgr.getQueue(queueName);
    if (queue == null) {
      return null;
    }
    List<ApplicationAttemptId> apps = new ArrayList<ApplicationAttemptId>();
    queue.collectSchedulerApplications(apps);
    return apps;
  }

  @Override
  public String moveApplication(ApplicationId appId,
      String queueName) throws YarnException {
    writeLock.lock();
    try {
      // app could have finished between pre check and now
      SchedulerApplication<FSAppAttempt> app = applications.get(appId);
      if (app == null) {
        throw new YarnException("App to be moved " + appId + " not found.");
      }
      FSLeafQueue targetQueue = null;

      // To serialize with FairScheduler#allocate, synchronize on app attempt
      FSAppAttempt attempt = app.getCurrentAppAttempt();
      attempt.getWriteLock().lock();
      try {
        FSLeafQueue oldQueue = (FSLeafQueue) app.getQueue();
        // Check if the attempt is already stopped: don't move stopped app
        // attempt. The attempt has already been removed from all queues.
        if (attempt.isStopped()) {
          LOG.info("Application " + appId + " is stopped and can't be moved!");
          throw new YarnException("Application " + appId
              + " is stopped and can't be moved!");
        }
        String destQueueName = handleMoveToPlanQueue(queueName);
        // Prevent removal of the queue while the move is in progress by
        // registering the app as submitted to the queue.
        targetQueue = queueMgr.getLeafQueue(destQueueName, false, appId);
        if (targetQueue == null) {
          throw new YarnException("Target queue " + queueName
              + " not found or is not a leaf queue.");
        }
        if (targetQueue == oldQueue) {
          return oldQueue.getQueueName();
        }

        if (oldQueue.isRunnableApp(attempt)) {
          verifyMoveDoesNotViolateConstraints(attempt, oldQueue, targetQueue);
        }

        // The move itself will clean up the app submit registration.
        executeMove(app, attempt, oldQueue, targetQueue);
        return targetQueue.getQueueName();
      } finally {
        // Cleanup the submit registration in case of move failure.
        if (targetQueue != null) {
          targetQueue.removeAssignedApp(appId);
        }
        attempt.getWriteLock().unlock();
      }
    } finally {
      writeLock.unlock();
    }
  }

  /**
   * Perform pre-checks while moving the application. This should not check any
   * application values that can change since the check is not part of an
   * atomic action. During a move the scheduler can still assign containers and
   * the app can still be updated until the real move is performed under
   * proper locking.
   *
   * @param appId The ID of the app to be moved
   * @param newQueue The name of the queue the app should move to
   * @throws YarnException if the validate fails
   */
  @Override
  public void preValidateMoveApplication(ApplicationId appId, String newQueue)
      throws YarnException {
    writeLock.lock();
    try {
      SchedulerApplication<FSAppAttempt> app = applications.get(appId);
      if (app == null) {
        throw new YarnException("App to be moved " + appId + " not found.");
      }

      // Do not register the app on the new queue: lots of things can still
      // change between this check and the real move and unregistering the move
      // becomes a problem.
      String destQueueName = handleMoveToPlanQueue(newQueue);
      FSLeafQueue targetQueue = queueMgr.getLeafQueue(destQueueName, false);
      if (targetQueue == null) {
        throw new YarnException("Target queue " + newQueue
            + " not found or is not a leaf queue.");
      }
    } finally {
      writeLock.unlock();
    }
  }

  private void verifyMoveDoesNotViolateConstraints(FSAppAttempt app,
      FSLeafQueue oldQueue, FSLeafQueue targetQueue) throws YarnException {
    String queueName = targetQueue.getQueueName();
    ApplicationAttemptId appAttId = app.getApplicationAttemptId();
    // When checking maxResources and maxRunningApps, only need to consider
    // queues before the lowest common ancestor of the two queues because the
    // total running apps in queues above will not be changed.
    FSQueue lowestCommonAncestor = findLowestCommonAncestorQueue(oldQueue,
        targetQueue);
    Resource consumption = app.getCurrentConsumption();
    
    // Check whether the move would go over maxRunningApps or maxShare
    FSQueue cur = targetQueue;
    while (cur != lowestCommonAncestor) {
      // maxRunningApps
      if (cur.getNumRunnableApps() == cur.getMaxRunningApps()) {
        throw new YarnException("Moving app attempt " + appAttId + " to queue "
            + queueName + " would violate queue maxRunningApps constraints on"
            + " queue " + cur.getQueueName());
      }
      
      // maxShare
      if (!Resources.fitsIn(Resources.add(cur.getResourceUsage(), consumption),
          cur.getMaxShare())) {
        throw new YarnException("Moving app attempt " + appAttId + " to queue "
            + queueName + " would violate queue maxShare constraints on"
            + " queue " + cur.getQueueName());
      }
      
      cur = cur.getParent();
    }
  }
  
  /**
   * Helper for moveApplication, which has appropriate synchronization, so all
   * operations will be atomic.
   */
  private void executeMove(SchedulerApplication<FSAppAttempt> app,
      FSAppAttempt attempt, FSLeafQueue oldQueue, FSLeafQueue newQueue)
      throws YarnException {
    // Check current runs state. Do not remove the attempt from the queue until
    // after the check has been performed otherwise it could remove the app
    // from a queue without moving it to a new queue.
    boolean wasRunnable = oldQueue.isRunnableApp(attempt);
    // if app was not runnable before, it may be runnable now
    boolean nowRunnable = maxRunningEnforcer.canAppBeRunnable(newQueue,
        attempt);
    if (wasRunnable && !nowRunnable) {
      throw new YarnException("Should have already verified that app "
          + attempt.getApplicationId() + " would be runnable in new queue");
    }

    // Now it is safe to remove from the queue.
    oldQueue.removeApp(attempt);

    if (wasRunnable) {
      maxRunningEnforcer.untrackRunnableApp(attempt);
    } else if (nowRunnable) {
      // App has changed from non-runnable to runnable
      maxRunningEnforcer.untrackNonRunnableApp(attempt);
    }
    
    attempt.move(newQueue); // This updates all the metrics
    app.setQueue(newQueue);
    newQueue.addApp(attempt, nowRunnable);
    
    if (nowRunnable) {
      maxRunningEnforcer.trackRunnableApp(attempt);
    }
    if (wasRunnable) {
      maxRunningEnforcer.updateRunnabilityOnAppRemoval(attempt, oldQueue);
    }
  }

  @VisibleForTesting
  FSQueue findLowestCommonAncestorQueue(FSQueue queue1, FSQueue queue2) {
    // Because queue names include ancestors, separated by periods, we can find
    // the lowest common ancestors by going from the start of the names until
    // there's a character that doesn't match.
    String name1 = queue1.getName();
    String name2 = queue2.getName();
    // We keep track of the last period we encounter to avoid returning root.apple
    // when the queues are root.applepie and root.appletart
    int lastPeriodIndex = -1;
    for (int i = 0; i < Math.max(name1.length(), name2.length()); i++) {
      if (name1.length() <= i || name2.length() <= i ||
          name1.charAt(i) != name2.charAt(i)) {
        return queueMgr.getQueue(name1.substring(0, lastPeriodIndex));
      } else if (name1.charAt(i) == '.') {
        lastPeriodIndex = i;
      }
    }
    return queue1; // names are identical
  }
  
  /**
   * Process resource update on a node and update Queue.
   */
  @Override
  public void updateNodeResource(RMNode nm,
      ResourceOption resourceOption) {
    writeLock.lock();
    try {
      super.updateNodeResource(nm, resourceOption);
      updateRootQueueMetrics();
      queueMgr.getRootQueue().setSteadyFairShare(getClusterResource());
      queueMgr.getRootQueue().recomputeSteadyShares();
    } finally {
      writeLock.unlock();
    }
  }

  /** {@inheritDoc} */
  @Override
  public EnumSet<SchedulerResourceTypes> getSchedulingResourceTypes() {
    return EnumSet
      .of(SchedulerResourceTypes.MEMORY, SchedulerResourceTypes.CPU);
  }

  @Override
  public Set<String> getPlanQueues() throws YarnException {
    Set<String> planQueues = new HashSet<String>();
    for (FSQueue fsQueue : queueMgr.getQueues()) {
      String queueName = fsQueue.getName();
      if (allocConf.isReservable(queueName)) {
        planQueues.add(queueName);
      }
    }
    return planQueues;
  }

  @Override
  public void setEntitlement(String queueName,
      QueueEntitlement entitlement) throws YarnException {

    FSLeafQueue reservationQueue = queueMgr.getLeafQueue(queueName, false);
    if (reservationQueue == null) {
      throw new YarnException("Target queue " + queueName
          + " not found or is not a leaf queue.");
    }

    reservationQueue.setWeights(entitlement.getCapacity());

    // TODO Does MaxCapacity need to be set for fairScheduler ?
  }

  /**
   * Only supports removing empty leaf queues
   * @param queueName name of queue to remove
   * @throws YarnException if queue to remove is either not a leaf or if its
   * not empty
   */
  @Override
  public void removeQueue(String queueName) throws YarnException {
    FSLeafQueue reservationQueue = queueMgr.getLeafQueue(queueName, false);
    if (reservationQueue != null) {
      if (!queueMgr.removeLeafQueue(queueName)) {
        throw new YarnException("Could not remove queue " + queueName + " as " +
            "its either not a leaf queue or its not empty");
      }
    }
  }

  private String handleMoveToPlanQueue(String targetQueueName) {
    FSQueue dest = queueMgr.getQueue(targetQueueName);
    if (dest != null && allocConf.isReservable(dest.getQueueName())) {
      // use the default child reservation queue of the plan
      targetQueueName = getDefaultQueueForPlanQueue(targetQueueName);
    }
    return targetQueueName;
  }

  public float getReservableNodesRatio() {
    return reservableNodesRatio;
  }

  long getNMHeartbeatInterval() {
    return nmHeartbeatInterval;
  }

  ReadLock getSchedulerReadLock() {
    return this.readLock;
  }

  @Override
  public long checkAndGetApplicationLifetime(String queueName, long lifetime) {
    // Lifetime is the application lifetime by default.
    return lifetime;
  }

  @Override
  public Priority updateApplicationPriority(Priority newPriority,
      ApplicationId applicationId, SettableFuture<Object> future,
      UserGroupInformation user)
      throws YarnException {
    throw new YarnException(
        "Update application priority is not supported in Fair Scheduler");
  }

  public boolean isNoTerminalRuleCheck() {
    return noTerminalRuleCheck;
  }
}<|MERGE_RESOLUTION|>--- conflicted
+++ resolved
@@ -969,9 +969,6 @@
         updatedNMTokens, null, null,
         application.pullNewlyPromotedContainers(),
         application.pullNewlyDemotedContainers(),
-<<<<<<< HEAD
-        previousAttemptContainers);
-=======
         previousAttemptContainers, null);
   }
 
@@ -1001,7 +998,6 @@
     }
 
     return validationResults;
->>>>>>> e8cb2ae4
   }
 
   @Override
