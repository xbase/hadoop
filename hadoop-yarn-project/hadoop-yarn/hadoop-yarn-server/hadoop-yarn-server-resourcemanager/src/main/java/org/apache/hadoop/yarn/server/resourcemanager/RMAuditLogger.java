/**
 * Licensed to the Apache Software Foundation (ASF) under one
 * or more contributor license agreements.  See the NOTICE file
 * distributed with this work for additional information
 * regarding copyright ownership.  The ASF licenses this file
 * to you under the Apache License, Version 2.0 (the
 * "License"); you may not use this file except in compliance
 * with the License.  You may obtain a copy of the License at
 *
 *     http://www.apache.org/licenses/LICENSE-2.0
 *
 * Unless required by applicable law or agreed to in writing, software
 * distributed under the License is distributed on an "AS IS" BASIS,
 * WITHOUT WARRANTIES OR CONDITIONS OF ANY KIND, either express or implied.
 * See the License for the specific language governing permissions and
 * limitations under the License.
 */
package org.apache.hadoop.yarn.server.resourcemanager;

import java.io.UnsupportedEncodingException;
import java.net.InetAddress;

import org.slf4j.Logger;
import org.slf4j.LoggerFactory;
import org.apache.hadoop.ipc.CallerContext;
import org.apache.hadoop.ipc.Server;
import org.apache.hadoop.yarn.api.records.ApplicationAttemptId;
import org.apache.hadoop.yarn.api.records.ApplicationId;
import org.apache.hadoop.yarn.api.records.ContainerId;
import org.apache.hadoop.yarn.api.records.Resource;

/** 
 * Manages ResourceManager audit logs. 
 *
 * Audit log format is written as key=value pairs. Tab separated.
 */
public class RMAuditLogger {
  private static final Logger LOG =
      LoggerFactory.getLogger(RMAuditLogger.class);

  enum Keys {USER, OPERATION, TARGET, RESULT, IP, PERMISSIONS,
                    DESCRIPTION, APPID, APPATTEMPTID, CONTAINERID, 
                    CALLERCONTEXT, CALLERSIGNATURE, RESOURCE, QUEUENAME,
                    INCLUDEAPPS, INCLUDECHILDQUEUES, RECURSIVE, NODELABEL}

  public static class AuditConstants {
    static final String SUCCESS = "SUCCESS";
    static final String FAILURE = "FAILURE";
    static final String KEY_VAL_SEPARATOR = "=";
    static final char PAIR_SEPARATOR = '\t';

    public static final String FAIL_ATTEMPT_REQUEST = "Fail Attempt Request";
    public static final String KILL_APP_REQUEST = "Kill Application Request";
    public static final String SUBMIT_APP_REQUEST = "Submit Application Request";
    public static final String MOVE_APP_REQUEST = "Move Application Request";
    public static final String GET_APP_STATE = "Get Application State";
    public static final String GET_APP_PRIORITY = "Get Application Priority";
    public static final String GET_APP_QUEUE = "Get Application Queue";
    public static final String GET_APP_ATTEMPTS = "Get Application Attempts";
    public static final String GET_APP_ATTEMPT_REPORT
        = "Get Application Attempt Report";
    public static final String GET_CONTAINERS = "Get Containers";
    public static final String GET_CONTAINER_REPORT = "Get Container Report";
    public static final String GET_QUEUE_INFO_REQUEST =
        "Get Queue Info Request";
    public static final String GET_APPLICATIONS_REQUEST =
        "Get Applications Request";
    public static final String FINISH_SUCCESS_APP = "Application Finished - Succeeded";
    public static final String FINISH_FAILED_APP = "Application Finished - Failed";
    public static final String FINISH_KILLED_APP = "Application Finished - Killed";
    public static final String REGISTER_AM = "Register App Master";
    public static final String UNREGISTER_AM = "Unregister App Master";
    public static final String ALLOC_CONTAINER = "AM Allocated Container";
    public static final String RELEASE_CONTAINER = "AM Released Container";
    public static final String UPDATE_APP_PRIORITY =
        "Update Application Priority";
    public static final String UPDATE_APP_TIMEOUTS =
        "Update Application Timeouts";
    public static final String GET_APP_TIMEOUTS = "Get Application Timeouts";
    public static final String SIGNAL_CONTAINER = "Signal Container Request";

    // Some commonly used descriptions
    public static final String UNAUTHORIZED_USER = "Unauthorized user";
    
    // For Reservation system
    public static final String SUBMIT_RESERVATION_REQUEST = "Submit Reservation Request";
    public static final String UPDATE_RESERVATION_REQUEST = "Update Reservation Request";
    public static final String DELETE_RESERVATION_REQUEST = "Delete Reservation Request";
    public static final String LIST_RESERVATION_REQUEST = "List " +
            "Reservation Request";
  }

  static String createSuccessLog(String user, String operation, String target,
      ApplicationId appId, ApplicationAttemptId attemptId,
      ContainerId containerId, Resource resource) {
    return createSuccessLog(user, operation, target, appId, attemptId,
        containerId, resource, null, Server.getRemoteIp(), null, null);
  }

  /**
   * A helper function for creating the common portion of a successful
   * log message.
   */
  private static StringBuilder createStringBuilderForSuccessEvent(String user,
      String operation, String target, InetAddress ip) {
    StringBuilder b = new StringBuilder();
    start(Keys.USER, user, b);
    if (ip != null) {
      add(Keys.IP, ip.getHostAddress(), b);
    }
    add(Keys.OPERATION, operation, b);
    add(Keys.TARGET, target ,b);
    add(Keys.RESULT, AuditConstants.SUCCESS, b);
    return b;
  }

  /**
   * A helper api for creating an audit log for a successful event.
   */
  static String createSuccessLog(String user, String operation, String target,
      ApplicationId appId, ApplicationAttemptId attemptId,
      ContainerId containerId, Resource resource, CallerContext callerContext,
      InetAddress ip, String queueName, String partition) {
    StringBuilder b =
        createStringBuilderForSuccessEvent(user, operation, target, ip);
    if (appId != null) {
      add(Keys.APPID, appId.toString(), b);
    }
    if (attemptId != null) {
      add(Keys.APPATTEMPTID, attemptId.toString(), b);
    }
    if (containerId != null) {
      add(Keys.CONTAINERID, containerId.toString(), b);
    }
    if (resource != null) {
      add(Keys.RESOURCE, resource.toString(), b);
    }
    appendCallerContext(b, callerContext);
    if (queueName != null) {
      add(Keys.QUEUENAME, queueName, b);
    }
    if (partition != null) {
      add(Keys.NODELABEL, partition, b);
    }
    return b.toString();
  }
  
  private static void appendCallerContext(StringBuilder sb, CallerContext callerContext) {
    String context = null;
    byte[] signature = null;
    
    if (callerContext != null) {
      context = callerContext.getContext();
      signature = callerContext.getSignature();
    }
    
    if (context != null) {
      add(Keys.CALLERCONTEXT, context, sb);
    }
    
    if (signature != null) {
      try {
        String sigStr = new String(signature, "UTF-8");
        add(Keys.CALLERSIGNATURE, sigStr, sb);
      } catch (UnsupportedEncodingException e) {
        // ignore this signature
      }
    }
  }

  /**
   * A general helper api for creating an audit log for a successful event.
   */
  @SuppressWarnings("rawtypes")
  static String createSuccessLog(String user, String operation, String target,
      InetAddress ip, ArgsBuilder args) {
    StringBuilder b =
        createStringBuilderForSuccessEvent(user, operation, target, ip);
    if(args != null) {
      add(args, b);
    }
    return b.toString();
  }

  /**
   * Create a readable and parseable audit log string for a successful event.
   *
   * @param user User who made the service request to the ResourceManager
   * @param operation Operation requested by the user.
   * @param target The target on which the operation is being performed. 
   * @param appId Application Id in which operation was performed.
   * @param containerId Container Id in which operation was performed.
   * @param resource Resource associated with container.
   *
   * <br><br>
   * Note that the {@link RMAuditLogger} uses tabs ('\t') as a key-val delimiter
   * and hence the value fields should not contains tabs ('\t').
   */
  public static void logSuccess(String user, String operation, String target, 
      ApplicationId appId, ContainerId containerId, Resource resource) {
    if (LOG.isInfoEnabled()) {
      LOG.info(createSuccessLog(user, operation, target, appId, null, 
          containerId, resource));
    }
  }

  /**
   * Create a readable and parseable audit log string for a successful event.
   *
   * @param user User who made the service request to the ResourceManager
   * @param operation Operation requested by the user.
   * @param target The target on which the operation is being performed.
   * @param appId Application Id in which operation was performed.
   * @param containerId Container Id in which operation was performed.
   * @param resource Resource associated with container.
   * @param queueName Name of queue.
   * @param partition Name of labeled partition.
   *
   * <br><br>
   * Note that the {@link RMAuditLogger} uses tabs ('\t') as a key-val delimiter
   * and hence the value fields should not contains tabs ('\t').
   */
  public static void logSuccess(String user, String operation, String target,
      ApplicationId appId, ContainerId containerId, Resource resource,
      String queueName, String partition) {
    if (LOG.isInfoEnabled()) {
      LOG.info(createSuccessLog(user, operation, target, appId, null,
          containerId, resource, null, Server.getRemoteIp(), queueName,
          partition));
    }
  }

  /**
   * Create a general readable and parseable audit log string for a successful
   * event.
   *
   * @param user User who made the service request to the ResourceManager.
   * @param operation Operation requested by the user.
   * @param target The target on which the operation is being performed.
   * @param args The ArgsBuilder arguments for the operation request.
   *
   * <br><br>
   * Note that the {@link RMAuditLogger} uses tabs ('\t') as a key-val delimiter
   * and hence the value fields should not contains tabs ('\t').
   * <br>
   * This method will attempt to retrieve the remote IP
   */
  public static void logSuccess(String user, String operation, String target,
      ArgsBuilder args) {
    logSuccess(user, operation, target, Server.getRemoteIp(), args);
  }

  /**
   * Create a general readable and parseable audit log string for a successful
   * event.
   *
   * @param user User who made the service request to the ResourceManager.
   * @param operation Operation requested by the user.
   * @param target The target on which the operation is being performed.
   * @param ip The ip address of the caller.
   * @param args The ArgsBuilder arguments for the operation request.
   *
   * <br><br>
   * Note that the {@link RMAuditLogger} uses tabs ('\t') as a key-val delimiter
   * and hence the value fields should not contains tabs ('\t').
   */
  public static void logSuccess(String user, String operation, String target,
      InetAddress ip, ArgsBuilder args) {
    if (LOG.isInfoEnabled()) {
      LOG.info(createSuccessLog(user, operation, target, ip, args));
    }
  }

  public static void logSuccess(String user, String operation, String target,
      ApplicationId appId, CallerContext callerContext, String queueName,
      String partition) {
    if (LOG.isInfoEnabled()) {
      LOG.info(
          createSuccessLog(user, operation, target, appId, null, null, null,
              callerContext, Server.getRemoteIp(), queueName, partition));
    }
  }

  /**
   * Create a readable and parseable audit log string for a successful event.
   *
   * @param user User who made the service request to the ResourceManager.
   * @param operation Operation requested by the user.
   * @param target The target on which the operation is being performed.
   * @param appId Application Id in which operation was performed.
   * @param attemptId Application Attempt Id in which operation was performed.
   *
   * <br><br>
   * Note that the {@link RMAuditLogger} uses tabs ('\t') as a key-val delimiter
   * and hence the value fields should not contains tabs ('\t').
   */
  public static void logSuccess(String user, String operation, String target, 
      ApplicationId appId, ApplicationAttemptId attemptId) {
    if (LOG.isInfoEnabled()) {
      LOG.info(createSuccessLog(user, operation, target, appId, attemptId,
          null, null));
    }
  }

  public static void logSuccess(String user, String operation, String target,
      ApplicationId appId, CallerContext callerContext) {
    if (LOG.isInfoEnabled()) {
      LOG.info(createSuccessLog(user, operation, target, appId, null, null,
          null, callerContext, Server.getRemoteIp(), null, null));
    }
  }

  public static void logSuccess(String user, String operation, String target,
      ApplicationId appId, CallerContext callerContext, String queueName) {
    if (LOG.isInfoEnabled()) {
      LOG.info(createSuccessLog(user, operation, target, appId, null, null,
          null, callerContext, Server.getRemoteIp(), queueName, null));
    }
  }

  /**
   * Create a readable and parseable audit log string for a successful event.
   *
   * @param user
   *          User who made the service request to the ResourceManager.
   * @param operation
   *          Operation requested by the user.
   * @param target
   *          The target on which the operation is being performed.
   * @param appId
   *          Application Id in which operation was performed.
   * @param ip
   *          The ip address of the caller.
   *
   *          <br>
   *          <br>
   *          Note that the {@link RMAuditLogger} uses tabs ('\t') as a key-val
   *          delimiter and hence the value fields should not contains tabs
   *          ('\t').
   */
  public static void logSuccess(String user, String operation, String target,
      ApplicationId appId, InetAddress ip) {
    if (LOG.isInfoEnabled()) {
      LOG.info(createSuccessLog(user, operation, target, appId, null, null,
          null, null, ip, null, null));
    }
  }

  /**
   * Create a readable and parseable audit log string for a successful event.
   *
   * @param user User who made the service request to the ResourceManager.
   * @param operation Operation requested by the user.
   * @param target The target on which the operation is being performed. 
   * @param appId Application Id in which operation was performed.
   *
   * <br><br>
   * Note that the {@link RMAuditLogger} uses tabs ('\t') as a key-val delimiter
   * and hence the value fields should not contains tabs ('\t').
   */
  public static void logSuccess(String user, String operation, String target,
      ApplicationId appId) {
    if (LOG.isInfoEnabled()) {
      LOG.info(createSuccessLog(user, operation, target, appId, null, null, null));
    }
  }

  /**
   * Create a readable and parseable audit log string for a successful event.
   *
   * @param user User who made the service request. 
   * @param operation Operation requested by the user.
   * @param target The target on which the operation is being performed. 
   *
   * <br><br>
   * Note that the {@link RMAuditLogger} uses tabs ('\t') as a key-val delimiter
   * and hence the value fields should not contains tabs ('\t').
   */
  public static void logSuccess(String user, String operation, String target) {
    if (LOG.isInfoEnabled()) {
      LOG.info(createSuccessLog(user, operation, target, null, null, null, null));
    }
  }
  
  private static StringBuilder createStringBuilderForFailureLog(String user,
      String operation, String target, String description, String perm) {
    StringBuilder b = new StringBuilder();
    start(Keys.USER, user, b);
    addRemoteIP(b);
    add(Keys.OPERATION, operation, b);
    add(Keys.TARGET, target ,b);
    add(Keys.RESULT, AuditConstants.FAILURE, b);
    add(Keys.DESCRIPTION, description, b);
    add(Keys.PERMISSIONS, perm, b);
    return b;
  }

  /**
   * A helper api for creating an audit log for a failure event.
   */
  static String createFailureLog(String user, String operation, String perm,
      String target, String description, ApplicationId appId,
      ApplicationAttemptId attemptId, ContainerId containerId,
<<<<<<< HEAD
      Resource resource, CallerContext callerContext, String queueName) {
=======
      Resource resource, CallerContext callerContext, String queueName,
      String partition) {
>>>>>>> e8cb2ae4
    StringBuilder b = createStringBuilderForFailureLog(user,
        operation, target, description, perm);
    if (appId != null) {
      add(Keys.APPID, appId.toString(), b);
    }
    if (attemptId != null) {
      add(Keys.APPATTEMPTID, attemptId.toString(), b);
    }
    if (containerId != null) {
      add(Keys.CONTAINERID, containerId.toString(), b);
    }
    if (resource != null) {
      add(Keys.RESOURCE, resource.toString(), b);
    }
    appendCallerContext(b, callerContext);
    if (queueName != null) {
      add(Keys.QUEUENAME, queueName, b);
    }
<<<<<<< HEAD
=======
    if (partition != null) {
      add(Keys.NODELABEL, partition, b);
    }

>>>>>>> e8cb2ae4
    return b.toString();
  }

  /**
   * A helper api for creating an audit log for a failure event.
   */
  static String createFailureLog(String user, String operation, String perm,
      String target, String description, ApplicationId appId,
      ApplicationAttemptId attemptId, ContainerId containerId, Resource resource) {
    return createFailureLog(user, operation, perm, target, description, appId,
<<<<<<< HEAD
        attemptId, containerId, resource, null, null);
=======
        attemptId, containerId, resource, null, null, null);
>>>>>>> e8cb2ae4
  }

  /**
   * A helper api for creating an audit log for a failure event.
   */
  @SuppressWarnings("rawtypes")
  static String createFailureLog(String user, String operation, String perm,
      String target, String description, ArgsBuilder args) {
    StringBuilder b = createStringBuilderForFailureLog(user,
        operation, target, description, perm);
    if(args != null) {
      add(args, b);
    }
    return b.toString();
  }

  /**
   * Create a readable and parseable audit log string for a failed event.
   *
   * @param user User who made the service request. 
   * @param operation Operation requested by the user.
   * @param perm Target permissions. 
   * @param target The target on which the operation is being performed. 
   * @param description Some additional information as to why the operation
   *                    failed.
   * @param appId Application Id in which operation was performed.
   * @param containerId Container Id in which operation was performed.
   * @param resource Resources associated with container.
   *
   * <br><br>
   * Note that the {@link RMAuditLogger} uses tabs ('\t') as a key-val delimiter
   * and hence the value fields should not contains tabs ('\t').
   */
  public static void logFailure(String user, String operation, String perm,
      String target, String description, ApplicationId appId, 
      ContainerId containerId, Resource resource) {
    if (LOG.isWarnEnabled()) {
      LOG.warn(createFailureLog(user, operation, perm, target, description,
          appId, null, containerId, resource));
    }
  }

  /**
   * Create a readable and parseable audit log string for a failed event.
   *
   * @param user User who made the service request. 
   * @param operation Operation requested by the user.
   * @param perm Target permissions.
   * @param target The target on which the operation is being performed. 
   * @param description Some additional information as to why the operation
   *                    failed.
   * @param appId ApplicationId in which operation was performed.
   *
   * <br><br>
   * Note that the {@link RMAuditLogger} uses tabs ('\t') as a key-val delimiter
   * and hence the value fields should not contains tabs ('\t').
   */
  public static void logFailure(String user, String operation, String perm,
      String target, String description, ApplicationId appId, 
      ApplicationAttemptId attemptId) {
    if (LOG.isWarnEnabled()) {
      LOG.warn(createFailureLog(user, operation, perm, target, description,
          appId, attemptId, null, null));
    }
  }

  public static void logFailure(String user, String operation, String perm,
      String target, String description, ApplicationId appId,
      CallerContext callerContext) {
    if (LOG.isWarnEnabled()) {
      LOG.warn(createFailureLog(user, operation, perm, target, description,
<<<<<<< HEAD
          appId, null, null, null, callerContext, null));
=======
          appId, null, null, null, callerContext, null, null));
>>>>>>> e8cb2ae4
    }
  }

  public static void logFailure(String user, String operation, String perm,
      String target, String description, ApplicationId appId,
      CallerContext callerContext, String queueName) {
    if (LOG.isWarnEnabled()) {
      LOG.warn(createFailureLog(user, operation, perm, target, description,
<<<<<<< HEAD
          appId, null, null, null, callerContext, queueName));
=======
          appId, null, null, null, callerContext, queueName, null));
>>>>>>> e8cb2ae4
    }
  }

  /**
   * Create a readable and parseable audit log string for a failed event.
   *
   * @param user User who made the service request. 
   * @param operation Operation requested by the user.
   * @param perm Target permissions.
   * @param target The target on which the operation is being performed. 
   * @param description Some additional information as to why the operation
   *                    failed.
   * @param appId ApplicationId in which operation was performed.
   *
   * <br><br>
   * Note that the {@link RMAuditLogger} uses tabs ('\t') as a key-val delimiter
   * and hence the value fields should not contains tabs ('\t').
   */
  public static void logFailure(String user, String operation, String perm,
      String target, String description, ApplicationId appId) {
    if (LOG.isWarnEnabled()) {
      LOG.warn(createFailureLog(user, operation, perm, target, description,
          appId, null, null, null));
    }
  }

  public static void logFailure(String user, String operation, String perm,
      String target, String description, ApplicationId appId,
      String queueName) {
    if (LOG.isWarnEnabled()) {
      LOG.warn(createFailureLog(user, operation, perm, target, description,
<<<<<<< HEAD
          appId, null, null, null, null, queueName));
=======
          appId, null, null, null, null, queueName, null));
>>>>>>> e8cb2ae4
    }
  }

  /**
   * Create a readable and parseable audit log string for a failed event.
   *
   * @param user User who made the service request.
   * @param operation Operation requested by the user.
   * @param perm Target permissions. 
   * @param target The target on which the operation is being performed. 
   * @param description Some additional information as to why the operation
   *                    failed.
   *
   * <br><br>
   * Note that the {@link RMAuditLogger} uses tabs ('\t') as a key-val delimiter
   * and hence the value fields should not contains tabs ('\t').
   */
  public static void logFailure(String user, String operation, String perm,
      String target, String description) {
    if (LOG.isWarnEnabled()) {
      LOG.warn(createFailureLog(user, operation, perm, target, description,
          null, null, null, null));
    }
  }

  /**
   * Create a readable and parseable audit log string for a failed event.
   *
   * @param user User who made the service request.
   * @param operation Operation requested by the user.
   * @param perm Target permissions.
   * @param target The target on which the operation is being performed.
   * @param description The failure description
   * @param args The arguments for the operation request.
   *
   * <br><br>
   * Note that the {@link RMAuditLogger} uses tabs ('\t') as a key-val delimiter
   * and hence the value fields should not contains tabs ('\t').
   */
  public static void logFailure(String user, String operation, String perm,
      String target, String description, ArgsBuilder args) {
    if (LOG.isWarnEnabled()) {
      LOG.warn(createFailureLog(user, operation, perm, target, description,
          args));
    }
  }

  /**
   * Create a readable and parseable audit log string for a failed event.
   *
   * @param user User who made the service request.
   * @param operation Operation requested by the user.
   * @param perm Target permissions.
   * @param target The target on which the operation is being performed.
   * @param description Some additional information as to why the operation
   *                    failed.
   * @param appId ApplicationId in which operation was performed.
   * @param callerContext Caller context
   * @param queueName Name of queue.
   * @param partition Name of labeled partition.
   *
   * <br><br>
   * Note that the {@link RMAuditLogger} uses tabs ('\t') as a key-val delimiter
   * and hence the value fields should not contains tabs ('\t').
   */
  public static void logFailure(String user, String operation, String perm,
      String target, String description, ApplicationId appId,
      CallerContext callerContext, String queueName, String partition) {
    if (LOG.isWarnEnabled()) {
      LOG.warn(
          createFailureLog(user, operation, perm, target, description, appId,
              null, null, null, callerContext, queueName, partition));
    }
  }

  /**
   * A helper api to add remote IP address.
   */
  static void addRemoteIP(StringBuilder b) {
    InetAddress ip = Server.getRemoteIp();
    // ip address can be null for testcases
    if (ip != null) {
      add(Keys.IP, ip.getHostAddress(), b);
    }
  }

  /**
   * Adds the first key-val pair to the passed builder in the following format
   * key=value
   */
  static void start(Keys key, String value, StringBuilder b) {
    b.append(key.name()).append(AuditConstants.KEY_VAL_SEPARATOR).append(value);
  }

  /**
   * Appends the key-val pair to the passed builder in the following format
   * <pair-delim>key=value
   */
  static void add(Keys key, String value, StringBuilder b) {
    b.append(AuditConstants.PAIR_SEPARATOR).append(key.name())
     .append(AuditConstants.KEY_VAL_SEPARATOR).append(value);
  }

  /**
   * Appends the key-val pair to the passed builder in the following format
   * <pair-delim>key=value
   */
  static void add(ArgsBuilder args, StringBuilder b) {
    b.append(AuditConstants.PAIR_SEPARATOR).append(args.getArgs());
  }

  /**
   * Builder to create and pass a list of arbitrary key value pairs for logging.
   */
  public static class ArgsBuilder {
    private StringBuilder b;

    public ArgsBuilder() {
      b = new StringBuilder();
    }

    public ArgsBuilder append(Keys key, String value) {
      if (b.length() != 0) {
        b.append(AuditConstants.PAIR_SEPARATOR);
      }
      b.append(key.name()).append(AuditConstants.KEY_VAL_SEPARATOR).append(value);
      return this;
    }

    public StringBuilder getArgs() {
      return b;
    }
  }
}<|MERGE_RESOLUTION|>--- conflicted
+++ resolved
@@ -401,12 +401,8 @@
   static String createFailureLog(String user, String operation, String perm,
       String target, String description, ApplicationId appId,
       ApplicationAttemptId attemptId, ContainerId containerId,
-<<<<<<< HEAD
-      Resource resource, CallerContext callerContext, String queueName) {
-=======
       Resource resource, CallerContext callerContext, String queueName,
       String partition) {
->>>>>>> e8cb2ae4
     StringBuilder b = createStringBuilderForFailureLog(user,
         operation, target, description, perm);
     if (appId != null) {
@@ -425,13 +421,10 @@
     if (queueName != null) {
       add(Keys.QUEUENAME, queueName, b);
     }
-<<<<<<< HEAD
-=======
     if (partition != null) {
       add(Keys.NODELABEL, partition, b);
     }
 
->>>>>>> e8cb2ae4
     return b.toString();
   }
 
@@ -442,11 +435,7 @@
       String target, String description, ApplicationId appId,
       ApplicationAttemptId attemptId, ContainerId containerId, Resource resource) {
     return createFailureLog(user, operation, perm, target, description, appId,
-<<<<<<< HEAD
-        attemptId, containerId, resource, null, null);
-=======
         attemptId, containerId, resource, null, null, null);
->>>>>>> e8cb2ae4
   }
 
   /**
@@ -518,11 +507,7 @@
       CallerContext callerContext) {
     if (LOG.isWarnEnabled()) {
       LOG.warn(createFailureLog(user, operation, perm, target, description,
-<<<<<<< HEAD
-          appId, null, null, null, callerContext, null));
-=======
           appId, null, null, null, callerContext, null, null));
->>>>>>> e8cb2ae4
     }
   }
 
@@ -531,11 +516,7 @@
       CallerContext callerContext, String queueName) {
     if (LOG.isWarnEnabled()) {
       LOG.warn(createFailureLog(user, operation, perm, target, description,
-<<<<<<< HEAD
-          appId, null, null, null, callerContext, queueName));
-=======
           appId, null, null, null, callerContext, queueName, null));
->>>>>>> e8cb2ae4
     }
   }
 
@@ -567,11 +548,7 @@
       String queueName) {
     if (LOG.isWarnEnabled()) {
       LOG.warn(createFailureLog(user, operation, perm, target, description,
-<<<<<<< HEAD
-          appId, null, null, null, null, queueName));
-=======
           appId, null, null, null, null, queueName, null));
->>>>>>> e8cb2ae4
     }
   }
 
