/**
 * Licensed to the Apache Software Foundation (ASF) under one
 * or more contributor license agreements.  See the NOTICE file
 * distributed with this work for additional information
 * regarding copyright ownership.  The ASF licenses this file
 * to you under the Apache License, Version 2.0 (the
 * "License"); you may not use this file except in compliance
 * with the License.  You may obtain a copy of the License at
 *
 *     http://www.apache.org/licenses/LICENSE-2.0
 *
 * Unless required by applicable law or agreed to in writing, software
 * distributed under the License is distributed on an "AS IS" BASIS,
 * WITHOUT WARRANTIES OR CONDITIONS OF ANY KIND, either express or implied.
 * See the License for the specific language governing permissions and
 * limitations under the License.
 */
package org.apache.hadoop.yarn.server.resourcemanager;

import java.util.Collections;
import java.util.LinkedList;
import java.util.List;
import java.util.Map;
import java.util.Set;
import java.util.TreeSet;
import java.util.concurrent.ExecutionException;
import java.util.concurrent.Future;

import org.slf4j.Logger;
import org.slf4j.LoggerFactory;
import org.apache.hadoop.conf.Configuration;
import org.apache.hadoop.ipc.Server;
import org.apache.hadoop.security.AccessControlException;
import org.apache.hadoop.security.UserGroupInformation;
import org.apache.hadoop.util.StringUtils;
import org.apache.hadoop.yarn.api.records.ApplicationId;
import org.apache.hadoop.yarn.api.records.ApplicationSubmissionContext;
import org.apache.hadoop.yarn.api.records.ApplicationTimeoutType;
import org.apache.hadoop.yarn.api.records.ExecutionType;
import org.apache.hadoop.yarn.api.records.ExecutionTypeRequest;
import org.apache.hadoop.yarn.api.records.Priority;
import org.apache.hadoop.yarn.api.records.QueueACL;
import org.apache.hadoop.yarn.api.records.Resource;
import org.apache.hadoop.yarn.api.records.ResourceRequest;
import org.apache.hadoop.yarn.conf.YarnConfiguration;
import org.apache.hadoop.yarn.event.EventHandler;
import org.apache.hadoop.yarn.exceptions.InvalidResourceRequestException;
import org.apache.hadoop.yarn.exceptions.YarnException;
import org.apache.hadoop.yarn.ipc.RPCUtil;
import org.apache.hadoop.yarn.security.AccessRequest;
import org.apache.hadoop.yarn.security.YarnAuthorizationProvider;
import org.apache.hadoop.yarn.server.resourcemanager.RMAuditLogger.AuditConstants;

import org.apache.hadoop.yarn.server.resourcemanager.placement
    .ApplicationPlacementContext;
import org.apache.hadoop.yarn.server.resourcemanager.placement.PlacementManager;
import org.apache.hadoop.yarn.server.resourcemanager.recovery.RMStateStore;
import org.apache.hadoop.yarn.server.resourcemanager.recovery.RMStateStore.RMState;
import org.apache.hadoop.yarn.server.resourcemanager.recovery.Recoverable;
import org.apache.hadoop.yarn.server.resourcemanager.recovery.records.ApplicationStateData;
import org.apache.hadoop.yarn.server.resourcemanager.rmapp.RMApp;
import org.apache.hadoop.yarn.server.resourcemanager.rmapp.RMAppEvent;
import org.apache.hadoop.yarn.server.resourcemanager.rmapp.RMAppEventType;
import org.apache.hadoop.yarn.server.resourcemanager.rmapp.RMAppImpl;
import org.apache.hadoop.yarn.server.resourcemanager.rmapp.RMAppMetrics;
import org.apache.hadoop.yarn.server.resourcemanager.rmapp.RMAppRecoverEvent;
import org.apache.hadoop.yarn.server.resourcemanager.rmapp.attempt.RMAppAttempt;
import org.apache.hadoop.yarn.server.resourcemanager.rmapp.attempt.RMAppAttemptImpl;
import org.apache.hadoop.yarn.server.resourcemanager.rmapp.RMAppState;
import org.apache.hadoop.yarn.server.resourcemanager.scheduler.SchedulerUtils;
import org.apache.hadoop.yarn.server.resourcemanager.scheduler.YarnScheduler;
import org.apache.hadoop.yarn.server.resourcemanager.scheduler.capacity.CSQueue;
import org.apache.hadoop.yarn.server.resourcemanager.scheduler.capacity.CapacityScheduler;
import org.apache.hadoop.yarn.server.resourcemanager.scheduler.fair.FSQueue;
import org.apache.hadoop.yarn.server.resourcemanager.scheduler.fair.FairScheduler;
import org.apache.hadoop.yarn.server.security.ApplicationACLsManager;
import org.apache.hadoop.yarn.server.utils.BuilderUtils;
import org.apache.hadoop.yarn.util.Times;

import com.google.common.annotations.VisibleForTesting;
import com.google.common.util.concurrent.SettableFuture;
import org.apache.hadoop.yarn.util.StringHelper;

/**
 * This class manages the list of applications for the resource manager. 
 */
public class RMAppManager implements EventHandler<RMAppManagerEvent>, 
                                        Recoverable {

  private static final Logger LOG =
      LoggerFactory.getLogger(RMAppManager.class);

  private int maxCompletedAppsInMemory;
  private int maxCompletedAppsInStateStore;
  protected int completedAppsInStateStore = 0;
  private LinkedList<ApplicationId> completedApps = new LinkedList<>();

  private final RMContext rmContext;
  private final ApplicationMasterService masterService;
  private final YarnScheduler scheduler;
  private final ApplicationACLsManager applicationACLsManager;
  private Configuration conf;
  private YarnAuthorizationProvider authorizer;
  private boolean timelineServiceV2Enabled;
  private boolean nodeLabelsEnabled;
  private Set<String> exclusiveEnforcedPartitions;

  private static final String USER_ID_PREFIX = "userid=";

  public RMAppManager(RMContext context,
      YarnScheduler scheduler, ApplicationMasterService masterService,
      ApplicationACLsManager applicationACLsManager, Configuration conf) {
    this.rmContext = context;
    this.scheduler = scheduler;
    this.masterService = masterService;
    this.applicationACLsManager = applicationACLsManager;
    this.conf = conf;
    this.maxCompletedAppsInMemory = conf.getInt(
        YarnConfiguration.RM_MAX_COMPLETED_APPLICATIONS,
        YarnConfiguration.DEFAULT_RM_MAX_COMPLETED_APPLICATIONS);
    this.maxCompletedAppsInStateStore =
        conf.getInt(
          YarnConfiguration.RM_STATE_STORE_MAX_COMPLETED_APPLICATIONS,
          this.maxCompletedAppsInMemory);
    if (this.maxCompletedAppsInStateStore > this.maxCompletedAppsInMemory) {
      this.maxCompletedAppsInStateStore = this.maxCompletedAppsInMemory;
    }
    this.authorizer = YarnAuthorizationProvider.getInstance(conf);
    this.timelineServiceV2Enabled = YarnConfiguration.
        timelineServiceV2Enabled(conf);
    this.nodeLabelsEnabled = YarnConfiguration
        .areNodeLabelsEnabled(rmContext.getYarnConfiguration());
    this.exclusiveEnforcedPartitions = YarnConfiguration
        .getExclusiveEnforcedPartitions(rmContext.getYarnConfiguration());
  }

  /**
   *  This class is for logging the application summary.
   */
  static class ApplicationSummary {
    static final Logger LOG = LoggerFactory.
        getLogger(ApplicationSummary.class);

    // Escape sequences 
    static final char EQUALS = '=';
    static final char[] charsToEscape =
      {StringUtils.COMMA, EQUALS, StringUtils.ESCAPE_CHAR};

    static class SummaryBuilder {
      final StringBuilder buffer = new StringBuilder();

      // A little optimization for a very common case
      SummaryBuilder add(String key, long value) {
        return _add(key, Long.toString(value));
      }

      <T> SummaryBuilder add(String key, T value) {
        String escapedString = StringUtils.escapeString(String.valueOf(value),
            StringUtils.ESCAPE_CHAR, charsToEscape).replaceAll("\n", "\\\\n")
            .replaceAll("\r", "\\\\r");
        return _add(key, escapedString);
      }

      SummaryBuilder add(SummaryBuilder summary) {
        if (buffer.length() > 0) buffer.append(StringUtils.COMMA);
        buffer.append(summary.buffer);
        return this;
      }

      SummaryBuilder _add(String key, String value) {
        if (buffer.length() > 0) buffer.append(StringUtils.COMMA);
        buffer.append(key).append(EQUALS).append(value);
        return this;
      }

      @Override public String toString() {
        return buffer.toString();
      }
    }

    /**
     * create a summary of the application's runtime.
     * 
     * @param app {@link RMApp} whose summary is to be created, cannot
     *            be <code>null</code>.
     */
    public static SummaryBuilder createAppSummary(RMApp app) {
      String trackingUrl = "N/A";
      String host = "N/A";
      RMAppAttempt attempt = app.getCurrentAppAttempt();
      if (attempt != null) {
        trackingUrl = attempt.getTrackingUrl();
        host = attempt.getHost();
      }
      RMAppMetrics metrics = app.getRMAppMetrics();
      SummaryBuilder summary = new SummaryBuilder()
          .add("appId", app.getApplicationId())
          .add("name", app.getName())
          .add("user", app.getUser())
          .add("queue", app.getQueue())
          .add("state", app.getState())
          .add("trackingUrl", trackingUrl)
          .add("appMasterHost", host)
          .add("submitTime", app.getSubmitTime())
          .add("startTime", app.getStartTime())
          .add("launchTime", app.getLaunchTime())
          .add("finishTime", app.getFinishTime())
          .add("finalStatus", app.getFinalApplicationStatus())
          .add("memorySeconds", metrics.getMemorySeconds())
          .add("vcoreSeconds", metrics.getVcoreSeconds())
          .add("preemptedMemorySeconds", metrics.getPreemptedMemorySeconds())
          .add("preemptedVcoreSeconds", metrics.getPreemptedVcoreSeconds())
          .add("preemptedAMContainers", metrics.getNumAMContainersPreempted())
          .add("preemptedNonAMContainers", metrics.getNumNonAMContainersPreempted())
          .add("preemptedResources", metrics.getResourcePreempted())
          .add("applicationType", app.getApplicationType())
          .add("resourceSeconds", StringHelper
              .getResourceSecondsString(metrics.getResourceSecondsMap()))
          .add("preemptedResourceSeconds", StringHelper
              .getResourceSecondsString(
                  metrics.getPreemptedResourceSecondsMap()))
          .add("applicationTags", StringHelper.CSV_JOINER.join(
              app.getApplicationTags() != null ? new TreeSet<>(
                  app.getApplicationTags()) : Collections.<String>emptySet()))
          .add("applicationNodeLabel",
              app.getApplicationSubmissionContext().getNodeLabelExpression()
                  == null
                  ? ""
                  : app.getApplicationSubmissionContext()
                      .getNodeLabelExpression())
          .add("diagnostics", app.getDiagnostics())
          .add("totalAllocatedContainers",
              metrics.getTotalAllocatedContainers());
      return summary;
    }

    /**
     * Log a summary of the application's runtime.
     * 
     * @param app {@link RMApp} whose summary is to be logged
     */
    public static void logAppSummary(RMApp app) {
      if (app != null) {
        LOG.info(createAppSummary(app).toString());
      }
    }
  }

  @VisibleForTesting
  public void logApplicationSummary(ApplicationId appId) {
    ApplicationSummary.logAppSummary(rmContext.getRMApps().get(appId));
  }

  private static <V> V getChecked(Future<V> future) throws YarnException {
    try {
      return future.get();
    } catch (InterruptedException e) {
      Thread.currentThread().interrupt();
      throw new YarnException(e);
    } catch (ExecutionException e) {
      throw new YarnException(e);
    }
  }

  protected synchronized int getCompletedAppsListSize() {
    return this.completedApps.size(); 
  }

  protected synchronized void finishApplication(ApplicationId applicationId) {
    if (applicationId == null) {
      LOG.error("RMAppManager received completed appId of null, skipping");
    } else {
      // Inform the DelegationTokenRenewer
      if (UserGroupInformation.isSecurityEnabled()) {
        rmContext.getDelegationTokenRenewer().applicationFinished(applicationId);
      }
      
      completedApps.add(applicationId);
      completedAppsInStateStore++;
      writeAuditLog(applicationId);
    }
  }

  protected void writeAuditLog(ApplicationId appId) {
    RMApp app = rmContext.getRMApps().get(appId);
    String operation = "UNKONWN";
    boolean success = false;
    switch (app.getState()) {
      case FAILED: 
        operation = AuditConstants.FINISH_FAILED_APP;
        break;
      case FINISHED:
        operation = AuditConstants.FINISH_SUCCESS_APP;
        success = true;
        break;
      case KILLED: 
        operation = AuditConstants.FINISH_KILLED_APP;
        success = true;
        break;
      default:
        break;
    }
    
    if (success) {
      RMAuditLogger.logSuccess(app.getUser(), operation,
          "RMAppManager", app.getApplicationId());
    } else {
      StringBuilder diag = app.getDiagnostics(); 
      String msg = diag == null ? null : diag.toString();
      RMAuditLogger.logFailure(app.getUser(), operation, msg, "RMAppManager",
          "App failed with state: " + app.getState(), appId);
    }
  }

  /*
   * check to see if hit the limit for max # completed apps kept
   */
  protected synchronized void checkAppNumCompletedLimit() {
    // check apps kept in state store.
    while (completedAppsInStateStore > this.maxCompletedAppsInStateStore) {
      ApplicationId removeId =
          completedApps.get(completedApps.size() - completedAppsInStateStore);
      RMApp removeApp = rmContext.getRMApps().get(removeId);
      LOG.info("Max number of completed apps kept in state store met:"
          + " maxCompletedAppsInStateStore = " + maxCompletedAppsInStateStore
          + ", removing app " + removeApp.getApplicationId()
          + " from state store.");
      rmContext.getStateStore().removeApplication(removeApp);
      completedAppsInStateStore--;
    }

    // check apps kept in memory.
    while (completedApps.size() > this.maxCompletedAppsInMemory) {
      ApplicationId removeId = completedApps.remove();
      LOG.info("Application should be expired, max number of completed apps"
          + " kept in memory met: maxCompletedAppsInMemory = "
          + this.maxCompletedAppsInMemory + ", removing app " + removeId
          + " from memory: ");
      rmContext.getRMApps().remove(removeId);
      this.applicationACLsManager.removeApplication(removeId);
    }
  }

  @SuppressWarnings("unchecked")
  protected void submitApplication(
      ApplicationSubmissionContext submissionContext, long submitTime,
      String user) throws YarnException {
    ApplicationId applicationId = submissionContext.getApplicationId();

    // Passing start time as -1. It will be eventually set in RMAppImpl
    // constructor.
    RMAppImpl application = createAndPopulateNewRMApp(
        submissionContext, submitTime, user, false, -1, null);
    try {
      if (UserGroupInformation.isSecurityEnabled()) {
        this.rmContext.getDelegationTokenRenewer()
            .addApplicationAsync(applicationId,
                BuilderUtils.parseCredentials(submissionContext),
                submissionContext.getCancelTokensWhenComplete(),
                application.getUser(),
                BuilderUtils.parseTokensConf(submissionContext));
      } else {
        // Dispatcher is not yet started at this time, so these START events
        // enqueued should be guaranteed to be first processed when dispatcher
        // gets started.
        this.rmContext.getDispatcher().getEventHandler()
            .handle(new RMAppEvent(applicationId, RMAppEventType.START));
      }
    } catch (Exception e) {
      LOG.warn("Unable to parse credentials for " + applicationId, e);
      // Sending APP_REJECTED is fine, since we assume that the
      // RMApp is in NEW state and thus we haven't yet informed the
      // scheduler about the existence of the application
      this.rmContext.getDispatcher().getEventHandler()
          .handle(new RMAppEvent(applicationId,
              RMAppEventType.APP_REJECTED, e.getMessage()));
      throw RPCUtil.getRemoteException(e);
    }
  }

  protected void recoverApplication(ApplicationStateData appState,
      RMState rmState) throws Exception {
    ApplicationSubmissionContext appContext =
        appState.getApplicationSubmissionContext();
    ApplicationId appId = appContext.getApplicationId();

    // create and recover app.
    RMAppImpl application =
        createAndPopulateNewRMApp(appContext, appState.getSubmitTime(),
            appState.getUser(), true, appState.getStartTime(),
            appState.getState());

    application.handle(new RMAppRecoverEvent(appId, rmState));
  }

  private RMAppImpl createAndPopulateNewRMApp(
      ApplicationSubmissionContext submissionContext, long submitTime,
      String user, boolean isRecovery, long startTime,
      RMAppState recoveredFinalState) throws YarnException {

<<<<<<< HEAD
    ApplicationPlacementContext placementContext =
        placeApplication(rmContext.getQueuePlacementManager(),
            submissionContext, user, isRecovery);
=======
    ApplicationPlacementContext placementContext = null;
    if (recoveredFinalState == null) {
      placementContext = placeApplication(rmContext.getQueuePlacementManager(),
          submissionContext, user, isRecovery);
    }
>>>>>>> e8cb2ae4

    // We only replace the queue when it's a new application
    if (!isRecovery) {
      copyPlacementQueueToSubmissionContext(placementContext,
          submissionContext);

      // fail the submission if configured application timeout value is invalid
      RMServerUtils.validateApplicationTimeouts(
          submissionContext.getApplicationTimeouts());
    }

    ApplicationId applicationId = submissionContext.getApplicationId();
    List<ResourceRequest> amReqs = validateAndCreateResourceRequest(
        submissionContext, isRecovery);

    // Verify and get the update application priority and set back to
    // submissionContext
    UserGroupInformation userUgi = UserGroupInformation.createRemoteUser(user);

    // Application priority needed to be validated only while submitting. During
    // recovery, validated priority could be recovered from submission context.
    if (!isRecovery) {
      Priority appPriority = scheduler.checkAndGetApplicationPriority(
          submissionContext.getPriority(), userUgi,
          submissionContext.getQueue(),
          applicationId);
      submissionContext.setPriority(appPriority);
    }

    if (!isRecovery && YarnConfiguration.isAclEnabled(conf)) {
      if (scheduler instanceof CapacityScheduler) {
        String queueName = submissionContext.getQueue();
        String appName = submissionContext.getApplicationName();
        CSQueue csqueue = ((CapacityScheduler) scheduler).getQueue(queueName);

        if (csqueue == null && placementContext != null) {
          //could be an auto created queue through queue mapping. Validate
          // parent queue exists and has valid acls
          String parentQueueName = placementContext.getParentQueue();
          csqueue = ((CapacityScheduler) scheduler).getQueue(parentQueueName);
        }

        if (csqueue != null
            && !authorizer.checkPermission(
            new AccessRequest(csqueue.getPrivilegedEntity(), userUgi,
                SchedulerUtils.toAccessType(QueueACL.SUBMIT_APPLICATIONS),
                applicationId.toString(), appName, Server.getRemoteAddress(),
                null))
            && !authorizer.checkPermission(
            new AccessRequest(csqueue.getPrivilegedEntity(), userUgi,
                SchedulerUtils.toAccessType(QueueACL.ADMINISTER_QUEUE),
                applicationId.toString(), appName, Server.getRemoteAddress(),
                null))) {
          throw RPCUtil.getRemoteException(new AccessControlException(
              "User " + user + " does not have permission to submit "
                  + applicationId + " to queue "
                  + submissionContext.getQueue()));
        }
      }
      if (scheduler instanceof FairScheduler) {
        // if we have not placed the app just skip this, the submit will be
        // rejected in the scheduler.
        if (placementContext != null) {
          // The queue might not be created yet. Walk up the tree to check the
          // parent ACL. The queueName is assured root which always exists
          String queueName = submissionContext.getQueue();
          FSQueue queue = ((FairScheduler) scheduler).getQueueManager().
              getQueue(queueName);
          while (queue == null) {
            int sepIndex = queueName.lastIndexOf(".");
            queueName = queueName.substring(0, sepIndex);
            queue = ((FairScheduler) scheduler).getQueueManager().
                getQueue(queueName);
          }
          if (!queue.hasAccess(QueueACL.SUBMIT_APPLICATIONS, userUgi) &&
              !queue.hasAccess(QueueACL.ADMINISTER_QUEUE, userUgi)) {
            throw RPCUtil.getRemoteException(new AccessControlException(
                "User " + user + " does not have permission to submit " +
                    applicationId + " to queue " +
                    submissionContext.getQueue() +
                    " denied by ACL for queue " + queueName));
          }
        }
      }
    }

    // Create RMApp
    RMAppImpl application =
        new RMAppImpl(applicationId, rmContext, this.conf,
            submissionContext.getApplicationName(), user,
            submissionContext.getQueue(),
            submissionContext, this.scheduler, this.masterService,
            submitTime, submissionContext.getApplicationType(),
            submissionContext.getApplicationTags(), amReqs, placementContext,
            startTime);
    // Concurrent app submissions with same applicationId will fail here
    // Concurrent app submissions with different applicationIds will not
    // influence each other
    if (rmContext.getRMApps().putIfAbsent(applicationId, application) !=
        null) {
      String message = "Application with id " + applicationId
          + " is already present! Cannot add a duplicate!";
      LOG.warn(message);
      throw new YarnException(message);
    }

    if (timelineServiceV2Enabled) {
      // Start timeline collector for the submitted app
      application.startTimelineCollector();
    }
    // Inform the ACLs Manager
    this.applicationACLsManager.addApplication(applicationId,
        submissionContext.getAMContainerSpec().getApplicationACLs());
    return application;
  }

  private List<ResourceRequest> validateAndCreateResourceRequest(
      ApplicationSubmissionContext submissionContext, boolean isRecovery)
      throws InvalidResourceRequestException {
    // Validation of the ApplicationSubmissionContext needs to be completed
    // here. Only those fields that are dependent on RM's configuration are
    // checked here as they have to be validated whether they are part of new
    // submission or just being recovered.

    // Check whether AM resource requirements are within required limits
    if (!submissionContext.getUnmanagedAM()) {
      List<ResourceRequest> amReqs =
          submissionContext.getAMContainerResourceRequests();
      if (amReqs == null || amReqs.isEmpty()) {
        if (submissionContext.getResource() != null) {
          amReqs = Collections.singletonList(BuilderUtils
              .newResourceRequest(RMAppAttemptImpl.AM_CONTAINER_PRIORITY,
                  ResourceRequest.ANY, submissionContext.getResource(), 1));
        } else {
          throw new InvalidResourceRequestException("Invalid resource request, "
              + "no resources requested");
        }
      }

      try {
        // Find the ANY request and ensure there's only one
        ResourceRequest anyReq = null;
        for (ResourceRequest amReq : amReqs) {
          if (amReq.getResourceName().equals(ResourceRequest.ANY)) {
            if (anyReq == null) {
              anyReq = amReq;
            } else {
              throw new InvalidResourceRequestException("Invalid resource "
                  + "request, only one resource request with "
                  + ResourceRequest.ANY + " is allowed");
            }
          }
        }
        if (anyReq == null) {
          throw new InvalidResourceRequestException("Invalid resource request, "
              + "no resource request specified with " + ResourceRequest.ANY);
        }
        SchedulerUtils.enforcePartitionExclusivity(anyReq,
            exclusiveEnforcedPartitions,
            submissionContext.getNodeLabelExpression());

        // Make sure that all of the requests agree with the ANY request
        // and have correct values
        for (ResourceRequest amReq : amReqs) {
          amReq.setCapability(anyReq.getCapability());
          amReq.setExecutionTypeRequest(
              ExecutionTypeRequest.newInstance(ExecutionType.GUARANTEED));
          amReq.setNumContainers(1);
          amReq.setPriority(RMAppAttemptImpl.AM_CONTAINER_PRIORITY);
        }

        // set label expression for AM ANY request if not set
        if (null == anyReq.getNodeLabelExpression()) {
          anyReq.setNodeLabelExpression(submissionContext
              .getNodeLabelExpression());
        }

        // Put ANY request at the front
        if (!amReqs.get(0).equals(anyReq)) {
          amReqs.remove(anyReq);
          amReqs.add(0, anyReq);
        }

        // Normalize all requests
        String queue = submissionContext.getQueue();
<<<<<<< HEAD
        for (ResourceRequest amReq : amReqs) {
          SchedulerUtils.normalizeAndValidateRequest(amReq,
              scheduler.getMaximumResourceCapability(queue),
              queue, scheduler, isRecovery, rmContext);
=======
        Resource maxAllocation = scheduler.getMaximumResourceCapability(queue);
        for (ResourceRequest amReq : amReqs) {
          SchedulerUtils.normalizeAndValidateRequest(amReq, maxAllocation,
              queue, isRecovery, rmContext, null, nodeLabelsEnabled);
>>>>>>> e8cb2ae4

          amReq.setCapability(scheduler.getNormalizedResource(
              amReq.getCapability(), maxAllocation));
        }
        return amReqs;
      } catch (InvalidResourceRequestException e) {
        LOG.warn("RM app submission failed in validating AM resource request"
            + " for application " + submissionContext.getApplicationId(), e);
        throw e;
      }
    }

    return null;
  }

  @Override
  public void recover(RMState state) throws Exception {
    RMStateStore store = rmContext.getStateStore();
    assert store != null;
    // recover applications
    Map<ApplicationId, ApplicationStateData> appStates =
        state.getApplicationState();
    LOG.info("Recovering " + appStates.size() + " applications");

    int count = 0;

    try {
      for (ApplicationStateData appState : appStates.values()) {
        recoverApplication(appState, state);
        count += 1;
      }
    } finally {
      LOG.info("Successfully recovered " + count  + " out of "
          + appStates.size() + " applications");
    }
  }

  @Override
  public void handle(RMAppManagerEvent event) {
    ApplicationId applicationId = event.getApplicationId();
    LOG.debug("RMAppManager processing event for {} of type {}",
        applicationId, event.getType());
    switch (event.getType()) {
    case APP_COMPLETED :
      finishApplication(applicationId);
      logApplicationSummary(applicationId);
      checkAppNumCompletedLimit();
      break;
    case APP_MOVE :
      // moveAllApps from scheduler will fire this event for each of
      // those applications which needed to be moved to a new queue.
      // Use the standard move application api to do the same.
      try {
        moveApplicationAcrossQueue(applicationId,
            event.getTargetQueueForMove());
      } catch (YarnException e) {
        LOG.warn("Move Application has failed: " + e.getMessage());
      }
      break;
    default :
      LOG.error("Invalid eventtype " + event.getType() + ". Ignoring!");
    }
  }

  // transaction method.
  public Map<ApplicationTimeoutType, String> updateApplicationTimeout(RMApp app,
      Map<ApplicationTimeoutType, String> newTimeoutInISO8601Format)
      throws YarnException {
    ApplicationId applicationId = app.getApplicationId();
    synchronized (applicationId) {
      if (app.isAppInCompletedStates()) {
        return newTimeoutInISO8601Format;
      }

      Map<ApplicationTimeoutType, Long> newExpireTime = RMServerUtils
          .validateISO8601AndConvertToLocalTimeEpoch(newTimeoutInISO8601Format);

      // validation is only for lifetime
      Long updatedlifetimeInMillis =
          newExpireTime.get(ApplicationTimeoutType.LIFETIME);
      if (updatedlifetimeInMillis != null) {
        long queueMaxLifetimeInSec =
            scheduler.getMaximumApplicationLifetime(app.getQueue());

        if (queueMaxLifetimeInSec > 0) {
          if (updatedlifetimeInMillis > (app.getSubmitTime()
              + queueMaxLifetimeInSec * 1000)) {
            updatedlifetimeInMillis =
                app.getSubmitTime() + queueMaxLifetimeInSec * 1000;
            // cut off to maximum queue lifetime if update lifetime is exceeding
            // queue lifetime.
            newExpireTime.put(ApplicationTimeoutType.LIFETIME,
                updatedlifetimeInMillis);

            newTimeoutInISO8601Format.put(ApplicationTimeoutType.LIFETIME,
                Times.formatISO8601(updatedlifetimeInMillis.longValue()));
          }
        }
      }

      SettableFuture<Object> future = SettableFuture.create();

      Map<ApplicationTimeoutType, Long> currentExpireTimeouts =
          app.getApplicationTimeouts();
      currentExpireTimeouts.putAll(newExpireTime);

      ApplicationStateData appState =
          ApplicationStateData.newInstance(app.getSubmitTime(),
              app.getStartTime(), app.getApplicationSubmissionContext(),
              app.getUser(), app.getCallerContext());
      appState.setApplicationTimeouts(currentExpireTimeouts);
      appState.setLaunchTime(app.getLaunchTime());

      // update to state store. Though it synchronous call, update via future to
      // know any exception has been set. It is required because in non-HA mode,
      // state-store errors are skipped.
      this.rmContext.getStateStore()
          .updateApplicationStateSynchronously(appState, false, future);

      getChecked(future);

      // update in-memory
      ((RMAppImpl) app).updateApplicationTimeout(newExpireTime);

      return newTimeoutInISO8601Format;
    }
  }

  /**
   * updateApplicationPriority will invoke scheduler api to update the
   * new priority to RM and StateStore.
   * @param callerUGI user
   * @param applicationId Application Id
   * @param newAppPriority proposed new application priority
   * @throws YarnException Handle exceptions
   */
  public void updateApplicationPriority(UserGroupInformation callerUGI,
      ApplicationId applicationId, Priority newAppPriority)
      throws YarnException {
    RMApp app = this.rmContext.getRMApps().get(applicationId);

    synchronized (applicationId) {
      if (app == null || app.isAppInCompletedStates()) {
        return;
      }

      // Create a future object to capture exceptions from StateStore.
      SettableFuture<Object> future = SettableFuture.create();

      // Invoke scheduler api to update priority in scheduler and to
      // State Store.
      Priority appPriority = rmContext.getScheduler().updateApplicationPriority(
          newAppPriority, applicationId, future, callerUGI);

      if (app.getApplicationPriority().equals(appPriority)) {
        return;
      }

      getChecked(future);

      // update in-memory
      ((RMAppImpl) app).setApplicationPriority(appPriority);
    }

    // Update the changed application state to timeline server
    rmContext.getSystemMetricsPublisher().appUpdated(app,
        System.currentTimeMillis());
  }

  /**
   * moveToQueue will invoke scheduler api to perform move queue operation.
   *
   * @param applicationId
   *          Application Id.
   * @param targetQueue
   *          Target queue to which this app has to be moved.
   * @throws YarnException
   *           Handle exceptions.
   */
  public void moveApplicationAcrossQueue(ApplicationId applicationId, String targetQueue)
      throws YarnException {
    RMApp app = this.rmContext.getRMApps().get(applicationId);

    // Capacity scheduler will directly follow below approach.
    // 1. Do a pre-validate check to ensure that changes are fine.
    // 2. Update this information to state-store
    // 3. Perform real move operation and update in-memory data structures.
    synchronized (applicationId) {
      if (app == null || app.isAppInCompletedStates()) {
        return;
      }

      String sourceQueue = app.getQueue();
      // 1. pre-validate move application request to check for any access
      // violations or other errors. If there are any violations, YarnException
      // will be thrown.
      rmContext.getScheduler().preValidateMoveApplication(applicationId,
          targetQueue);

      // 2. Update to state store with new queue and throw exception is failed.
      updateAppDataToStateStore(targetQueue, app, false);

      // 3. Perform the real move application
      String queue = "";
      try {
        queue = rmContext.getScheduler().moveApplication(applicationId,
            targetQueue);
      } catch (YarnException e) {
        // Revert to source queue since in-memory move has failed. Chances
        // of this is very rare as we have already done the pre-validation.
        updateAppDataToStateStore(sourceQueue, app, true);
        throw e;
      }

      // update in-memory
      if (queue != null && !queue.isEmpty()) {
        app.setQueue(queue);
      }
    }

    rmContext.getSystemMetricsPublisher().appUpdated(app,
        System.currentTimeMillis());
  }

  private void updateAppDataToStateStore(String queue, RMApp app,
      boolean toSuppressException) throws YarnException {
    // Create a future object to capture exceptions from StateStore.
    SettableFuture<Object> future = SettableFuture.create();

    // Update new queue in Submission Context to update to StateStore.
    app.getApplicationSubmissionContext().setQueue(queue);

    ApplicationStateData appState = ApplicationStateData.newInstance(
        app.getSubmitTime(), app.getStartTime(),
        app.getApplicationSubmissionContext(), app.getUser(),
        app.getCallerContext());
    appState.setApplicationTimeouts(app.getApplicationTimeouts());
    appState.setLaunchTime(app.getLaunchTime());
    rmContext.getStateStore().updateApplicationStateSynchronously(appState,
        false, future);

    try {
      getChecked(future);
    } catch (YarnException ex) {
      if (!toSuppressException) {
        throw ex;
      }
      LOG.error("Statestore update failed for move application '"
          + app.getApplicationId() + "' to queue '" + queue
          + "' with below exception:" + ex.getMessage());
    }
  }

  @VisibleForTesting
  ApplicationPlacementContext placeApplication(
      PlacementManager placementManager, ApplicationSubmissionContext context,
      String user, boolean isRecovery) throws YarnException {
    ApplicationPlacementContext placementContext = null;
    if (placementManager != null) {
      try {
<<<<<<< HEAD
        placementContext = placementManager.placeApplication(context, user);
=======
        String usernameUsedForPlacement =
                getUserNameForPlacement(user, context, placementManager);
        placementContext = placementManager
                .placeApplication(context, usernameUsedForPlacement);
>>>>>>> e8cb2ae4
      } catch (YarnException e) {
        // Placement could also fail if the user doesn't exist in system
        // skip if the user is not found during recovery.
        if (isRecovery) {
<<<<<<< HEAD
          LOG.warn("PlaceApplication failed,skipping on recovery of rm");
=======
          LOG.warn("Application placement failed for user " + user +
              " and application " + context.getApplicationId() +
              ", skipping placement on recovery of rm", e);
>>>>>>> e8cb2ae4
          return placementContext;
        }
        throw e;
      }
    }
<<<<<<< HEAD
    if (placementContext == null && (context.getQueue() == null) || context
        .getQueue().isEmpty()) {
      String msg = "Failed to place application " + context.getApplicationId()
          + " to queue and specified " + "queue is invalid : " + context
          .getQueue();
=======
    // The submission context when created often has a queue set. In case of
    // the FairScheduler a null placement context is still considered as a
    // failure, even when a queue is provided on submit. This case handled in
    // the scheduler.
    if (placementContext == null && (context.getQueue() == null) ||
        context.getQueue().isEmpty()) {
      String msg = "Failed to place application " + context.getApplicationId()
          + " in a queue and submit context queue is null or empty";
>>>>>>> e8cb2ae4
      LOG.error(msg);
      throw new YarnException(msg);
    }
    return placementContext;
  }

  @VisibleForTesting
  protected String getUserNameForPlacement(final String user,
      final ApplicationSubmissionContext context,
      final PlacementManager placementManager) throws YarnException {

    boolean applicationTagBasedPlacementEnabled = conf
        .getBoolean(YarnConfiguration.APPLICATION_TAG_BASED_PLACEMENT_ENABLED,
        YarnConfiguration.DEFAULT_APPLICATION_TAG_BASED_PLACEMENT_ENABLED);
    String usernameUsedForPlacement = user;
    if (!applicationTagBasedPlacementEnabled) {
      return usernameUsedForPlacement;
    }
    if (!isWhitelistedUser(user, conf)) {
      LOG.warn("User '{}' is not allowed to do placement based " +
              "on application tag", user);
      return usernameUsedForPlacement;
    }
    LOG.debug("Application tag based placement is enabled, checking for " +
        "'userid' among the application tags");
    Set<String> applicationTags = context.getApplicationTags();
    String userNameFromAppTag = getUserNameFromApplicationTag(applicationTags);
    if (userNameFromAppTag != null) {
      LOG.debug("Found 'userid' '{}' in application tag", userNameFromAppTag);
      UserGroupInformation callerUGI = UserGroupInformation
              .createRemoteUser(user);
      // check if the actual user has rights to submit application to the
      // user's queue from the application tag
      ApplicationPlacementContext appPlacementContext = placementManager
              .placeApplication(context, userNameFromAppTag);
      if (appPlacementContext == null) {
        LOG.warn("No rule was found for user '{}'", userNameFromAppTag);
        return usernameUsedForPlacement;
      }
      String queue = appPlacementContext.getQueue();
      if (callerUGI != null && scheduler
              .checkAccess(callerUGI, QueueACL.SUBMIT_APPLICATIONS, queue)) {
        usernameUsedForPlacement = userNameFromAppTag;
      } else {
        LOG.warn("User '{}' from application tag does not have access to " +
                " queue '{}'. " + "The placement is done for user '{}'",
                userNameFromAppTag, queue, user);
      }
    } else {
      LOG.warn("'userid' was not found in application tags");
    }
    return usernameUsedForPlacement;
  }

  private boolean isWhitelistedUser(final String user,
                                    final Configuration config) {
    String[] userWhitelist = config.getStrings(YarnConfiguration
            .APPLICATION_TAG_BASED_PLACEMENT_USER_WHITELIST);
    if (userWhitelist == null || userWhitelist.length == 0) {
      return false;
    }
    for (String s: userWhitelist) {
      if (s.equals(user)) {
        return true;
      }
    }
    return false;
  }

  private String getUserNameFromApplicationTag(Set<String> applicationTags) {
    for (String tag: applicationTags) {
      if (tag.startsWith(USER_ID_PREFIX)) {
        String[] userIdTag = tag.split("=");
        if (userIdTag.length == 2) {
          return userIdTag[1];
        } else {
          LOG.warn("Found wrongly qualified username in tag");
        }
      }
    }
    return null;
  }

  private void copyPlacementQueueToSubmissionContext(
      ApplicationPlacementContext placementContext,
      ApplicationSubmissionContext context) {
    // Set the queue from the placement in the ApplicationSubmissionContext
    // Placement rule are only considered for new applications
    if (placementContext != null && !StringUtils.equalsIgnoreCase(
        context.getQueue(), placementContext.getQueue())) {
      LOG.info("Placed application with ID " + context.getApplicationId() +
          " in queue: " + placementContext.getQueue() +
          ", original submission queue was: " + context.getQueue());
      context.setQueue(placementContext.getQueue());
    }
  }
}<|MERGE_RESOLUTION|>--- conflicted
+++ resolved
@@ -398,17 +398,11 @@
       String user, boolean isRecovery, long startTime,
       RMAppState recoveredFinalState) throws YarnException {
 
-<<<<<<< HEAD
-    ApplicationPlacementContext placementContext =
-        placeApplication(rmContext.getQueuePlacementManager(),
-            submissionContext, user, isRecovery);
-=======
     ApplicationPlacementContext placementContext = null;
     if (recoveredFinalState == null) {
       placementContext = placeApplication(rmContext.getQueuePlacementManager(),
           submissionContext, user, isRecovery);
     }
->>>>>>> e8cb2ae4
 
     // We only replace the queue when it's a new application
     if (!isRecovery) {
@@ -594,17 +588,10 @@
 
         // Normalize all requests
         String queue = submissionContext.getQueue();
-<<<<<<< HEAD
-        for (ResourceRequest amReq : amReqs) {
-          SchedulerUtils.normalizeAndValidateRequest(amReq,
-              scheduler.getMaximumResourceCapability(queue),
-              queue, scheduler, isRecovery, rmContext);
-=======
         Resource maxAllocation = scheduler.getMaximumResourceCapability(queue);
         for (ResourceRequest amReq : amReqs) {
           SchedulerUtils.normalizeAndValidateRequest(amReq, maxAllocation,
               queue, isRecovery, rmContext, null, nodeLabelsEnabled);
->>>>>>> e8cb2ae4
 
           amReq.setCapability(scheduler.getNormalizedResource(
               amReq.getCapability(), maxAllocation));
@@ -865,37 +852,22 @@
     ApplicationPlacementContext placementContext = null;
     if (placementManager != null) {
       try {
-<<<<<<< HEAD
-        placementContext = placementManager.placeApplication(context, user);
-=======
         String usernameUsedForPlacement =
                 getUserNameForPlacement(user, context, placementManager);
         placementContext = placementManager
                 .placeApplication(context, usernameUsedForPlacement);
->>>>>>> e8cb2ae4
       } catch (YarnException e) {
         // Placement could also fail if the user doesn't exist in system
         // skip if the user is not found during recovery.
         if (isRecovery) {
-<<<<<<< HEAD
-          LOG.warn("PlaceApplication failed,skipping on recovery of rm");
-=======
           LOG.warn("Application placement failed for user " + user +
               " and application " + context.getApplicationId() +
               ", skipping placement on recovery of rm", e);
->>>>>>> e8cb2ae4
           return placementContext;
         }
         throw e;
       }
     }
-<<<<<<< HEAD
-    if (placementContext == null && (context.getQueue() == null) || context
-        .getQueue().isEmpty()) {
-      String msg = "Failed to place application " + context.getApplicationId()
-          + " to queue and specified " + "queue is invalid : " + context
-          .getQueue();
-=======
     // The submission context when created often has a queue set. In case of
     // the FairScheduler a null placement context is still considered as a
     // failure, even when a queue is provided on submit. This case handled in
@@ -904,7 +876,6 @@
         context.getQueue().isEmpty()) {
       String msg = "Failed to place application " + context.getApplicationId()
           + " in a queue and submit context queue is null or empty";
->>>>>>> e8cb2ae4
       LOG.error(msg);
       throw new YarnException(msg);
     }
