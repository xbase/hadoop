/**
 * Licensed to the Apache Software Foundation (ASF) under one
 * or more contributor license agreements.  See the NOTICE file
 * distributed with this work for additional information
 * regarding copyright ownership.  The ASF licenses this file
 * to you under the Apache License, Version 2.0 (the
 * "License"); you may not use this file except in compliance
 * with the License.  You may obtain a copy of the License at
 *
 *     http://www.apache.org/licenses/LICENSE-2.0
 *
 * Unless required by applicable law or agreed to in writing, software
 * distributed under the License is distributed on an "AS IS" BASIS,
 * WITHOUT WARRANTIES OR CONDITIONS OF ANY KIND, either express or implied.
 * See the License for the specific language governing permissions and
 * limitations under the License.
 */

package org.apache.hadoop.yarn.server.resourcemanager.scheduler.capacity.conf;

import com.google.common.annotations.VisibleForTesting;
import com.google.common.base.Joiner;
import org.slf4j.Logger;
import org.slf4j.LoggerFactory;
import org.apache.hadoop.conf.Configuration;
import org.apache.hadoop.security.UserGroupInformation;
import org.apache.hadoop.yarn.conf.YarnConfiguration;
import org.apache.hadoop.yarn.server.resourcemanager.RMContext;
import org.apache.hadoop.yarn.server.resourcemanager.scheduler.ConfigurationMutationACLPolicy;
import org.apache.hadoop.yarn.server.resourcemanager.scheduler.ConfigurationMutationACLPolicyFactory;
import org.apache.hadoop.yarn.server.resourcemanager.scheduler.MutableConfigurationProvider;
import org.apache.hadoop.yarn.server.resourcemanager.scheduler.capacity.CapacitySchedulerConfiguration;
import org.apache.hadoop.yarn.server.resourcemanager.scheduler.capacity.conf.YarnConfigurationStore.LogMutation;
import org.apache.hadoop.yarn.webapp.dao.QueueConfigInfo;
import org.apache.hadoop.yarn.webapp.dao.SchedConfUpdateInfo;

import java.io.IOException;
import java.util.ArrayList;
import java.util.Arrays;
import java.util.HashMap;
import java.util.List;
import java.util.Map;
import java.util.concurrent.locks.ReentrantReadWriteLock;

import static org.apache.hadoop.yarn.server.resourcemanager.scheduler.capacity.CapacitySchedulerConfiguration.ORDERING_POLICY;

/**
 * CS configuration provider which implements
 * {@link MutableConfigurationProvider} for modifying capacity scheduler
 * configuration.
 */
public class MutableCSConfigurationProvider implements CSConfigurationProvider,
    MutableConfigurationProvider {

  public static final Logger LOG =
      LoggerFactory.getLogger(MutableCSConfigurationProvider.class);

  private Configuration schedConf;
  private Configuration oldConf;
  private YarnConfigurationStore confStore;
  private ConfigurationMutationACLPolicy aclMutationPolicy;
  private RMContext rmContext;

  private final ReentrantReadWriteLock formatLock =
      new ReentrantReadWriteLock();

  public MutableCSConfigurationProvider(RMContext rmContext) {
    this.rmContext = rmContext;
  }

  @Override
  public void init(Configuration config) throws IOException {
    this.confStore = YarnConfigurationStoreFactory.getStore(config);
    Configuration initialSchedConf = new Configuration(false);
    initialSchedConf.addResource(YarnConfiguration.CS_CONFIGURATION_FILE);
    this.schedConf = new Configuration(false);
    // We need to explicitly set the key-values in schedConf, otherwise
    // these configuration keys cannot be deleted when
    // configuration is reloaded.
    for (Map.Entry<String, String> kv : initialSchedConf) {
      schedConf.set(kv.getKey(), kv.getValue());
    }
    try {
      confStore.initialize(config, schedConf, rmContext);
      confStore.checkVersion();
    } catch (Exception e) {
      throw new IOException(e);
    }
    // After initializing confStore, the store may already have an existing
    // configuration. Use this one.
    schedConf = confStore.retrieve();
    this.aclMutationPolicy = ConfigurationMutationACLPolicyFactory
        .getPolicy(config);
    aclMutationPolicy.init(config, rmContext);
  }

  @Override
  public void close() throws IOException {
    confStore.close();
  }

  @VisibleForTesting
  public YarnConfigurationStore getConfStore() {
    return confStore;
  }

  @Override
  public CapacitySchedulerConfiguration loadConfiguration(Configuration
      configuration) throws IOException {
    Configuration loadedConf = new Configuration(schedConf);
    loadedConf.addResource(configuration);
    return new CapacitySchedulerConfiguration(loadedConf, false);
  }

  @Override
  public Configuration getConfiguration() {
    return new Configuration(schedConf);
  }

  @Override
<<<<<<< HEAD
=======
  public long getConfigVersion() throws Exception {
    return confStore.getConfigVersion();
  }

  @Override
>>>>>>> e8cb2ae4
  public ConfigurationMutationACLPolicy getAclMutationPolicy() {
    return aclMutationPolicy;
  }

  @Override
  public LogMutation logAndApplyMutation(UserGroupInformation user,
      SchedConfUpdateInfo confUpdate) throws Exception {
    oldConf = new Configuration(schedConf);
    CapacitySchedulerConfiguration proposedConf =
            new CapacitySchedulerConfiguration(schedConf, false);
    Map<String, String> kvUpdate
            = constructKeyValueConfUpdate(proposedConf, confUpdate);
    LogMutation log = new LogMutation(kvUpdate, user.getShortUserName());
    confStore.logMutation(log);
    applyMutation(proposedConf, kvUpdate);
    schedConf = proposedConf;
    return log;
  }

  public Configuration applyChanges(Configuration oldConfiguration,
                           SchedConfUpdateInfo confUpdate) throws IOException {
    CapacitySchedulerConfiguration proposedConf =
            new CapacitySchedulerConfiguration(oldConfiguration, false);
    Map<String, String> kvUpdate
            = constructKeyValueConfUpdate(proposedConf, confUpdate);
    applyMutation(proposedConf, kvUpdate);
    return proposedConf;
  }

  private void applyMutation(Configuration conf, Map<String, String> kvUpdate) {
    for (Map.Entry<String, String> kv : kvUpdate.entrySet()) {
      if (kv.getValue() == null) {
        conf.unset(kv.getKey());
      } else {
        conf.set(kv.getKey(), kv.getValue());
      }
    }
  }

  @Override
  public void formatConfigurationInStore(Configuration config)
      throws Exception {
    formatLock.writeLock().lock();
    try {
      confStore.format();
      oldConf = new Configuration(schedConf);
      Configuration initialSchedConf = new Configuration(false);
      initialSchedConf.addResource(YarnConfiguration.CS_CONFIGURATION_FILE);
      this.schedConf = new Configuration(false);
      // We need to explicitly set the key-values in schedConf, otherwise
      // these configuration keys cannot be deleted when
      // configuration is reloaded.
      for (Map.Entry<String, String> kv : initialSchedConf) {
        schedConf.set(kv.getKey(), kv.getValue());
      }
      confStore.initialize(config, schedConf, rmContext);
      confStore.checkVersion();
    } catch (Exception e) {
      throw new IOException(e);
    } finally {
      formatLock.writeLock().unlock();
    }
  }

  @Override
  public void revertToOldConfig(Configuration config) throws Exception {
    formatLock.writeLock().lock();
    try {
      schedConf = oldConf;
      confStore.format();
      confStore.initialize(config, oldConf, rmContext);
      confStore.checkVersion();
    } catch (Exception e) {
      throw new IOException(e);
    } finally {
      formatLock.writeLock().unlock();
    }
  }

  @Override
  public void confirmPendingMutation(LogMutation pendingMutation,
      boolean isValid) throws Exception {
    formatLock.readLock().lock();
    try {
      confStore.confirmMutation(pendingMutation, isValid);
      if (!isValid) {
        schedConf = oldConf;
      }
    } finally {
      formatLock.readLock().unlock();
    }
  }

  @Override
  public void reloadConfigurationFromStore() throws Exception {
    formatLock.readLock().lock();
    try {
      schedConf = confStore.retrieve();
    } finally {
      formatLock.readLock().unlock();
    }
  }

  private List<String> getSiblingQueues(String queuePath, Configuration conf) {
    String parentQueue = queuePath.substring(0, queuePath.lastIndexOf('.'));
    String childQueuesKey = CapacitySchedulerConfiguration.PREFIX +
        parentQueue + CapacitySchedulerConfiguration.DOT +
        CapacitySchedulerConfiguration.QUEUES;
    return new ArrayList<>(conf.getStringCollection(childQueuesKey));
  }

  private Map<String, String> constructKeyValueConfUpdate(
      CapacitySchedulerConfiguration proposedConf,
      SchedConfUpdateInfo mutationInfo) throws IOException {

    Map<String, String> confUpdate = new HashMap<>();
    for (String queueToRemove : mutationInfo.getRemoveQueueInfo()) {
      removeQueue(queueToRemove, proposedConf, confUpdate);
    }
    for (QueueConfigInfo addQueueInfo : mutationInfo.getAddQueueInfo()) {
      addQueue(addQueueInfo, proposedConf, confUpdate);
    }
    for (QueueConfigInfo updateQueueInfo : mutationInfo.getUpdateQueueInfo()) {
      updateQueue(updateQueueInfo, proposedConf, confUpdate);
    }
    for (Map.Entry<String, String> global : mutationInfo.getGlobalParams()
        .entrySet()) {
      confUpdate.put(global.getKey(), global.getValue());
    }
    return confUpdate;
  }

  private void removeQueue(
      String queueToRemove, CapacitySchedulerConfiguration proposedConf,
      Map<String, String> confUpdate) throws IOException {
    if (queueToRemove == null) {
      return;
    } else {
      String queueName = queueToRemove.substring(
          queueToRemove.lastIndexOf('.') + 1);
      if (queueToRemove.lastIndexOf('.') == -1) {
        throw new IOException("Can't remove queue " + queueToRemove);
      } else {
        List<String> siblingQueues = getSiblingQueues(queueToRemove,
            proposedConf);
        if (!siblingQueues.contains(queueName)) {
          throw new IOException("Queue " + queueToRemove + " not found");
        }
        siblingQueues.remove(queueName);
        String parentQueuePath = queueToRemove.substring(0, queueToRemove
            .lastIndexOf('.'));
        proposedConf.setQueues(parentQueuePath, siblingQueues.toArray(
            new String[0]));
        String queuesConfig = CapacitySchedulerConfiguration.PREFIX
            + parentQueuePath + CapacitySchedulerConfiguration.DOT
            + CapacitySchedulerConfiguration.QUEUES;
        if (siblingQueues.size() == 0) {
          confUpdate.put(queuesConfig, null);
          // Unset Ordering Policy of Leaf Queue converted from
          // Parent Queue after removeQueue
          String queueOrderingPolicy = CapacitySchedulerConfiguration.PREFIX
              + parentQueuePath + CapacitySchedulerConfiguration.DOT
              + ORDERING_POLICY;
          proposedConf.unset(queueOrderingPolicy);
          confUpdate.put(queueOrderingPolicy, null);
        } else {
          confUpdate.put(queuesConfig, Joiner.on(',').join(siblingQueues));
        }
        for (Map.Entry<String, String> confRemove : proposedConf.getValByRegex(
            ".*" + queueToRemove.replaceAll("\\.", "\\.") + "\\..*")
            .entrySet()) {
          proposedConf.unset(confRemove.getKey());
          confUpdate.put(confRemove.getKey(), null);
        }
      }
    }
  }

  private void addQueue(
      QueueConfigInfo addInfo, CapacitySchedulerConfiguration proposedConf,
      Map<String, String> confUpdate) throws IOException {
    if (addInfo == null) {
      return;
    } else {
      String queuePath = addInfo.getQueue();
      String queueName = queuePath.substring(queuePath.lastIndexOf('.') + 1);
      if (queuePath.lastIndexOf('.') == -1) {
        throw new IOException("Can't add invalid queue " + queuePath);
      } else if (getSiblingQueues(queuePath, proposedConf).contains(
          queueName)) {
        throw new IOException("Can't add existing queue " + queuePath);
      }
      String parentQueue = queuePath.substring(0, queuePath.lastIndexOf('.'));
      String[] siblings = proposedConf.getQueues(parentQueue);
      List<String> siblingQueues = siblings == null ? new ArrayList<>() :
          new ArrayList<>(Arrays.<String>asList(siblings));
      siblingQueues.add(queuePath.substring(queuePath.lastIndexOf('.') + 1));
      proposedConf.setQueues(parentQueue,
          siblingQueues.toArray(new String[0]));
      confUpdate.put(CapacitySchedulerConfiguration.PREFIX
              + parentQueue + CapacitySchedulerConfiguration.DOT
              + CapacitySchedulerConfiguration.QUEUES,
          Joiner.on(',').join(siblingQueues));
      String keyPrefix = CapacitySchedulerConfiguration.PREFIX
          + queuePath + CapacitySchedulerConfiguration.DOT;
      for (Map.Entry<String, String> kv : addInfo.getParams().entrySet()) {
        if (kv.getValue() == null) {
          proposedConf.unset(keyPrefix + kv.getKey());
        } else {
          proposedConf.set(keyPrefix + kv.getKey(), kv.getValue());
        }
        confUpdate.put(keyPrefix + kv.getKey(), kv.getValue());
      }
      // Unset Ordering Policy of Parent Queue converted from
      // Leaf Queue after addQueue
      String queueOrderingPolicy = CapacitySchedulerConfiguration.PREFIX
          + parentQueue + CapacitySchedulerConfiguration.DOT + ORDERING_POLICY;
      if (siblingQueues.size() == 1) {
        proposedConf.unset(queueOrderingPolicy);
        confUpdate.put(queueOrderingPolicy, null);
      }
    }
  }

  private void updateQueue(QueueConfigInfo updateInfo,
      CapacitySchedulerConfiguration proposedConf,
      Map<String, String> confUpdate) {
    if (updateInfo == null) {
      return;
    } else {
      String queuePath = updateInfo.getQueue();
      String keyPrefix = CapacitySchedulerConfiguration.PREFIX
          + queuePath + CapacitySchedulerConfiguration.DOT;
      for (Map.Entry<String, String> kv : updateInfo.getParams().entrySet()) {
        String keyValue = kv.getValue();
        if (keyValue == null || keyValue.isEmpty()) {
          keyValue = null;
          proposedConf.unset(keyPrefix + kv.getKey());
        } else {
          proposedConf.set(keyPrefix + kv.getKey(), keyValue);
        }
        confUpdate.put(keyPrefix + kv.getKey(), keyValue);
      }
    }
  }
}<|MERGE_RESOLUTION|>--- conflicted
+++ resolved
@@ -118,14 +118,11 @@
   }
 
   @Override
-<<<<<<< HEAD
-=======
   public long getConfigVersion() throws Exception {
     return confStore.getConfigVersion();
   }
 
   @Override
->>>>>>> e8cb2ae4
   public ConfigurationMutationACLPolicy getAclMutationPolicy() {
     return aclMutationPolicy;
   }
