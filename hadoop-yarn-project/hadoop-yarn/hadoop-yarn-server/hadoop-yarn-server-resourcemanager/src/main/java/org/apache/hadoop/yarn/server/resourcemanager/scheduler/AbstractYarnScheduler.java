/**
 * Licensed to the Apache Software Foundation (ASF) under one
 * or more contributor license agreements.  See the NOTICE file
 * distributed with this work for additional information
 * regarding copyright ownership.  The ASF licenses this file
 * to you under the Apache License, Version 2.0 (the
 * "License"); you may not use this file except in compliance
 * with the License.  You may obtain a copy of the License at
 *
 *     http://www.apache.org/licenses/LICENSE-2.0
 *
 * Unless required by applicable law or agreed to in writing, software
 * distributed under the License is distributed on an "AS IS" BASIS,
 * WITHOUT WARRANTIES OR CONDITIONS OF ANY KIND, either express or implied.
 * See the License for the specific language governing permissions and
 * limitations under the License.
 */

package org.apache.hadoop.yarn.server.resourcemanager.scheduler;

import java.io.IOException;
import java.util.ArrayList;
import java.util.Arrays;
import java.util.Collection;
import java.util.EnumSet;

import java.util.List;
import java.util.Map;
import java.util.Set;
import java.util.Timer;
import java.util.TimerTask;
import java.util.concurrent.ConcurrentMap;
import java.util.concurrent.locks.ReentrantReadWriteLock;

import com.google.gson.Gson;
import com.google.gson.reflect.TypeToken;
import org.apache.hadoop.yarn.server.resourcemanager.scheduler.capacity.CSQueue;
import org.slf4j.Logger;
import org.slf4j.LoggerFactory;
import org.apache.hadoop.classification.InterfaceAudience.Private;
import org.apache.hadoop.classification.InterfaceStability.Unstable;
import org.apache.hadoop.conf.Configuration;
import org.apache.hadoop.security.UserGroupInformation;
import org.apache.hadoop.service.AbstractService;
import org.apache.hadoop.yarn.api.records.ApplicationAttemptId;
import org.apache.hadoop.yarn.api.records.ApplicationId;
import org.apache.hadoop.yarn.api.records.ApplicationResourceUsageReport;
import org.apache.hadoop.yarn.api.records.Container;
import org.apache.hadoop.yarn.api.records.ContainerId;
import org.apache.hadoop.yarn.api.records.ContainerState;
import org.apache.hadoop.yarn.api.records.ContainerStatus;
import org.apache.hadoop.yarn.api.records.ContainerUpdateType;
import org.apache.hadoop.yarn.api.records.ExecutionType;
import org.apache.hadoop.yarn.api.records.NodeId;
import org.apache.hadoop.yarn.api.records.NodeState;
import org.apache.hadoop.yarn.api.records.Priority;
import org.apache.hadoop.yarn.api.records.Resource;
import org.apache.hadoop.yarn.api.records.ResourceOption;
import org.apache.hadoop.yarn.api.records.ResourceRequest;
import org.apache.hadoop.yarn.api.records.SchedulingRequest;
import org.apache.hadoop.yarn.api.records.UpdateContainerError;
import org.apache.hadoop.yarn.api.records.UpdateContainerRequest;
import org.apache.hadoop.yarn.conf.YarnConfiguration;
import org.apache.hadoop.yarn.exceptions.InvalidResourceRequestException;
import org.apache.hadoop.yarn.exceptions.YarnException;
import org.apache.hadoop.yarn.proto.YarnServiceProtos.SchedulerResourceTypes;
import org.apache.hadoop.yarn.server.api.protocolrecords.NMContainerStatus;
import org.apache.hadoop.yarn.server.metrics.OpportunisticSchedulerMetrics;
import org.apache.hadoop.yarn.server.resourcemanager.RMAppManagerEvent;
import org.apache.hadoop.yarn.server.resourcemanager.RMAppManagerEventType;
import org.apache.hadoop.yarn.server.resourcemanager.RMAuditLogger;
import org.apache.hadoop.yarn.server.resourcemanager.RMAuditLogger.AuditConstants;
import org.apache.hadoop.yarn.server.resourcemanager.RMContext;
import org.apache.hadoop.yarn.server.resourcemanager.RMCriticalThreadUncaughtExceptionHandler;
import org.apache.hadoop.yarn.server.resourcemanager.RMServerUtils;
import org.apache.hadoop.yarn.server.resourcemanager.ResourceManager;
import org.apache.hadoop.yarn.server.resourcemanager.monitor.SchedulingMonitorManager;
import org.apache.hadoop.yarn.server.resourcemanager.rmapp.RMApp;
import org.apache.hadoop.yarn.server.resourcemanager.rmapp.RMAppEvent;
import org.apache.hadoop.yarn.server.resourcemanager.rmapp.RMAppEventType;
import org.apache.hadoop.yarn.server.resourcemanager.rmapp.attempt.RMAppAttempt;
import org.apache.hadoop.yarn.server.resourcemanager.rmcontainer.RMContainer;
import org.apache.hadoop.yarn.server.resourcemanager.rmcontainer.RMContainerEventType;
import org.apache.hadoop.yarn.server.resourcemanager.rmcontainer.RMContainerFinishedEvent;
import org.apache.hadoop.yarn.server.resourcemanager.rmcontainer.RMContainerImpl;
import org.apache.hadoop.yarn.server.resourcemanager.rmcontainer
    .RMContainerNMDoneChangeResourceEvent;
import org.apache.hadoop.yarn.server.resourcemanager.rmcontainer.RMContainerRecoverEvent;
import org.apache.hadoop.yarn.server.resourcemanager.rmnode.RMNode;
import org.apache.hadoop.yarn.server.resourcemanager.rmnode.RMNodeCleanContainerEvent;
import org.apache.hadoop.yarn.server.resourcemanager.rmnode.RMNodeFinishedContainersPulledByAMEvent;
import org.apache.hadoop.yarn.server.resourcemanager.rmnode.RMNodeResourceUpdateEvent;
import org.apache.hadoop.yarn.server.resourcemanager.rmnode.UpdatedContainerInfo;
import org.apache.hadoop.yarn.server.resourcemanager.scheduler.activities.ActivitiesManager;
import org.apache.hadoop.yarn.server.resourcemanager.scheduler.common.ContainerRequest;
import org.apache.hadoop.yarn.server.resourcemanager.scheduler.common.QueueEntitlement;
import org.apache.hadoop.yarn.server.resourcemanager.scheduler.event.ContainerPreemptEvent;
import org.apache.hadoop.yarn.server.resourcemanager.scheduler.event.ReleaseContainerEvent;
import org.apache.hadoop.yarn.server.resourcemanager.scheduler.event.SchedulerEventType;
import org.apache.hadoop.yarn.server.resourcemanager.scheduler.fair.FairSchedulerConfiguration;
import org.apache.hadoop.yarn.server.scheduler.OpportunisticContainerContext;
import org.apache.hadoop.yarn.server.scheduler.SchedulerRequestKey;
import org.apache.hadoop.yarn.server.utils.BuilderUtils;
import org.apache.hadoop.yarn.server.utils.Lock;
import org.apache.hadoop.yarn.util.Clock;
import org.apache.hadoop.yarn.util.SystemClock;
import org.apache.hadoop.yarn.util.resource.ResourceCalculator;
import org.apache.hadoop.yarn.util.resource.ResourceUtils;
import org.apache.hadoop.yarn.util.resource.Resources;

import com.google.common.annotations.VisibleForTesting;
import com.google.common.util.concurrent.SettableFuture;


@SuppressWarnings("unchecked")
@Private
@Unstable
public abstract class AbstractYarnScheduler
    <T extends SchedulerApplicationAttempt, N extends SchedulerNode>
    extends AbstractService implements ResourceScheduler {

  private static final Logger LOG =
      LoggerFactory.getLogger(AbstractYarnScheduler.class);

  private static final Resource ZERO_RESOURCE = Resource.newInstance(0, 0);

  protected final ClusterNodeTracker<N> nodeTracker =
      new ClusterNodeTracker<>();

  protected Resource minimumAllocation;

  protected volatile RMContext rmContext;

  private volatile Priority maxClusterLevelAppPriority;

  protected ActivitiesManager activitiesManager;
  protected SchedulerHealth schedulerHealth = new SchedulerHealth();
  protected volatile long lastNodeUpdateTime;

  // timeout to join when we stop this service
  protected final long THREAD_JOIN_TIMEOUT_MS = 1000;

  private volatile Clock clock;

  /**
   * To enable the update thread, subclasses should set updateInterval to a
   * positive value during {@link #serviceInit(Configuration)}.
   */
  protected long updateInterval = -1L;
  @VisibleForTesting
  Thread updateThread;
  private final Object updateThreadMonitor = new Object();
  private Timer releaseCache;

  /*
   * All schedulers which are inheriting AbstractYarnScheduler should use
   * concurrent version of 'applications' map.
   */
  protected ConcurrentMap<ApplicationId, SchedulerApplication<T>> applications;
  protected int nmExpireInterval;
  protected long nmHeartbeatInterval;

  private final static List<Container> EMPTY_CONTAINER_LIST =
      new ArrayList<Container>();
  protected static final Allocation EMPTY_ALLOCATION = new Allocation(
    EMPTY_CONTAINER_LIST, Resources.createResource(0), null, null, null);

  protected final ReentrantReadWriteLock.ReadLock readLock;

  /*
   * Use writeLock for any of operations below:
   * - queue change (hierarchy / configuration / container allocation)
   * - application(add/remove/allocate-container, but not include container
   *   finish)
   * - node (add/remove/change-resource/container-allocation, but not include
   *   container finish)
   */
  protected final ReentrantReadWriteLock.WriteLock writeLock;

  // If set to true, then ALL container updates will be automatically sent to
  // the NM in the next heartbeat.
  private boolean autoUpdateContainers = false;

  protected SchedulingMonitorManager schedulingMonitorManager =
      new SchedulingMonitorManager();

  private boolean migration;

  /**
   * Construct the service.
   *
   * @param name service name
   */
  public AbstractYarnScheduler(String name) {
    super(name);
    clock = SystemClock.getInstance();
    ReentrantReadWriteLock lock = new ReentrantReadWriteLock();
    readLock = lock.readLock();
    writeLock = lock.writeLock();
  }

  @Override
  public void serviceInit(Configuration conf) throws Exception {
    migration =
        conf.getBoolean(FairSchedulerConfiguration.MIGRATION_MODE, false);

    nmExpireInterval =
        conf.getInt(YarnConfiguration.RM_NM_EXPIRY_INTERVAL_MS,
          YarnConfiguration.DEFAULT_RM_NM_EXPIRY_INTERVAL_MS);
    nmHeartbeatInterval =
        conf.getLong(YarnConfiguration.RM_NM_HEARTBEAT_INTERVAL_MS,
            YarnConfiguration.DEFAULT_RM_NM_HEARTBEAT_INTERVAL_MS);
    long configuredMaximumAllocationWaitTime =
        conf.getLong(YarnConfiguration.RM_WORK_PRESERVING_RECOVERY_SCHEDULING_WAIT_MS,
          YarnConfiguration.DEFAULT_RM_WORK_PRESERVING_RECOVERY_SCHEDULING_WAIT_MS);
    nodeTracker.setConfiguredMaxAllocationWaitTime(
        configuredMaximumAllocationWaitTime);
    maxClusterLevelAppPriority = getMaxPriorityFromConf(conf);
    if (!migration) {
      this.releaseCache = new Timer("Pending Container Clear Timer");
    }

    autoUpdateContainers =
        conf.getBoolean(YarnConfiguration.RM_AUTO_UPDATE_CONTAINERS,
            YarnConfiguration.DEFAULT_RM_AUTO_UPDATE_CONTAINERS);

    if (updateInterval > 0) {
      updateThread = new UpdateThread();
      updateThread.setName("SchedulerUpdateThread");
      updateThread.setUncaughtExceptionHandler(
          new RMCriticalThreadUncaughtExceptionHandler(rmContext));
      updateThread.setDaemon(true);
    }
    super.serviceInit(conf);

  }

  @Override
  protected void serviceStart() throws Exception {
    if (!migration) {
      if (updateThread != null) {
        updateThread.start();
      }
      schedulingMonitorManager.startAll();
      createReleaseCache();
    }

    super.serviceStart();
  }

  @Override
  protected void serviceStop() throws Exception {
    if (updateThread != null) {
      updateThread.interrupt();
      updateThread.join(THREAD_JOIN_TIMEOUT_MS);
    }

    //Stop Timer
    if (releaseCache != null) {
      releaseCache.cancel();
      releaseCache = null;
    }
    schedulingMonitorManager.stop();
    super.serviceStop();
  }

  @VisibleForTesting
  public ClusterNodeTracker<N> getNodeTracker() {
    return nodeTracker;
  }

  @VisibleForTesting
  public SchedulingMonitorManager getSchedulingMonitorManager() {
    return schedulingMonitorManager;
  }

  /*
   * YARN-3136 removed synchronized lock for this method for performance
   * purposes
   */
  public List<Container> getTransferredContainers(
      ApplicationAttemptId currentAttempt) {
    ApplicationId appId = currentAttempt.getApplicationId();
    SchedulerApplication<T> app = applications.get(appId);
    List<Container> containerList = new ArrayList<Container>();
    if (app == null) {
      return containerList;
    }
    Collection<RMContainer> liveContainers = app.getCurrentAppAttempt()
        .pullContainersToTransfer();
    ContainerId amContainerId = null;
    // For UAM, amContainer would be null
    if (rmContext.getRMApps().get(appId).getCurrentAppAttempt()
        .getMasterContainer() != null) {
      amContainerId = rmContext.getRMApps().get(appId).getCurrentAppAttempt()
          .getMasterContainer().getId();
    }
    for (RMContainer rmContainer : liveContainers) {
      if (!rmContainer.getContainerId().equals(amContainerId)) {
        containerList.add(rmContainer.getContainer());
      }
    }
    return containerList;
  }

  public Map<ApplicationId, SchedulerApplication<T>>
      getSchedulerApplications() {
    return applications;
  }

  /**
   * Add blacklisted NodeIds to the list that is passed.
   *
   * @param app application attempt.
   */
  public List<N> getBlacklistedNodes(final SchedulerApplicationAttempt app) {

    NodeFilter nodeFilter = new NodeFilter() {
      @Override
      public boolean accept(SchedulerNode node) {
        return SchedulerAppUtils.isPlaceBlacklisted(app, node, LOG);
      }
    };
    return nodeTracker.getNodes(nodeFilter);
  }

  public List<N> getNodes(final NodeFilter filter) {
    return nodeTracker.getNodes(filter);
  }

  public boolean shouldContainersBeAutoUpdated() {
    return this.autoUpdateContainers;
  }

  @Override
  public Resource getClusterResource() {
    return nodeTracker.getClusterCapacity();
  }

  @Override
  public Resource getMinimumResourceCapability() {
    return minimumAllocation;
  }

  @Override
  public Resource getMaximumResourceCapability() {
    return nodeTracker.getMaxAllowedAllocation();
  }

  @Override
  public Resource getMaximumResourceCapability(String queueName) {
    return getMaximumResourceCapability();
  }

  protected void initMaximumResourceCapability(Resource maximumAllocation) {
    nodeTracker.setConfiguredMaxAllocation(maximumAllocation);
  }

  public SchedulerHealth getSchedulerHealth() {
    return this.schedulerHealth;
  }

  protected void setLastNodeUpdateTime(long time) {
    this.lastNodeUpdateTime = time;
  }

  public long getLastNodeUpdateTime() {
    return lastNodeUpdateTime;
  }

  protected void containerLaunchedOnNode(
      ContainerId containerId, SchedulerNode node) {
    readLock.lock();
    try {
      // Get the application for the finished container
      SchedulerApplicationAttempt application =
          getCurrentAttemptForContainer(containerId);
      if (application == null) {
        LOG.info("Unknown application " + containerId.getApplicationAttemptId()
            .getApplicationId() + " launched container " + containerId
            + " on node: " + node);
        this.rmContext.getDispatcher().getEventHandler().handle(
            new RMNodeCleanContainerEvent(node.getNodeID(), containerId));
        return;
      }

      application.containerLaunchedOnNode(containerId, node.getNodeID());
      node.containerStarted(containerId);
    } finally {
      readLock.unlock();
    }
  }

  protected void containerIncreasedOnNode(ContainerId containerId,
      SchedulerNode node, Container increasedContainerReportedByNM) {
    /*
     * No lock is required, as this method is protected by scheduler's writeLock
     */
    // Get the application for the finished container
    SchedulerApplicationAttempt application = getCurrentAttemptForContainer(
        containerId);
    if (application == null) {
      LOG.info("Unknown application " + containerId.getApplicationAttemptId()
          .getApplicationId() + " increased container " + containerId
          + " on node: " + node);
      this.rmContext.getDispatcher().getEventHandler().handle(
          new RMNodeCleanContainerEvent(node.getNodeID(), containerId));
      return;
    }

    RMContainer rmContainer = getRMContainer(containerId);
    if (rmContainer == null) {
      // Some unknown container sneaked into the system. Kill it.
      this.rmContext.getDispatcher().getEventHandler().handle(
          new RMNodeCleanContainerEvent(node.getNodeID(), containerId));
      return;
    }
    rmContainer.handle(new RMContainerNMDoneChangeResourceEvent(containerId,
        increasedContainerReportedByNM.getResource()));

  }

  // TODO: Rename it to getCurrentApplicationAttempt
  public T getApplicationAttempt(ApplicationAttemptId applicationAttemptId) {
    SchedulerApplication<T> app = applications.get(
        applicationAttemptId.getApplicationId());
    return app == null ? null : app.getCurrentAppAttempt();
  }

  @Override
  public SchedulerAppReport getSchedulerAppInfo(
      ApplicationAttemptId appAttemptId) {
    SchedulerApplicationAttempt attempt = getApplicationAttempt(appAttemptId);
    if (attempt == null) {
      LOG.debug("Request for appInfo of unknown attempt {}", appAttemptId);
      return null;
    }
    return new SchedulerAppReport(attempt);
  }

  @Override
  public ApplicationResourceUsageReport getAppResourceUsageReport(
      ApplicationAttemptId appAttemptId) {
    SchedulerApplicationAttempt attempt = getApplicationAttempt(appAttemptId);
    if (attempt == null) {
      LOG.debug("Request for appInfo of unknown attempt {}", appAttemptId);
      return null;
    }
    return attempt.getResourceUsageReport();
  }

  public T getCurrentAttemptForContainer(ContainerId containerId) {
    return getApplicationAttempt(containerId.getApplicationAttemptId());
  }

  @Override
  public RMContainer getRMContainer(ContainerId containerId) {
    SchedulerApplicationAttempt attempt =
        getCurrentAttemptForContainer(containerId);
    return (attempt == null) ? null : attempt.getRMContainer(containerId);
  }

  @Override
  public SchedulerNodeReport getNodeReport(NodeId nodeId) {
    return nodeTracker.getNodeReport(nodeId);
  }

  @Override
  public String moveApplication(ApplicationId appId, String newQueue)
      throws YarnException {
    throw new YarnException(getClass().getSimpleName()
        + " does not support moving apps between queues");
  }

  @Override
  public void preValidateMoveApplication(ApplicationId appId,
      String newQueue) throws YarnException {
    throw new YarnException(getClass().getSimpleName()
        + " does not support pre-validation of moving apps between queues");
  }

  public void removeQueue(String queueName) throws YarnException {
    throw new YarnException(getClass().getSimpleName()
        + " does not support removing queues");
  }

  @Override
  public void addQueue(Queue newQueue) throws YarnException, IOException {
    throw new YarnException(getClass().getSimpleName()
        + " does not support this operation");
  }

  @Override
  public void setEntitlement(String queue, QueueEntitlement entitlement)
      throws YarnException {
    throw new YarnException(getClass().getSimpleName()
        + " does not support this operation");
  }

  private void killOrphanContainerOnNode(RMNode node,
      NMContainerStatus container) {
    if (!container.getContainerState().equals(ContainerState.COMPLETE)) {
      this.rmContext.getDispatcher().getEventHandler().handle(
        new RMNodeCleanContainerEvent(node.getNodeID(),
          container.getContainerId()));
    }
  }

  public void recoverContainersOnNode(List<NMContainerStatus> containerReports,
      RMNode nm) {
    writeLock.lock();
    try {
      if (!rmContext.isWorkPreservingRecoveryEnabled()
          || containerReports == null || (containerReports != null
          && containerReports.isEmpty())) {
        return;
      }

      for (NMContainerStatus container : containerReports) {
        ApplicationId appId =
            container.getContainerId().getApplicationAttemptId()
                .getApplicationId();
        RMApp rmApp = rmContext.getRMApps().get(appId);
        if (rmApp == null) {
          LOG.error("Skip recovering container " + container
              + " for unknown application.");
          killOrphanContainerOnNode(nm, container);
          continue;
        }

        SchedulerApplication<T> schedulerApp = applications.get(appId);
        if (schedulerApp == null) {
          LOG.info("Skip recovering container  " + container
              + " for unknown SchedulerApplication. "
              + "Application current state is " + rmApp.getState());
          killOrphanContainerOnNode(nm, container);
          continue;
        }

        LOG.info("Recovering container " + container);
        SchedulerApplicationAttempt schedulerAttempt =
            schedulerApp.getCurrentAppAttempt();

        if (!rmApp.getApplicationSubmissionContext()
            .getKeepContainersAcrossApplicationAttempts()) {
          // Do not recover containers for stopped attempt or previous attempt.
          if (schedulerAttempt.isStopped() || !schedulerAttempt
              .getApplicationAttemptId().equals(
                  container.getContainerId().getApplicationAttemptId())) {
            LOG.info("Skip recovering container " + container
                + " for already stopped attempt.");
            killOrphanContainerOnNode(nm, container);
            continue;
          }
        }

        Queue queue = schedulerApp.getQueue();
        //To make sure we don't face ambiguity, CS queues should be referenced
        //by their full queue names
        String queueName =  queue instanceof CSQueue ?
            ((CSQueue)queue).getQueuePath() : queue.getQueueName();

        // create container
        RMContainer rmContainer = recoverAndCreateContainer(container, nm,
<<<<<<< HEAD
            schedulerApp.getQueue().getQueueName());
=======
            queueName);
>>>>>>> e8cb2ae4

        // recover RMContainer
        rmContainer.handle(
            new RMContainerRecoverEvent(container.getContainerId(), container));

        // recover scheduler node
        SchedulerNode schedulerNode = nodeTracker.getNode(nm.getNodeID());
        schedulerNode.recoverContainer(rmContainer);

        // recover queue: update headroom etc.
        Queue queueToRecover = schedulerAttempt.getQueue();
        queueToRecover.recoverContainer(getClusterResource(), schedulerAttempt,
            rmContainer);

        // recover scheduler attempt
        schedulerAttempt.recoverContainer(schedulerNode, rmContainer);

        // set master container for the current running AMContainer for this
        // attempt.
        RMAppAttempt appAttempt = rmApp.getCurrentAppAttempt();
        if (appAttempt != null) {
          Container masterContainer = appAttempt.getMasterContainer();

          // Mark current running AMContainer's RMContainer based on the master
          // container ID stored in AppAttempt.
          if (masterContainer != null && masterContainer.getId().equals(
              rmContainer.getContainerId())) {
            ((RMContainerImpl) rmContainer).setAMContainer(true);
          }
        }

        if (schedulerAttempt.getPendingRelease().remove(
            container.getContainerId())) {
          // release the container
          rmContainer.handle(
              new RMContainerFinishedEvent(container.getContainerId(),
                  SchedulerUtils
                      .createAbnormalContainerStatus(container.getContainerId(),
                          SchedulerUtils.RELEASED_CONTAINER),
                  RMContainerEventType.RELEASED));
          LOG.info(container.getContainerId() + " is released by application.");
        }
      }
    } finally {
      writeLock.unlock();
    }
  }

  private RMContainer recoverAndCreateContainer(NMContainerStatus status,
      RMNode node, String queueName) {
    Container container =
        Container.newInstance(status.getContainerId(), node.getNodeID(),
          node.getHttpAddress(), status.getAllocatedResource(),
          status.getPriority(), null);
    container.setVersion(status.getVersion());
    container.setExecutionType(status.getExecutionType());
    container.setAllocationRequestId(status.getAllocationRequestId());
    container.setAllocationTags(status.getAllocationTags());
    ApplicationAttemptId attemptId =
        container.getId().getApplicationAttemptId();
    RMContainer rmContainer = new RMContainerImpl(container,
        SchedulerRequestKey.extractFrom(container), attemptId, node.getNodeID(),
        applications.get(attemptId.getApplicationId()).getUser(), rmContext,
        status.getCreationTime(), status.getNodeLabelExpression());
    ((RMContainerImpl) rmContainer).setQueueName(queueName);
    return rmContainer;
  }

  /**
   * Recover resource request back from RMContainer when a container is
   * preempted before AM pulled the same. If container is pulled by
   * AM, then RMContainer will not have resource request to recover.
   * @param rmContainer rmContainer
   */
  private void recoverResourceRequestForContainer(RMContainer rmContainer) {
    ContainerRequest containerRequest = rmContainer.getContainerRequest();

    // If container state is moved to ACQUIRED, request will be empty.
    if (containerRequest == null) {
      return;
    }

    // Add resource request back to Scheduler ApplicationAttempt.

    // We lookup the application-attempt here again using
    // getCurrentApplicationAttempt() because there is only one app-attempt at
    // any point in the scheduler. But in corner cases, AMs can crash,
    // corresponding containers get killed and recovered to the same-attempt,
    // but because the app-attempt is extinguished right after, the recovered
    // requests don't serve any purpose, but that's okay.
    SchedulerApplicationAttempt schedulerAttempt =
        getCurrentAttemptForContainer(rmContainer.getContainerId());
    if (schedulerAttempt != null) {
      schedulerAttempt.recoverResourceRequestsForContainer(containerRequest);
    }
  }

  protected void createReleaseCache() {
    // Cleanup the cache after nm expire interval.
    releaseCache.schedule(new TimerTask() {
      @Override
      public void run() {
        clearPendingContainerCache();
        LOG.info("Release request cache is cleaned up");
      }
    }, nmExpireInterval);
  }

  @VisibleForTesting
  public void clearPendingContainerCache() {
    for (SchedulerApplication<T> app : applications.values()) {
      T attempt = app.getCurrentAppAttempt();
      if (attempt != null) {
        for (ContainerId containerId : attempt.getPendingRelease()) {
          RMAuditLogger.logFailure(app.getUser(),
              AuditConstants.RELEASE_CONTAINER,
              "Unauthorized access or invalid container", "Scheduler",
              "Trying to release container not owned by app "
                  + "or with invalid id.", attempt.getApplicationId(),
              containerId, null);
        }
        attempt.getPendingRelease().clear();
      }
    }
  }

  @VisibleForTesting
  @Private
  // clean up a completed container
  public void completedContainer(RMContainer rmContainer,
      ContainerStatus containerStatus, RMContainerEventType event) {

    if (rmContainer == null) {
      LOG.info("Container " + containerStatus.getContainerId()
          + " completed with event " + event
          + ", but corresponding RMContainer doesn't exist.");
      return;
    }

    if (rmContainer.getExecutionType() == ExecutionType.GUARANTEED) {
      completedContainerInternal(rmContainer, containerStatus, event);
      completeOustandingUpdatesWhichAreReserved(
          rmContainer, containerStatus, event);
    } else {
      ContainerId containerId = rmContainer.getContainerId();
      // Inform the container
      rmContainer.handle(
          new RMContainerFinishedEvent(containerId, containerStatus, event));
      SchedulerApplicationAttempt schedulerAttempt =
          getCurrentAttemptForContainer(containerId);
      if (schedulerAttempt != null) {
        schedulerAttempt.removeRMContainer(containerId);
      }
      LOG.debug("Completed container: {} in state: {} event:{}",
          rmContainer.getContainerId(), rmContainer.getState(), event);

      SchedulerNode node = getSchedulerNode(rmContainer.getNodeId());
      if (node != null) {
        node.releaseContainer(rmContainer.getContainerId(), false);
      }
<<<<<<< HEAD
      SchedulerNode node = getSchedulerNode(rmContainer.getNodeId());
      if (node != null) {
        node.releaseContainer(rmContainer.getContainerId(), false);
      }
=======
      OpportunisticSchedulerMetrics.getMetrics().incrReleasedOppContainers(1);
>>>>>>> e8cb2ae4
    }

    // If the container is getting killed in ACQUIRED state, the requester (AM
    // for regular containers and RM itself for AM container) will not know what
    // happened. Simply add the ResourceRequest back again so that requester
    // doesn't need to do anything conditionally.
    recoverResourceRequestForContainer(rmContainer);
  }

  // Optimization:
  // Check if there are in-flight container updates and complete the
  // associated temp containers. These are removed when the app completes,
  // but removing them when the actual container completes would allow the
  // scheduler to reallocate those resources sooner.
  private void completeOustandingUpdatesWhichAreReserved(
      RMContainer rmContainer, ContainerStatus containerStatus,
      RMContainerEventType event) {
    N schedulerNode = getSchedulerNode(rmContainer.getNodeId());
    if (schedulerNode != null &&
        schedulerNode.getReservedContainer() != null) {
      RMContainer resContainer = schedulerNode.getReservedContainer();
      if (resContainer.getReservedSchedulerKey() != null) {
        ContainerId containerToUpdate = resContainer
            .getReservedSchedulerKey().getContainerToUpdate();
        if (containerToUpdate != null &&
            containerToUpdate.equals(containerStatus.getContainerId())) {
          completedContainerInternal(resContainer,
              ContainerStatus.newInstance(resContainer.getContainerId(),
                  containerStatus.getState(), containerStatus
                      .getDiagnostics(),
                  containerStatus.getExitStatus()), event);
        }
      }
    }
  }

  // clean up a completed container
  protected abstract void completedContainerInternal(RMContainer rmContainer,
      ContainerStatus containerStatus, RMContainerEventType event);

  protected void releaseContainers(List<ContainerId> containers,
      SchedulerApplicationAttempt attempt) {
    for (ContainerId containerId : containers) {
      RMContainer rmContainer = getRMContainer(containerId);
      if (rmContainer == null) {
        if (System.currentTimeMillis() - ResourceManager.getClusterTimeStamp()
            < nmExpireInterval) {
          LOG.info(containerId + " doesn't exist. Add the container"
              + " to the release request cache as it maybe on recovery.");
          attempt.getPendingRelease().add(containerId);
        } else {
          RMAuditLogger.logFailure(attempt.getUser(),
            AuditConstants.RELEASE_CONTAINER,
            "Unauthorized access or invalid container", "Scheduler",
            "Trying to release container not owned by app or with invalid id.",
            attempt.getApplicationId(), containerId, null);
        }
      }
      completedContainer(rmContainer,
        SchedulerUtils.createAbnormalContainerStatus(containerId,
          SchedulerUtils.RELEASED_CONTAINER), RMContainerEventType.RELEASED);
    }
  }

  @Override
  public N getSchedulerNode(NodeId nodeId) {
    return nodeTracker.getNode(nodeId);
  }

  @Override
  public void moveAllApps(String sourceQueue, String destQueue)
      throws YarnException {
    writeLock.lock();
    try {
      // check if destination queue is a valid leaf queue
      try {
        getQueueInfo(destQueue, false, false);
      } catch (IOException e) {
        LOG.warn(e.toString());
        throw new YarnException(e);
      }

      // generate move events for each pending/running app
      for (ApplicationAttemptId appAttemptId : getAppsFromQueue(sourceQueue)) {
        this.rmContext.getDispatcher().getEventHandler()
            .handle(new RMAppManagerEvent(appAttemptId.getApplicationId(),
                destQueue, RMAppManagerEventType.APP_MOVE));
      }
    } finally {
      writeLock.unlock();
    }
  }

  @Override
  public void killAllAppsInQueue(String queueName)
      throws YarnException {
    writeLock.lock();
    try {
      // generate kill events for each pending/running app
      for (ApplicationAttemptId app : getAppsFromQueue(queueName)) {
        this.rmContext.getDispatcher().getEventHandler().handle(
            new RMAppEvent(app.getApplicationId(), RMAppEventType.KILL,
                "Application killed due to expiry of reservation queue "
                    + queueName + "."));
      }
    } finally {
      writeLock.unlock();
    }
  }

  /**
   * Process resource update on a node.
   */
  public void updateNodeResource(RMNode nm,
      ResourceOption resourceOption) {
    writeLock.lock();
    try {
      SchedulerNode node = getSchedulerNode(nm.getNodeID());
      Resource newResource = resourceOption.getResource();
      final int timeout = resourceOption.getOverCommitTimeout();
      Resource oldResource = node.getTotalResource();
      if (!oldResource.equals(newResource)) {
        // Notify NodeLabelsManager about this change
        rmContext.getNodeLabelManager().updateNodeResource(nm.getNodeID(),
            newResource);

        // Log resource change
        LOG.info("Update resource on node: {} from: {}, to: {} in {} ms",
            node.getNodeName(), oldResource, newResource, timeout);

        nodeTracker.removeNode(nm.getNodeID());

        // update resource to node
        node.updateTotalResource(newResource);
        node.setOvercommitTimeOut(timeout);
        signalContainersIfOvercommitted(node, timeout == 0);

        nodeTracker.addNode((N) node);
      } else{
        // Log resource change
        LOG.warn("Update resource on node: " + node.getNodeName()
            + " with the same resource: " + newResource);
      }
    } finally {
      writeLock.unlock();
    }
  }

  /** {@inheritDoc} */
  @Override
  public EnumSet<SchedulerResourceTypes> getSchedulingResourceTypes() {
    return EnumSet.of(SchedulerResourceTypes.MEMORY);
  }

  @Override
  public Set<String> getPlanQueues() throws YarnException {
    throw new YarnException(getClass().getSimpleName()
        + " does not support reservations");
  }

  protected void refreshMaximumAllocation(Resource newMaxAlloc) {
    nodeTracker.setConfiguredMaxAllocation(newMaxAlloc);
  }

  @Override
  public List<ResourceRequest> getPendingResourceRequestsForAttempt(
      ApplicationAttemptId attemptId) {
    SchedulerApplicationAttempt attempt = getApplicationAttempt(attemptId);
    if (attempt != null) {
      return attempt.getAppSchedulingInfo().getAllResourceRequests();
    }
    return null;
  }

  @Override
  public List<SchedulingRequest> getPendingSchedulingRequestsForAttempt(
      ApplicationAttemptId attemptId) {
    SchedulerApplicationAttempt attempt = getApplicationAttempt(attemptId);
    if (attempt != null) {
      return attempt.getAppSchedulingInfo().getAllSchedulingRequests();
    }
    return null;
  }

  @Override
  public Priority checkAndGetApplicationPriority(
          Priority priorityRequestedByApp, UserGroupInformation user,
          String queuePath, ApplicationId applicationId) throws YarnException {
    // Dummy Implementation till Application Priority changes are done in
    // specific scheduler.
    return Priority.newInstance(0);
  }

  @Override
  public Priority updateApplicationPriority(Priority newPriority,
      ApplicationId applicationId, SettableFuture<Object> future,
      UserGroupInformation user)
      throws YarnException {
    // Dummy Implementation till Application Priority changes are done in
    // specific scheduler.
    return Priority.newInstance(0);
  }

  @Override
  public Priority getMaxClusterLevelAppPriority() {
    return maxClusterLevelAppPriority;
  }

  private Priority getMaxPriorityFromConf(Configuration conf) {
    return Priority.newInstance(conf.getInt(
        YarnConfiguration.MAX_CLUSTER_LEVEL_APPLICATION_PRIORITY,
        YarnConfiguration.DEFAULT_CLUSTER_LEVEL_APPLICATION_PRIORITY));
  }

  @Override
  public void setClusterMaxPriority(Configuration conf)
      throws YarnException {
    try {
      maxClusterLevelAppPriority = getMaxPriorityFromConf(conf);
    } catch (NumberFormatException e) {
      throw new YarnException(e);
    }
    LOG.info("Updated the cluste max priority to maxClusterLevelAppPriority = "
        + maxClusterLevelAppPriority);
  }

  /**
   * Sanity check increase/decrease request, and return
   * SchedulerContainerResourceChangeRequest according to given
   * UpdateContainerRequest.
   *
   * <pre>
   * - Returns non-null value means validation succeeded
   * - Throw exception when any other error happens
   * </pre>
   */
  private SchedContainerChangeRequest createSchedContainerChangeRequest(
      UpdateContainerRequest request, boolean increase)
      throws YarnException {
    ContainerId containerId = request.getContainerId();
    RMContainer rmContainer = getRMContainer(containerId);
    if (null == rmContainer) {
      String msg =
          "Failed to get rmContainer for "
              + (increase ? "increase" : "decrease")
              + " request, with container-id=" + containerId;
      throw new InvalidResourceRequestException(msg);
    }
    SchedulerNode schedulerNode =
        getSchedulerNode(rmContainer.getAllocatedNode());
    return new SchedContainerChangeRequest(
        this.rmContext, schedulerNode, rmContainer, request.getCapability());
  }

  protected List<SchedContainerChangeRequest>
      createSchedContainerChangeRequests(
          List<UpdateContainerRequest> changeRequests,
          boolean increase) {
    List<SchedContainerChangeRequest> schedulerChangeRequests =
        new ArrayList<SchedContainerChangeRequest>();
    for (UpdateContainerRequest r : changeRequests) {
      SchedContainerChangeRequest sr = null;
      try {
        sr = createSchedContainerChangeRequest(r, increase);
      } catch (YarnException e) {
        LOG.warn("Error happens when checking increase request, Ignoring.."
            + " exception=", e);
        continue;
      }
      schedulerChangeRequests.add(sr);
    }
    return schedulerChangeRequests;
  }

  public ActivitiesManager getActivitiesManager() {
    return this.activitiesManager;
  }

  public Clock getClock() {
    return clock;
  }

  @VisibleForTesting
  public void setClock(Clock clock) {
    this.clock = clock;
  }

  @Lock(Lock.NoLock.class)
  public SchedulerNode getNode(NodeId nodeId) {
    return nodeTracker.getNode(nodeId);
  }

  /**
   * Get lists of new containers from NodeManager and process them.
   * @param nm The RMNode corresponding to the NodeManager
   * @param schedulerNode schedulerNode
   * @return list of completed containers
   */
  private List<ContainerStatus> updateNewContainerInfo(RMNode nm,
      SchedulerNode schedulerNode) {
    List<UpdatedContainerInfo> containerInfoList = nm.pullContainerUpdates();
    List<ContainerStatus> newlyLaunchedContainers =
        new ArrayList<>();
    List<ContainerStatus> completedContainers =
        new ArrayList<>();
    List<Map.Entry<ApplicationId, ContainerStatus>> updateExistContainers =
        new ArrayList<>();

    for(UpdatedContainerInfo containerInfo : containerInfoList) {
      newlyLaunchedContainers
          .addAll(containerInfo.getNewlyLaunchedContainers());
      completedContainers.addAll(containerInfo.getCompletedContainers());
      updateExistContainers.addAll(containerInfo.getUpdateContainers());
    }

    // Processing the newly launched containers
    for (ContainerStatus launchedContainer : newlyLaunchedContainers) {
      containerLaunchedOnNode(launchedContainer.getContainerId(),
          schedulerNode);
    }

    // Processing the newly increased containers
    List<Container> newlyIncreasedContainers =
        nm.pullNewlyIncreasedContainers();
    for (Container container : newlyIncreasedContainers) {
      containerIncreasedOnNode(container.getId(), schedulerNode, container);
    }

    // Processing the update exist containers
    for (Map.Entry<ApplicationId, ContainerStatus> c : updateExistContainers) {
      SchedulerApplication<T> app = applications.get(c.getKey());
      ContainerId containerId = c.getValue().getContainerId();
      if (app == null || app.getCurrentAppAttempt() == null) {
        continue;
      }
      RMContainer rmContainer
          = app.getCurrentAppAttempt().getRMContainer(containerId);
      if (rmContainer == null) {
        continue;
      }
      // exposed ports are already set for the container, skip
      if (rmContainer.getExposedPorts() != null &&
          rmContainer.getExposedPorts().size() > 0) {
        continue;
      }

      String strExposedPorts = c.getValue().getExposedPorts();
      if (null != strExposedPorts && !strExposedPorts.isEmpty()) {
        Gson gson = new Gson();
        Map<String, List<Map<String, String>>> exposedPorts =
            gson.fromJson(strExposedPorts,
            new TypeToken<Map<String, List<Map<String, String>>>>()
                {}.getType());
        LOG.info("update exist container " + containerId.getContainerId()
            + ", strExposedPorts = " + strExposedPorts);
        rmContainer.setExposedPorts(exposedPorts);
      }
    }

    return completedContainers;
  }

  /**
   * Process completed container list.
   * @param completedContainers Extracted list of completed containers
   * @param releasedResources Reference resource object for completed containers
   * @param nodeId NodeId corresponding to the NodeManager
   * @param schedulerNode schedulerNode
   * @return The total number of released containers
   */
  private int updateCompletedContainers(List<ContainerStatus> completedContainers,
      Resource releasedResources, NodeId nodeId, SchedulerNode schedulerNode) {
    int releasedContainers = 0;
    List<ContainerId> untrackedContainerIdList = new ArrayList<ContainerId>();
    for (ContainerStatus completedContainer : completedContainers) {
      ContainerId containerId = completedContainer.getContainerId();
      LOG.debug("Container FINISHED: {}", containerId);
      RMContainer container = getRMContainer(containerId);
      completedContainer(container,
          completedContainer, RMContainerEventType.FINISHED);
      if (schedulerNode != null) {
        schedulerNode.releaseContainer(containerId, true);
      }

      if (container != null) {
        releasedContainers++;
        Resource ars = container.getAllocatedResource();
        if (ars != null) {
          Resources.addTo(releasedResources, ars);
        }
        Resource rrs = container.getReservedResource();
        if (rrs != null) {
          Resources.addTo(releasedResources, rrs);
        }
      } else {
        // Add containers which are untracked by RM.
        untrackedContainerIdList.add(containerId);
      }
    }

    // Acknowledge NM to remove RM-untracked-containers from NM context.
    if (!untrackedContainerIdList.isEmpty()) {
      this.rmContext.getDispatcher().getEventHandler()
          .handle(new RMNodeFinishedContainersPulledByAMEvent(nodeId,
              untrackedContainerIdList));
    }

    return releasedContainers;
  }

  /**
   * Update schedulerHealth information.
   * @param releasedResources Reference resource object for completed containers
   * @param releasedContainers Count of released containers
   */
  protected void updateSchedulerHealthInformation(Resource releasedResources,
      int releasedContainers) {

    schedulerHealth.updateSchedulerReleaseDetails(getLastNodeUpdateTime(),
        releasedResources);
    schedulerHealth.updateSchedulerReleaseCounts(releasedContainers);
  }

  /**
   * Update container and utilization information on the NodeManager.
   * @param nm The NodeManager to update
   * @param schedulerNode schedulerNode
   */
  protected void updateNodeResourceUtilization(RMNode nm,
      SchedulerNode schedulerNode) {
    // Updating node resource utilization
    schedulerNode.setAggregatedContainersUtilization(
        nm.getAggregatedContainersUtilization());
    schedulerNode.setNodeUtilization(nm.getNodeUtilization());
  }

  /**
   * Process a heartbeat update from a node.
   * @param nm The RMNode corresponding to the NodeManager
   */
  protected void nodeUpdate(RMNode nm) {
    LOG.debug("nodeUpdate: {} cluster capacity: {}",
        nm, getClusterResource());

    // Process new container information
    // NOTICE: it is possible to not find the NodeID as a node can be
    // decommissioned at the same time. Skip updates if node is null.
    SchedulerNode schedulerNode = getNode(nm.getNodeID());
    List<ContainerStatus> completedContainers = updateNewContainerInfo(nm,
        schedulerNode);

    // Notify Scheduler Node updated.
    if (schedulerNode != null) {
      schedulerNode.notifyNodeUpdate();
    }

    // Process completed containers
    Resource releasedResources = Resource.newInstance(0, 0);
    int releasedContainers = updateCompletedContainers(completedContainers,
        releasedResources, nm.getNodeID(), schedulerNode);

    // If the node is decommissioning, send an update to have the total
    // resource equal to the used resource, so no available resource to
    // schedule.
    if (nm.getState() == NodeState.DECOMMISSIONING && schedulerNode != null) {
      this.rmContext
          .getDispatcher()
          .getEventHandler()
          .handle(
              new RMNodeResourceUpdateEvent(nm.getNodeID(), ResourceOption
                  .newInstance(schedulerNode.getAllocatedResource(), 0)));
    }

    updateSchedulerHealthInformation(releasedResources, releasedContainers);
    if (schedulerNode != null) {
      updateNodeResourceUtilization(nm, schedulerNode);
    }
<<<<<<< HEAD
=======

    if (schedulerNode != null) {
      signalContainersIfOvercommitted(schedulerNode, true);
    }
>>>>>>> e8cb2ae4

    // Now node data structures are up-to-date and ready for scheduling.
    if(LOG.isDebugEnabled()) {
      LOG.debug(
          "Node being looked for scheduling " + nm + " availableResource: " +
              (schedulerNode == null ? "unknown (decommissioned)" :
                  schedulerNode.getUnallocatedResource()));
<<<<<<< HEAD
=======
    }
  }

  /**
   * Check if the node is overcommitted and needs to remove containers. If
   * it is overcommitted, it will kill or preempt (notify the AM to stop them)
   * containers. It also takes into account the overcommit timeout. It only
   * notifies the application to preempt a container if the timeout hasn't
   * passed. If the timeout has passed, it tries to kill the containers. If
   * there is no timeout, it doesn't do anything and just prevents new
   * allocations.
   *
   * This action is taken when the change of resources happens (to preempt
   * containers or killing them if specified) or when the node heart beats
   * (for killing only).
   *
   * @param schedulerNode The node to check whether is overcommitted.
   * @param kill If the container should be killed or just notify the AM.
   */
  private void signalContainersIfOvercommitted(
      SchedulerNode schedulerNode, boolean kill) {

    // If there is no time out, we don't do anything
    if (!schedulerNode.isOvercommitTimeOutSet()) {
      return;
    }

    SchedulerEventType eventType =
        SchedulerEventType.MARK_CONTAINER_FOR_PREEMPTION;
    if (kill) {
      eventType = SchedulerEventType.MARK_CONTAINER_FOR_KILLABLE;

      // If it hasn't timed out yet, don't kill
      if (!schedulerNode.isOvercommitTimedOut()) {
        return;
      }
    }

    // Check if the node is overcommitted (negative resources)
    ResourceCalculator rc = getResourceCalculator();
    Resource unallocated = Resource.newInstance(
        schedulerNode.getUnallocatedResource());
    if (Resources.fitsIn(rc, ZERO_RESOURCE, unallocated)) {
      return;
    }

    LOG.info("{} is overcommitted ({}), preempt/kill containers",
        schedulerNode.getNodeID(), unallocated);
    for (RMContainer container : schedulerNode.getContainersToKill()) {
      LOG.info("Send {} to {} to free up {}", eventType,
          container.getContainerId(), container.getAllocatedResource());
      ApplicationAttemptId appId = container.getApplicationAttemptId();
      ContainerPreemptEvent event =
          new ContainerPreemptEvent(appId, container, eventType);
      this.rmContext.getDispatcher().getEventHandler().handle(event);
      Resources.addTo(unallocated, container.getAllocatedResource());

      if (Resources.fitsIn(rc, ZERO_RESOURCE, unallocated)) {
        LOG.debug("Enough unallocated resources {}", unallocated);
        break;
      }
>>>>>>> e8cb2ae4
    }
  }

  @Override
  public Resource getNormalizedResource(Resource requestedResource,
                                        Resource maxResourceCapability) {
    return SchedulerUtils.getNormalizedResource(requestedResource,
        getResourceCalculator(),
        getMinimumResourceCapability(),
        maxResourceCapability,
        getMinimumResourceCapability());
  }

  /**
   * Normalize a list of resource requests.
   *
   * @param asks resource requests
   */
  protected void normalizeResourceRequests(List<ResourceRequest> asks) {
    normalizeResourceRequests(asks, null);
  }

  /**
   * Normalize a list of resource requests
   * using queue maximum resource allocations.
   * @param asks resource requests
   */
  protected void normalizeResourceRequests(List<ResourceRequest> asks,
      String queueName) {
    Resource maxAllocation = getMaximumResourceCapability(queueName);
    for (ResourceRequest ask : asks) {
      ask.setCapability(
          getNormalizedResource(ask.getCapability(), maxAllocation));
    }
  }

  protected void handleContainerUpdates(
      SchedulerApplicationAttempt appAttempt, ContainerUpdates updates) {
    List<UpdateContainerRequest> promotionRequests =
        updates.getPromotionRequests();
    if (promotionRequests != null && !promotionRequests.isEmpty()) {
      LOG.info("Promotion Update requests : " + promotionRequests);
      // Promotion is technically an increase request from
      // 0 resources to target resources.
      handleIncreaseRequests(appAttempt, promotionRequests);
    }
    List<UpdateContainerRequest> increaseRequests =
        updates.getIncreaseRequests();
    if (increaseRequests != null && !increaseRequests.isEmpty()) {
      LOG.info("Resource increase requests : " + increaseRequests);
      handleIncreaseRequests(appAttempt, increaseRequests);
    }
    List<UpdateContainerRequest> demotionRequests =
        updates.getDemotionRequests();
    if (demotionRequests != null && !demotionRequests.isEmpty()) {
      LOG.info("Demotion Update requests : " + demotionRequests);
      // Demotion is technically a decrease request from initial
      // to 0 resources
      handleDecreaseRequests(appAttempt, demotionRequests);
    }
    List<UpdateContainerRequest> decreaseRequests =
        updates.getDecreaseRequests();
    if (decreaseRequests != null && !decreaseRequests.isEmpty()) {
      LOG.info("Resource decrease requests : " + decreaseRequests);
      handleDecreaseRequests(appAttempt, decreaseRequests);
    }
  }

  private void handleIncreaseRequests(
      SchedulerApplicationAttempt applicationAttempt,
      List<UpdateContainerRequest> updateContainerRequests) {
    for (UpdateContainerRequest uReq : updateContainerRequests) {
      RMContainer rmContainer =
          rmContext.getScheduler().getRMContainer(uReq.getContainerId());
      // Check if this is a container update
      // And not in the middle of a Demotion
      if (rmContainer != null) {
        // Check if this is an executionType change request
        // If so, fix the rr to make it look like a normal rr
        // with relaxLocality=false and numContainers=1
        SchedulerNode schedulerNode = rmContext.getScheduler()
            .getSchedulerNode(rmContainer.getContainer().getNodeId());

        // Add only if no outstanding promote requests exist.
        if (!applicationAttempt.getUpdateContext()
            .checkAndAddToOutstandingIncreases(
                rmContainer, schedulerNode, uReq)) {
          applicationAttempt.addToUpdateContainerErrors(
              UpdateContainerError.newInstance(
              RMServerUtils.UPDATE_OUTSTANDING_ERROR, uReq));
        }
      } else {
        LOG.warn("Cannot promote non-existent (or completed) Container ["
            + uReq.getContainerId() + "]");
      }
    }
  }

  private void handleDecreaseRequests(SchedulerApplicationAttempt appAttempt,
      List<UpdateContainerRequest> demotionRequests) {
    OpportunisticContainerContext oppCntxt =
        appAttempt.getOpportunisticContainerContext();
    for (UpdateContainerRequest uReq : demotionRequests) {
      RMContainer rmContainer =
          rmContext.getScheduler().getRMContainer(uReq.getContainerId());
      if (rmContainer != null) {
        SchedulerNode schedulerNode = rmContext.getScheduler()
            .getSchedulerNode(rmContainer.getContainer().getNodeId());
        if (appAttempt.getUpdateContext()
            .checkAndAddToOutstandingDecreases(uReq, schedulerNode,
                rmContainer.getContainer())) {
          if (ContainerUpdateType.DEMOTE_EXECUTION_TYPE ==
              uReq.getContainerUpdateType()) {
            RMContainer demotedRMContainer =
                createDemotedRMContainer(appAttempt, oppCntxt, rmContainer);
            if (demotedRMContainer != null) {
              appAttempt.addToNewlyDemotedContainers(
                      uReq.getContainerId(), demotedRMContainer);
            }
          } else {
            RMContainer demotedRMContainer = createDecreasedRMContainer(
                appAttempt, uReq, rmContainer);
            appAttempt.addToNewlyDecreasedContainers(
                uReq.getContainerId(), demotedRMContainer);
          }
        } else {
          appAttempt.addToUpdateContainerErrors(
              UpdateContainerError.newInstance(
              RMServerUtils.UPDATE_OUTSTANDING_ERROR, uReq));
        }
      } else {
        LOG.warn("Cannot demote/decrease non-existent (or completed) " +
            "Container [" + uReq.getContainerId() + "]");
      }
    }
  }

  private RMContainer createDecreasedRMContainer(
      SchedulerApplicationAttempt appAttempt, UpdateContainerRequest uReq,
      RMContainer rmContainer) {
    SchedulerRequestKey sk =
        SchedulerRequestKey.extractFrom(rmContainer.getContainer());
    Container decreasedContainer = BuilderUtils.newContainer(
        ContainerId.newContainerId(appAttempt.getApplicationAttemptId(),
            appAttempt.getNewContainerId()),
        rmContainer.getContainer().getNodeId(),
        rmContainer.getContainer().getNodeHttpAddress(),
        Resources.none(),
        sk.getPriority(), null, rmContainer.getExecutionType(),
        sk.getAllocationRequestId());
    decreasedContainer.setVersion(rmContainer.getContainer().getVersion());
    RMContainer newRmContainer = new RMContainerImpl(decreasedContainer,
        sk, appAttempt.getApplicationAttemptId(),
        decreasedContainer.getNodeId(), appAttempt.getUser(), rmContext,
        rmContainer.isRemotelyAllocated());
    appAttempt.addRMContainer(decreasedContainer.getId(), rmContainer);
    ((AbstractYarnScheduler) rmContext.getScheduler()).getNode(
        decreasedContainer.getNodeId()).allocateContainer(newRmContainer);
    return newRmContainer;
  }

  private RMContainer createDemotedRMContainer(
      SchedulerApplicationAttempt appAttempt,
      OpportunisticContainerContext oppCntxt,
      RMContainer rmContainer) {
    SchedulerRequestKey sk =
        SchedulerRequestKey.extractFrom(rmContainer.getContainer());
    Container demotedContainer = BuilderUtils.newContainer(
        ContainerId.newContainerId(appAttempt.getApplicationAttemptId(),
            oppCntxt.getContainerIdGenerator().generateContainerId()),
        rmContainer.getContainer().getNodeId(),
        rmContainer.getContainer().getNodeHttpAddress(),
        rmContainer.getContainer().getResource(),
        sk.getPriority(), null, ExecutionType.OPPORTUNISTIC,
        sk.getAllocationRequestId());
    demotedContainer.setVersion(rmContainer.getContainer().getVersion());
    return SchedulerUtils.createOpportunisticRmContainer(
        rmContext, demotedContainer, false);
  }

  /**
   * Rollback container update after expiry.
   * @param containerId ContainerId.
   */
  protected void rollbackContainerUpdate(
      ContainerId containerId) {
    RMContainer rmContainer = getRMContainer(containerId);
    if (rmContainer == null) {
      LOG.info("Cannot rollback resource for container " + containerId
          + ". The container does not exist.");
      return;
    }
    T app = getCurrentAttemptForContainer(containerId);
    if (getCurrentAttemptForContainer(containerId) == null) {
      LOG.info("Cannot rollback resource for container " + containerId
          + ". The application that the container "
          + "belongs to does not exist.");
      return;
    }

    if (Resources.fitsIn(rmContainer.getLastConfirmedResource(),
        rmContainer.getContainer().getResource())) {
      LOG.info("Roll back resource for container " + containerId);
      handleDecreaseRequests(app, Arrays.asList(
          UpdateContainerRequest.newInstance(
              rmContainer.getContainer().getVersion(),
              rmContainer.getContainerId(),
              ContainerUpdateType.DECREASE_RESOURCE,
              rmContainer.getLastConfirmedResource(), null)));
    }
  }

  @Override
  public List<NodeId> getNodeIds(String resourceName) {
    return nodeTracker.getNodeIdsByResourceName(resourceName);
  }

  /**
   * To be used to release a container via a Scheduler Event rather than
   * in the same thread.
   * @param container Container.
   */
  public void asyncContainerRelease(RMContainer container) {
    this.rmContext.getDispatcher().getEventHandler().handle(
        new ReleaseContainerEvent(container));
  }

  /*
   * Get a Resource object with for the minimum allocation possible.
   *
   * @return a Resource object with the minimum allocation for the scheduler
   */
  public Resource getMinimumAllocation() {
    Resource ret = ResourceUtils.getResourceTypesMinimumAllocation();
    LOG.info("Minimum allocation = " + ret);
    return ret;
  }

  /**
   * Get a Resource object with for the maximum allocation possible.
   *
   * @return a Resource object with the maximum allocation for the scheduler
   */

  public Resource getMaximumAllocation() {
    Resource ret = ResourceUtils.getResourceTypesMaximumAllocation();
    LOG.info("Maximum allocation = " + ret);
    return ret;
  }

  @Override
  public long checkAndGetApplicationLifetime(String queueName, long lifetime) {
    // Lifetime is the application lifetime by default.
    return lifetime;
  }

  @Override
  public long getMaximumApplicationLifetime(String queueName) {
    return -1;
  }

  /**
   * Kill a RMContainer. This is meant to be called in tests only to simulate
   * AM container failures.
   * @param container the container to kill
   */
  @VisibleForTesting
  public abstract void killContainer(RMContainer container);

  /**
   * Update internal state of the scheduler.  This can be useful for scheduler
   * implementations that maintain some state that needs to be periodically
   * updated; for example, metrics or queue resources.  It will be called by the
   * {@link UpdateThread} every {@link #updateInterval}.  By default, it will
   * not run; subclasses should set {@link #updateInterval} to a
   * positive value during {@link #serviceInit(Configuration)} if they want to
   * enable the thread.
   */
  @VisibleForTesting
  public void update() {
    // do nothing by default
  }

  /**
   * Thread which calls {@link #update()} every
   * <code>updateInterval</code> milliseconds.
   */
  private class UpdateThread extends Thread {
    @Override
    public void run() {
      while (!Thread.currentThread().isInterrupted()) {
        try {
          synchronized (updateThreadMonitor) {
            updateThreadMonitor.wait(updateInterval);
          }
          update();
        } catch (InterruptedException ie) {
          LOG.warn("Scheduler UpdateThread interrupted. Exiting.");
          return;
        } catch (Exception e) {
          LOG.error("Exception in scheduler UpdateThread", e);
        }
      }
    }
  }

  /**
   * Allows {@link UpdateThread} to start processing without waiting till
   * {@link #updateInterval}.
   */
  protected void triggerUpdate() {
    synchronized (updateThreadMonitor) {
      updateThreadMonitor.notify();
    }
  }

  @Override
  public void reinitialize(Configuration conf, RMContext rmContext)
      throws IOException {
    try {
      LOG.info("Reinitializing SchedulingMonitorManager ...");
      schedulingMonitorManager.reinitialize(rmContext, conf);
    } catch (YarnException e) {
      throw new IOException(e);
    }
  }

  /**
   * Default implementation. Always returns false.
   * @param appAttempt ApplicationAttempt.
   * @param schedulingRequest SchedulingRequest.
   * @param schedulerNode SchedulerNode.
   * @return Success or not.
   */
  @Override
  public boolean attemptAllocationOnNode(SchedulerApplicationAttempt appAttempt,
      SchedulingRequest schedulingRequest, SchedulerNode schedulerNode) {
    return false;
  }

  @Override
  public void resetSchedulerMetrics() {
    // reset scheduler metrics
  }
<<<<<<< HEAD
=======

  /**
   * Gets the apps from a given queue.
   *
   * Mechanics:
   * 1. Get all {@link ApplicationAttemptId}s in the given queue by
   * {@link #getAppsInQueue(String)} method.
   * 2. Always need to check validity for the given queue by the returned
   * values.
   *
   * @param queueName queue name
   * @return a collection of app attempt ids in the given queue, it maybe empty.
   * @throws YarnException if {@link #getAppsInQueue(String)} return null, will
   * throw this exception.
   */
  private List<ApplicationAttemptId> getAppsFromQueue(String queueName)
      throws YarnException {
    List<ApplicationAttemptId> apps = getAppsInQueue(queueName);
    if (apps == null) {
      throw new YarnException("The specified queue: " + queueName
          + " doesn't exist");
    }
    return apps;
  }
>>>>>>> e8cb2ae4
}<|MERGE_RESOLUTION|>--- conflicted
+++ resolved
@@ -562,11 +562,7 @@
 
         // create container
         RMContainer rmContainer = recoverAndCreateContainer(container, nm,
-<<<<<<< HEAD
-            schedulerApp.getQueue().getQueueName());
-=======
             queueName);
->>>>>>> e8cb2ae4
 
         // recover RMContainer
         rmContainer.handle(
@@ -727,14 +723,7 @@
       if (node != null) {
         node.releaseContainer(rmContainer.getContainerId(), false);
       }
-<<<<<<< HEAD
-      SchedulerNode node = getSchedulerNode(rmContainer.getNodeId());
-      if (node != null) {
-        node.releaseContainer(rmContainer.getContainerId(), false);
-      }
-=======
       OpportunisticSchedulerMetrics.getMetrics().incrReleasedOppContainers(1);
->>>>>>> e8cb2ae4
     }
 
     // If the container is getting killed in ACQUIRED state, the requester (AM
@@ -1212,13 +1201,10 @@
     if (schedulerNode != null) {
       updateNodeResourceUtilization(nm, schedulerNode);
     }
-<<<<<<< HEAD
-=======
 
     if (schedulerNode != null) {
       signalContainersIfOvercommitted(schedulerNode, true);
     }
->>>>>>> e8cb2ae4
 
     // Now node data structures are up-to-date and ready for scheduling.
     if(LOG.isDebugEnabled()) {
@@ -1226,8 +1212,6 @@
           "Node being looked for scheduling " + nm + " availableResource: " +
               (schedulerNode == null ? "unknown (decommissioned)" :
                   schedulerNode.getUnallocatedResource()));
-<<<<<<< HEAD
-=======
     }
   }
 
@@ -1289,7 +1273,6 @@
         LOG.debug("Enough unallocated resources {}", unallocated);
         break;
       }
->>>>>>> e8cb2ae4
     }
   }
 
@@ -1634,8 +1617,6 @@
   public void resetSchedulerMetrics() {
     // reset scheduler metrics
   }
-<<<<<<< HEAD
-=======
 
   /**
    * Gets the apps from a given queue.
@@ -1660,5 +1641,4 @@
     }
     return apps;
   }
->>>>>>> e8cb2ae4
 }