--- conflicted
+++ resolved
@@ -124,22 +124,13 @@
       return false;
     }
 
-<<<<<<< HEAD
-    private boolean addLeafQueueStateIfNotExists(String leafQueueName,
-=======
     private boolean addLeafQueueStateIfNotExists(String leafQueuePath,
->>>>>>> e8cb2ae4
         String partition, LeafQueueStatePerPartition leafQueueState) {
       if (!containsPartition(partition)) {
         leafQueueStateMap.put(partition, new HashMap<>());
       }
-<<<<<<< HEAD
-      if (!containsLeafQueue(leafQueueName, partition)) {
-        leafQueueStateMap.get(partition).put(leafQueueName, leafQueueState);
-=======
       if (!containsLeafQueue(leafQueuePath, partition)) {
         leafQueueStateMap.get(partition).put(leafQueuePath, leafQueueState);
->>>>>>> e8cb2ae4
         return true;
       }
       return false;
@@ -147,24 +138,14 @@
 
     public boolean createLeafQueueStateIfNotExists(LeafQueue leafQueue,
         String partition) {
-<<<<<<< HEAD
-      return addLeafQueueStateIfNotExists(leafQueue.getQueueName(), partition,
-=======
       return addLeafQueueStateIfNotExists(leafQueue.getQueuePath(), partition,
->>>>>>> e8cb2ae4
           new LeafQueueStatePerPartition());
     }
 
     public LeafQueueStatePerPartition getLeafQueueStatePerPartition(
-<<<<<<< HEAD
-        String leafQueueName, String partition) {
-      if (leafQueueStateMap.get(partition) != null) {
-        return leafQueueStateMap.get(partition).get(leafQueueName);
-=======
         String leafQueuePath, String partition) {
       if (leafQueueStateMap.get(partition) != null) {
         return leafQueueStateMap.get(partition).get(leafQueuePath);
->>>>>>> e8cb2ae4
       }
       return null;
     }
@@ -225,10 +206,6 @@
     private float getAbsoluteActivatedChildQueueCapacity(String nodeLabel) {
       readLock.lock();
       try {
-<<<<<<< HEAD
-        readLock.lock();
-=======
->>>>>>> e8cb2ae4
         Float totalActivatedCapacity = getAbsActivatedChildQueueCapacityByLabel(
             nodeLabel);
         if (totalActivatedCapacity != null) {
@@ -245,10 +222,6 @@
         float childQueueCapacity) {
       writeLock.lock();
       try {
-<<<<<<< HEAD
-        writeLock.lock();
-=======
->>>>>>> e8cb2ae4
         Float activatedChildCapacity = getAbsActivatedChildQueueCapacityByLabel(
             nodeLabel);
         if (activatedChildCapacity != null) {
@@ -267,10 +240,6 @@
         float childQueueCapacity) {
       writeLock.lock();
       try {
-<<<<<<< HEAD
-        writeLock.lock();
-=======
->>>>>>> e8cb2ae4
         Float activatedChildCapacity = getAbsActivatedChildQueueCapacityByLabel(
             nodeLabel);
         if (activatedChildCapacity != null) {
@@ -361,17 +330,10 @@
       if (!parentQueueLabels.contains(nodeLabel)) {
         LOG.error("Invalid node label " + nodeLabel
             + " on configured leaf template on parent" + " queue " + parentQueue
-<<<<<<< HEAD
-            .getQueueName());
-        throw new IOException("Invalid node label " + nodeLabel
-            + " on configured leaf template on parent" + " queue " + parentQueue
-            .getQueueName());
-=======
             .getQueuePath());
         throw new IOException("Invalid node label " + nodeLabel
             + " on configured leaf template on parent" + " queue " + parentQueue
             .getQueuePath());
->>>>>>> e8cb2ae4
       }
     }
 
@@ -426,58 +388,6 @@
           if ( deactivatedLeafQueues.size() > 0) {
               LOG.debug("Parent queue = {},  " +
                    ", nodeLabel = {}, deactivated leaf queues = [{}] ",
-<<<<<<< HEAD
-                  managedParentQueue.getQueueName(), nodeLabel,
-                  deactivatedLeafQueues.size() > 25 ? deactivatedLeafQueues
-                      .size() : deactivatedLeafQueues);
-
-          }
-        }
-
-        float deactivatedCapacity = getTotalDeactivatedCapacity(
-            deactivatedLeafQueues, nodeLabel);
-
-        float sumOfChildQueueActivatedCapacity = parentQueueState.
-            getAbsoluteActivatedChildQueueCapacity(nodeLabel);
-
-        //Check if we need to activate anything at all?
-        float availableCapacity =
-            parentAbsoluteCapacity - sumOfChildQueueActivatedCapacity
-                + deactivatedCapacity + EPSILON;
-
-        if (LOG.isDebugEnabled()) {
-          LOG.debug("Parent queue = " + managedParentQueue.getQueueName()
-              + ", nodeLabel = " + nodeLabel + ", absCapacity = "
-              + parentAbsoluteCapacity + ", leafQueueAbsoluteCapacity = "
-              + leafQueueTemplateAbsoluteCapacity + ", deactivatedCapacity = "
-              + deactivatedCapacity + " , absChildActivatedCapacity = "
-              + sumOfChildQueueActivatedCapacity + ", availableCapacity = "
-              + availableCapacity);
-        }
-
-        if (availableCapacity >= leafQueueTemplateAbsoluteCapacity) {
-          //sort applications across leaf queues by submit time
-          if (pendingApps.size() > 0) {
-            int maxLeafQueuesTobeActivated = getMaxLeavesToBeActivated(
-                availableCapacity, leafQueueTemplateAbsoluteCapacity,
-                pendingApps.size());
-
-            if (LOG.isDebugEnabled()) {
-              LOG.debug("Parent queue = " + managedParentQueue.getQueueName()
-                  +  " : Found " + maxLeafQueuesTobeActivated + " leaf queues"
-                  + " to be activated with " + pendingApps.size() + " apps ");
-            }
-
-            LinkedHashSet<String> leafQueuesToBeActivated = getSortedLeafQueues(
-                nodeLabel, pendingApps, maxLeafQueuesTobeActivated,
-                deactivatedLeafQueues.keySet());
-
-            //Compute entitlement changes for the identified leaf queues
-            // which is appended to the List of computedEntitlements
-            updateLeafQueueCapacitiesByLabel(nodeLabel, leafQueuesToBeActivated,
-                leafQueueEntitlements);
-
-=======
                   managedParentQueue.getQueuePath(), nodeLabel,
                   deactivatedLeafQueues.size() > 25 ? deactivatedLeafQueues
                       .size() : deactivatedLeafQueues);
@@ -528,7 +438,6 @@
             updateLeafQueueCapacitiesByLabel(nodeLabel, leafQueuesToBeActivated,
                 leafQueueEntitlements);
 
->>>>>>> e8cb2ae4
             if (LOG.isDebugEnabled()) {
               if (leafQueuesToBeActivated.size() > 0) {
                 LOG.debug("Activated leaf queues : [{}]",
@@ -578,10 +487,6 @@
   void updateLeafQueueState() {
     writeLock.lock();
     try {
-<<<<<<< HEAD
-      writeLock.lock();
-=======
->>>>>>> e8cb2ae4
       Set<String> newPartitions = new HashSet<>();
       Set<String> newQueues = new HashSet<>();
 
@@ -592,11 +497,7 @@
                 nodeLabel);
             newPartitions.add(nodeLabel);
           }
-<<<<<<< HEAD
-          newQueues.add(newQueue.getQueueName());
-=======
           newQueues.add(newQueue.getQueuePath());
->>>>>>> e8cb2ae4
         }
       }
 
@@ -608,11 +509,7 @@
         String partition = e.getKey();
         if (!newPartitions.contains(partition)) {
           itr.remove();
-<<<<<<< HEAD
-          LOG.info(managedParentQueue.getQueueName()  +
-=======
           LOG.info(managedParentQueue.getQueuePath()  +
->>>>>>> e8cb2ae4
               " : Removed partition " + partition + " from leaf queue " +
               "state");
         } else{
@@ -623,11 +520,7 @@
             String queue = queueItr.next().getKey();
             if (!newQueues.contains(queue)) {
               queueItr.remove();
-<<<<<<< HEAD
-              LOG.info(managedParentQueue.getQueueName() + " : Removed queue"
-=======
               LOG.info(managedParentQueue.getQueuePath() + " : Removed queue"
->>>>>>> e8cb2ae4
                   + queue + " from "
                   + "leaf queue "
                   + "state from partition " + partition);
@@ -679,13 +572,8 @@
   @VisibleForTesting
   public boolean isActive(final AutoCreatedLeafQueue leafQueue,
       String nodeLabel) throws SchedulerDynamicEditException {
-<<<<<<< HEAD
-    try {
-      readLock.lock();
-=======
     readLock.lock();
     try {
->>>>>>> e8cb2ae4
       LeafQueueStatePerPartition leafQueueStatus = getLeafQueueState(leafQueue,
           nodeLabel);
       return leafQueueStatus.isActive();
@@ -704,26 +592,15 @@
       AutoCreatedLeafQueue leafQueue = (AutoCreatedLeafQueue) childQueue;
       if (leafQueue != null) {
         if (isActive(leafQueue, nodeLabel) && !hasPendingApps(leafQueue)) {
-<<<<<<< HEAD
-          if (!leafQueueEntitlements.containsKey(leafQueue.getQueueName())) {
-            leafQueueEntitlements.put(leafQueue.getQueueName(),
-=======
           if (!leafQueueEntitlements.containsKey(leafQueue.getQueuePath())) {
             leafQueueEntitlements.put(leafQueue.getQueuePath(),
->>>>>>> e8cb2ae4
                 new QueueCapacities(false));
           }
 
           QueueCapacities capacities = leafQueueEntitlements.get(
-<<<<<<< HEAD
-              leafQueue.getQueueName());
-          updateToZeroCapacity(capacities, nodeLabel);
-          deactivatedQueues.put(leafQueue.getQueueName(),
-=======
               leafQueue.getQueuePath());
           updateToZeroCapacity(capacities, nodeLabel);
           deactivatedQueues.put(leafQueue.getQueuePath(),
->>>>>>> e8cb2ae4
               leafQueueTemplateCapacities);
         }
       } else{
@@ -794,27 +671,13 @@
           if (updatedQueueTemplate.getQueueCapacities().
               getCapacity(nodeLabel) > 0) {
             if (isActive(leafQueue, nodeLabel)) {
-<<<<<<< HEAD
-              if (LOG.isDebugEnabled()) {
-                LOG.debug("Queue is already active." + " Skipping activation : "
-                    + leafQueue.getQueueName());
-              }
-=======
               LOG.debug("Queue is already active. Skipping activation : {}",
                   leafQueue.getQueuePath());
->>>>>>> e8cb2ae4
             } else{
               activate(leafQueue, nodeLabel);
             }
           } else{
             if (!isActive(leafQueue, nodeLabel)) {
-<<<<<<< HEAD
-              if (LOG.isDebugEnabled()) {
-                LOG.debug("Queue is already de-activated. Skipping "
-                    + "de-activation : " + leafQueue.getQueueName());
-              }
-            } else{
-=======
               LOG.debug("Queue is already de-activated. Skipping "
                   + "de-activation : {}", leafQueue.getQueuePath());
             } else{
@@ -831,7 +694,6 @@
                   .setConfiguredMinResource(Resources.multiply(
                       this.scheduler.getClusterResource(), updatedQueueTemplate
                           .getQueueCapacities().getCapacity(nodeLabel)));
->>>>>>> e8cb2ae4
               deactivate(leafQueue, nodeLabel);
             }
           }
@@ -844,13 +706,8 @@
 
   private void activate(final AbstractAutoCreatedLeafQueue leafQueue,
       String nodeLabel) throws SchedulerDynamicEditException {
-<<<<<<< HEAD
-    try {
-      writeLock.lock();
-=======
     writeLock.lock();
     try {
->>>>>>> e8cb2ae4
       getLeafQueueState(leafQueue, nodeLabel).activate();
       parentQueueState.incAbsoluteActivatedChildCapacity(nodeLabel,
           leafQueueTemplateCapacities.getAbsoluteCapacity(nodeLabel));
@@ -861,13 +718,8 @@
 
   private void deactivate(final AbstractAutoCreatedLeafQueue leafQueue,
       String nodeLabel) throws SchedulerDynamicEditException {
-<<<<<<< HEAD
-    try {
-      writeLock.lock();
-=======
     writeLock.lock();
     try {
->>>>>>> e8cb2ae4
       getLeafQueueState(leafQueue, nodeLabel).deactivate();
 
       parentQueueState.decAbsoluteActivatedChildCapacity(nodeLabel,
@@ -907,11 +759,7 @@
 
     LOG.info(
         "Reinitialized queue management policy for parent queue " + parentQueue
-<<<<<<< HEAD
-            .getQueueName() + " with leaf queue template " + "capacities : ["
-=======
             .getQueuePath() + " with leaf queue template " + "capacities : ["
->>>>>>> e8cb2ae4
             + leafQueueTemplate.getQueueCapacities() + "]");
   }
 
@@ -928,25 +776,6 @@
               .getClass());
     }
 
-<<<<<<< HEAD
-    try {
-      writeLock.lock();
-
-      QueueCapacities capacities = new QueueCapacities(false);
-      for (String nodeLabel : leafQueueTemplateNodeLabels) {
-        if (!leafQueueState.createLeafQueueStateIfNotExists(leafQueue,
-            nodeLabel)) {
-          String message =
-              "Leaf queue already exists in state : " + getLeafQueueState(
-                  leafQueue, nodeLabel);
-          LOG.error(message);
-        }
-
-        float availableCapacity = managedParentQueue.getQueueCapacities().
-            getAbsoluteCapacity(nodeLabel) - parentQueueState.
-            getAbsoluteActivatedChildQueueCapacity(nodeLabel) + EPSILON;
-
-=======
     writeLock.lock();
     try {
       QueueCapacities capacities = new QueueCapacities(false);
@@ -963,7 +792,6 @@
             getAbsoluteCapacity(nodeLabel) - parentQueueState.
             getAbsoluteActivatedChildQueueCapacity(nodeLabel) + EPSILON;
 
->>>>>>> e8cb2ae4
         if (availableCapacity >= leafQueueTemplateCapacities
             .getAbsoluteCapacity(nodeLabel)) {
           updateCapacityFromTemplate(capacities, nodeLabel);
@@ -998,26 +826,15 @@
   @VisibleForTesting
   LeafQueueStatePerPartition getLeafQueueState(LeafQueue queue,
       String partition) throws SchedulerDynamicEditException {
-<<<<<<< HEAD
-    try {
-      readLock.lock();
-      String queueName = queue.getQueueName();
-      if (!leafQueueState.containsLeafQueue(queueName, partition)) {
-=======
     readLock.lock();
     try {
       String queuePath = queue.getQueuePath();
       if (!leafQueueState.containsLeafQueue(queuePath, partition)) {
->>>>>>> e8cb2ae4
         throw new SchedulerDynamicEditException(
             "Could not find leaf queue in " + "state " + queuePath);
       } else{
         return leafQueueState.
-<<<<<<< HEAD
-            getLeafQueueStatePerPartition(queueName, partition);
-=======
             getLeafQueueStatePerPartition(queuePath, partition);
->>>>>>> e8cb2ae4
       }
     } finally {
       readLock.unlock();
