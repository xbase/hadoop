/**
 * Licensed to the Apache Software Foundation (ASF) under one
 * or more contributor license agreements.  See the NOTICE file
 * distributed with this work for additional information
 * regarding copyright ownership.  The ASF licenses this file
 * to you under the Apache License, Version 2.0 (the
 * "License"); you may not use this file except in compliance
 * with the License.  You may obtain a copy of the License at
 *
 *     http://www.apache.org/licenses/LICENSE-2.0
 *
 * Unless required by applicable law or agreed to in writing, software
 * distributed under the License is distributed on an "AS IS" BASIS,
 * WITHOUT WARRANTIES OR CONDITIONS OF ANY KIND, either express or implied.
 * See the License for the specific language governing permissions and
 * limitations under the License.
 */

package org.apache.hadoop.yarn.server.resourcemanager.scheduler.capacity.allocator;

import java.util.ArrayList;
import java.util.Iterator;
import java.util.List;
import java.util.Optional;

import org.apache.commons.lang3.StringUtils;
import org.apache.hadoop.yarn.server.resourcemanager.scheduler.activities.ActivityLevel;
import org.apache.hadoop.yarn.server.resourcemanager.scheduler.activities.DiagnosticsCollector;
import org.slf4j.Logger;
import org.slf4j.LoggerFactory;
import org.apache.hadoop.yarn.api.records.Container;
import org.apache.hadoop.yarn.api.records.NodeId;
import org.apache.hadoop.yarn.api.records.Resource;
import org.apache.hadoop.yarn.api.records.ResourceRequest;
import org.apache.hadoop.yarn.server.resourcemanager.RMContext;
import org.apache.hadoop.yarn.server.resourcemanager.nodelabels.RMNodeLabelsManager;
import org.apache.hadoop.yarn.server.resourcemanager.rmcontainer.RMContainer;

import org.apache.hadoop.yarn.server.resourcemanager.rmcontainer.RMContainerImpl;
import org.apache.hadoop.yarn.server.resourcemanager.scheduler.NodeType;
import org.apache.hadoop.yarn.server.resourcemanager.scheduler.ResourceLimits;
import org.apache.hadoop.yarn.server.resourcemanager.scheduler.SchedulerAppUtils;
import org.apache.hadoop.yarn.server.resourcemanager.scheduler.placement.AppPlacementAllocator;
import org.apache.hadoop.yarn.server.scheduler.SchedulerRequestKey;

import org.apache.hadoop.yarn.server.resourcemanager.scheduler.activities.ActivityDiagnosticConstant;
import org.apache.hadoop.yarn.server.resourcemanager.scheduler.activities.ActivitiesLogger;
import org.apache.hadoop.yarn.server.resourcemanager.scheduler.activities.ActivitiesManager;
import org.apache.hadoop.yarn.server.resourcemanager.scheduler.activities.ActivityState;

import org.apache.hadoop.yarn.server.resourcemanager.scheduler.capacity.CSAMContainerLaunchDiagnosticsConstants;
import org.apache.hadoop.yarn.server.resourcemanager.scheduler.capacity.CSAssignment;
import org.apache.hadoop.yarn.server.resourcemanager.scheduler.capacity.SchedulingMode;
import org.apache.hadoop.yarn.server.resourcemanager.scheduler.common.fica.FiCaSchedulerApp;
import org.apache.hadoop.yarn.server.resourcemanager.scheduler.common.fica.FiCaSchedulerNode;
import org.apache.hadoop.yarn.server.resourcemanager.scheduler.placement.CandidateNodeSet;
import org.apache.hadoop.yarn.server.resourcemanager.scheduler.placement.CandidateNodeSetUtils;
import org.apache.hadoop.yarn.server.resourcemanager.scheduler.common.PendingAsk;
import org.apache.hadoop.yarn.server.utils.BuilderUtils;
import org.apache.hadoop.yarn.util.resource.ResourceCalculator;
import org.apache.hadoop.yarn.util.resource.Resources;

/**
 * Allocate normal (new) containers, considers locality/label, etc. Using
 * delayed scheduling mechanism to get better locality allocation.
 */
public class RegularContainerAllocator extends AbstractContainerAllocator {
  private static final Logger LOG =
      LoggerFactory.getLogger(RegularContainerAllocator.class);

  public RegularContainerAllocator(FiCaSchedulerApp application,
      ResourceCalculator rc, RMContext rmContext,
      ActivitiesManager activitiesManager) {
    super(application, rc, rmContext, activitiesManager);
  }
  
  private boolean checkHeadroom(Resource clusterResource,
      ResourceLimits currentResourceLimits, Resource required,
      String nodePartition) {
    // If headroom + currentReservation < required, we cannot allocate this
    // require
    Resource resourceCouldBeUnReserved = application.getCurrentReservation();
    if (!application.getCSLeafQueue().getReservationContinueLooking()
        || !nodePartition.equals(RMNodeLabelsManager.NO_LABEL)) {
      // If we don't allow reservation continuous looking, OR we're looking at
      // non-default node partition, we won't allow to unreserve before
      // allocation.
      resourceCouldBeUnReserved = Resources.none();
    }
    return Resources.greaterThanOrEqual(rc, clusterResource, Resources.add(
        currentResourceLimits.getHeadroom(), resourceCouldBeUnReserved),
        required);
  }

  /*
   * Pre-check if we can allocate a pending resource request
   * (given schedulerKey) to a given CandidateNodeSet.
   * We will consider stuffs like exclusivity, pending resource, node partition,
   * headroom, etc.
   */
  private ContainerAllocation preCheckForNodeCandidateSet(
      Resource clusterResource, FiCaSchedulerNode node,
      SchedulingMode schedulingMode, ResourceLimits resourceLimits,
      SchedulerRequestKey schedulerKey) {
    PendingAsk offswitchPendingAsk = application.getPendingAsk(schedulerKey,
        ResourceRequest.ANY);

    if (offswitchPendingAsk.getCount() <= 0) {
      ActivitiesLogger.APP.recordSkippedAppActivityWithoutAllocation(
          activitiesManager, node, application, schedulerKey,
          ActivityDiagnosticConstant.REQUEST_DO_NOT_NEED_RESOURCE,
          ActivityLevel.REQUEST);
      return ContainerAllocation.PRIORITY_SKIPPED;
    }

    // Required resource
    Resource required = offswitchPendingAsk.getPerAllocationResource();

    // Do we need containers at this 'priority'?
    if (application.getOutstandingAsksCount(schedulerKey) <= 0) {
      ActivitiesLogger.APP.recordSkippedAppActivityWithoutAllocation(
          activitiesManager, node, application, schedulerKey,
          ActivityDiagnosticConstant.REQUEST_DO_NOT_NEED_RESOURCE,
          ActivityLevel.REQUEST);
      return ContainerAllocation.PRIORITY_SKIPPED;
    }

    // AM container allocation doesn't support non-exclusive allocation to
    // avoid painful of preempt an AM container
    if (schedulingMode == SchedulingMode.IGNORE_PARTITION_EXCLUSIVITY) {
      if (application.isWaitingForAMContainer()) {
        LOG.debug("Skip allocating AM container to app_attempt={},"
            + " don't allow to allocate AM container in non-exclusive mode",
            application.getApplicationAttemptId());
        application.updateAppSkipNodeDiagnostics(
            "Skipping assigning to Node in Ignore Exclusivity mode. ");
        ActivitiesLogger.APP.recordSkippedAppActivityWithoutAllocation(
            activitiesManager, node, application, schedulerKey,
            ActivityDiagnosticConstant.
                REQUEST_SKIPPED_IN_IGNORE_EXCLUSIVITY_MODE,
            ActivityLevel.REQUEST);
        return ContainerAllocation.APP_SKIPPED;
      }
    }

    // Is the nodePartition of pending request matches the node's partition
    // If not match, jump to next priority.
    Optional<DiagnosticsCollector> dcOpt = activitiesManager == null ?
        Optional.empty() :
        activitiesManager.getOptionalDiagnosticsCollector();
    if (!appInfo.precheckNode(schedulerKey, node, schedulingMode, dcOpt)) {
      ActivitiesLogger.APP.recordSkippedAppActivityWithoutAllocation(
          activitiesManager, node, application, schedulerKey,
          ActivityDiagnosticConstant.
              NODE_DO_NOT_MATCH_PARTITION_OR_PLACEMENT_CONSTRAINTS
              + ActivitiesManager.getDiagnostics(dcOpt),
          ActivityLevel.NODE);
      return ContainerAllocation.PRIORITY_SKIPPED;
    }

    if (!application.getCSLeafQueue().getReservationContinueLooking()) {
      if (!shouldAllocOrReserveNewContainer(schedulerKey, required)) {
        LOG.debug("doesn't need containers based on reservation algo!");
        ActivitiesLogger.APP.recordSkippedAppActivityWithoutAllocation(
            activitiesManager, node, application, schedulerKey,
            ActivityDiagnosticConstant.REQUEST_SKIPPED_BECAUSE_OF_RESERVATION,
            ActivityLevel.REQUEST);
        return ContainerAllocation.PRIORITY_SKIPPED;
      }
    }

    if (!checkHeadroom(clusterResource, resourceLimits, required,
        node.getPartition())) {
      LOG.debug("cannot allocate required resource={} because of headroom",
          required);
      ActivitiesLogger.APP.recordAppActivityWithoutAllocation(
          activitiesManager, node, application, schedulerKey,
          ActivityDiagnosticConstant.QUEUE_DO_NOT_HAVE_ENOUGH_HEADROOM,
          ActivityState.REJECTED,
          ActivityLevel.REQUEST);
      return ContainerAllocation.QUEUE_SKIPPED;
    }

    // Increase missed-non-partitioned-resource-request-opportunity.
    // This is to make sure non-partitioned-resource-request will prefer
    // to be allocated to non-partitioned nodes
    int missedNonPartitionedRequestSchedulingOpportunity = 0;
    AppPlacementAllocator appPlacementAllocator =
        appInfo.getAppPlacementAllocator(schedulerKey);
    if (null == appPlacementAllocator){
      // This is possible when #pending resource decreased by a different
      // thread.
      ActivitiesLogger.APP.recordSkippedAppActivityWithoutAllocation(
<<<<<<< HEAD
          activitiesManager, node, application, priority,
          ActivityDiagnosticConstant.PRIORITY_SKIPPED_BECAUSE_NULL_ANY_REQUEST);
=======
          activitiesManager, node, application, schedulerKey,
          ActivityDiagnosticConstant.REQUEST_SKIPPED_BECAUSE_NULL_ANY_REQUEST,
          ActivityLevel.REQUEST);
>>>>>>> e8cb2ae4
      return ContainerAllocation.PRIORITY_SKIPPED;
    }
    String requestPartition =
        appPlacementAllocator.getPrimaryRequestedNodePartition();

    // Only do this when request associated with given scheduler key accepts
    // NO_LABEL under RESPECT_EXCLUSIVITY mode
    if (StringUtils.equals(RMNodeLabelsManager.NO_LABEL, requestPartition)) {
      missedNonPartitionedRequestSchedulingOpportunity =
          application.addMissedNonPartitionedRequestSchedulingOpportunity(
              schedulerKey);
    }

    if (schedulingMode == SchedulingMode.IGNORE_PARTITION_EXCLUSIVITY) {
      // Before doing allocation, we need to check scheduling opportunity to
      // make sure : non-partitioned resource request should be scheduled to
      // non-partitioned partition first.
      if (missedNonPartitionedRequestSchedulingOpportunity < rmContext
          .getScheduler().getNumClusterNodes()) {
        if (LOG.isDebugEnabled()) {
          LOG.debug("Skip app_attempt=" + application.getApplicationAttemptId()
              + " priority=" + schedulerKey.getPriority()
              + " because missed-non-partitioned-resource-request"
              + " opportunity under required:" + " Now="
              + missedNonPartitionedRequestSchedulingOpportunity + " required="
              + rmContext.getScheduler().getNumClusterNodes());
        }
        ActivitiesLogger.APP.recordSkippedAppActivityWithoutAllocation(
            activitiesManager, node, application, schedulerKey,
            ActivityDiagnosticConstant.
                REQUEST_SKIPPED_BECAUSE_NON_PARTITIONED_PARTITION_FIRST,
            ActivityLevel.REQUEST);
        return ContainerAllocation.APP_SKIPPED;
      }
    }

    return null;
  }

  private ContainerAllocation checkIfNodeBlackListed(FiCaSchedulerNode node,
      SchedulerRequestKey schedulerKey) {
    if (SchedulerAppUtils.isPlaceBlacklisted(application, node, LOG)) {
      application.updateAppSkipNodeDiagnostics(
          CSAMContainerLaunchDiagnosticsConstants.SKIP_AM_ALLOCATION_IN_BLACK_LISTED_NODE);
      ActivitiesLogger.APP.recordSkippedAppActivityWithoutAllocation(
          activitiesManager, node, application, schedulerKey,
          ActivityDiagnosticConstant.NODE_IS_BLACKLISTED,
          ActivityLevel.NODE);
      return ContainerAllocation.APP_SKIPPED;
    }

    return null;
  }

  ContainerAllocation tryAllocateOnNode(Resource clusterResource,
      FiCaSchedulerNode node, SchedulingMode schedulingMode,
      ResourceLimits resourceLimits, SchedulerRequestKey schedulerKey,
      RMContainer reservedContainer) {
    ContainerAllocation result;

    // Sanity checks before assigning to this node
    result = checkIfNodeBlackListed(node, schedulerKey);
    if (null != result) {
      return result;
    }

    // Inform the application it is about to get a scheduling opportunity
    // TODO, we may need to revisit here to see if we should add scheduling
    // opportunity here
    application.addSchedulingOpportunity(schedulerKey);

    // Try to allocate containers on node
    result =
        assignContainersOnNode(clusterResource, node, schedulerKey,
            reservedContainer, schedulingMode, resourceLimits);
    
    if (null == reservedContainer) {
      if (result.getAllocationState() == AllocationState.PRIORITY_SKIPPED) {
        // Don't count 'skipped nodes' as a scheduling opportunity!
        application.subtractSchedulingOpportunity(schedulerKey);
      }
    }
    
    return result;
  }
  
  public float getLocalityWaitFactor(int uniqAsks, int clusterNodes) {
    // Estimate: Required unique resources (i.e. hosts + racks)
    int requiredResources = Math.max(uniqAsks - 1, 0);
    
    // waitFactor can't be more than '1' 
    // i.e. no point skipping more than clustersize opportunities
    return Math.min(((float)requiredResources / clusterNodes), 1.0f);
  }
  
  private int getActualNodeLocalityDelay() {
    return Math.min(rmContext.getScheduler().getNumClusterNodes(), application
        .getCSLeafQueue().getNodeLocalityDelay());
  }

  private int getActualRackLocalityDelay() {
    return Math.min(rmContext.getScheduler().getNumClusterNodes(),
        application.getCSLeafQueue().getNodeLocalityDelay()
        + application.getCSLeafQueue().getRackLocalityAdditionalDelay());
  }

  private boolean canAssign(SchedulerRequestKey schedulerKey,
      FiCaSchedulerNode node, NodeType type, RMContainer reservedContainer) {

    // Clearly we need containers for this application...
    if (type == NodeType.OFF_SWITCH) {
      if (reservedContainer != null) {
        return true;
      }
      // If there are no nodes in the cluster, return false.
      if (rmContext.getScheduler().getNumClusterNodes() == 0) {
        return false;
      }

      int uniqLocationAsks = 0;
      AppPlacementAllocator appPlacementAllocator =
          application.getAppPlacementAllocator(schedulerKey);
      if (appPlacementAllocator != null) {
        uniqLocationAsks = appPlacementAllocator.getUniqueLocationAsks();
      }
      // If we have only ANY requests for this schedulerKey, we should not
      // delay its scheduling.
      if (uniqLocationAsks == 1) {
        return true;
      }

      // 'Delay' off-switch
      long missedOpportunities =
          application.getSchedulingOpportunities(schedulerKey);

      // If rack locality additional delay parameter is enabled.
      if (application.getCSLeafQueue().getRackLocalityAdditionalDelay() > -1) {
        return missedOpportunities > getActualRackLocalityDelay();
      } else {
        long requiredContainers =
            application.getOutstandingAsksCount(schedulerKey);
        float localityWaitFactor = getLocalityWaitFactor(uniqLocationAsks,
            rmContext.getScheduler().getNumClusterNodes());
        // Cap the delay by the number of nodes in the cluster.
        return (Math.min(rmContext.getScheduler().getNumClusterNodes(),
            (requiredContainers * localityWaitFactor)) < missedOpportunities);
      }
    }

    // Check if we need containers on this rack
    if (application.getOutstandingAsksCount(schedulerKey,
        node.getRackName()) <= 0) {
      return false;
    }

    // If we are here, we do need containers on this rack for RACK_LOCAL req
    if (type == NodeType.RACK_LOCAL) {
      // 'Delay' rack-local just a little bit...
      long missedOpportunities =
          application.getSchedulingOpportunities(schedulerKey);
      return getActualNodeLocalityDelay() < missedOpportunities;
    }

    // Check if we need containers on this host
    if (type == NodeType.NODE_LOCAL) {
      // Now check if we need containers on this host...
      return application.getOutstandingAsksCount(schedulerKey,
          node.getNodeName()) > 0;
    }

    return false;
  }

  private ContainerAllocation assignNodeLocalContainers(
      Resource clusterResource, PendingAsk nodeLocalAsk,
      FiCaSchedulerNode node, SchedulerRequestKey schedulerKey,
      RMContainer reservedContainer, SchedulingMode schedulingMode,
      ResourceLimits currentResoureLimits) {
    if (canAssign(schedulerKey, node, NodeType.NODE_LOCAL, reservedContainer)) {
      return assignContainer(clusterResource, node, schedulerKey,
          nodeLocalAsk, NodeType.NODE_LOCAL, reservedContainer,
          schedulingMode, currentResoureLimits);
    }

    // Skip node-local request, go to rack-local request
    return ContainerAllocation.LOCALITY_SKIPPED;
  }

  private ContainerAllocation assignRackLocalContainers(
      Resource clusterResource, PendingAsk rackLocalAsk,
      FiCaSchedulerNode node, SchedulerRequestKey schedulerKey,
      RMContainer reservedContainer, SchedulingMode schedulingMode,
      ResourceLimits currentResoureLimits) {
    if (canAssign(schedulerKey, node, NodeType.RACK_LOCAL, reservedContainer)) {
      return assignContainer(clusterResource, node, schedulerKey,
          rackLocalAsk, NodeType.RACK_LOCAL, reservedContainer,
          schedulingMode, currentResoureLimits);
    }

    // Skip rack-local request, go to off-switch request
    return ContainerAllocation.LOCALITY_SKIPPED;
  }

  private ContainerAllocation assignOffSwitchContainers(
      Resource clusterResource, PendingAsk offSwitchAsk,
      FiCaSchedulerNode node, SchedulerRequestKey schedulerKey,
      RMContainer reservedContainer, SchedulingMode schedulingMode,
      ResourceLimits currentResoureLimits) {
    if (canAssign(schedulerKey, node, NodeType.OFF_SWITCH, reservedContainer)) {
      return assignContainer(clusterResource, node, schedulerKey,
          offSwitchAsk, NodeType.OFF_SWITCH, reservedContainer,
          schedulingMode, currentResoureLimits);
    }

    application.updateAppSkipNodeDiagnostics(
        CSAMContainerLaunchDiagnosticsConstants.SKIP_AM_ALLOCATION_DUE_TO_LOCALITY);
    ActivitiesLogger.APP.recordSkippedAppActivityWithoutAllocation(
        activitiesManager, node, application, schedulerKey,
        ActivityDiagnosticConstant.NODE_SKIPPED_BECAUSE_OF_OFF_SWITCH_DELAY,
        ActivityLevel.NODE);
    return ContainerAllocation.APP_SKIPPED;
  }

  private ContainerAllocation assignContainersOnNode(Resource clusterResource,
      FiCaSchedulerNode node, SchedulerRequestKey schedulerKey,
      RMContainer reservedContainer, SchedulingMode schedulingMode,
      ResourceLimits currentResoureLimits) {
    ContainerAllocation allocation;
    NodeType requestLocalityType = null;

    // Data-local
    PendingAsk nodeLocalAsk =
        application.getPendingAsk(schedulerKey, node.getNodeName());
    if (nodeLocalAsk.getCount() > 0) {
      requestLocalityType = NodeType.NODE_LOCAL;
      allocation =
          assignNodeLocalContainers(clusterResource, nodeLocalAsk,
              node, schedulerKey, reservedContainer, schedulingMode,
              currentResoureLimits);
      if (Resources.greaterThan(rc, clusterResource,
          allocation.getResourceToBeAllocated(), Resources.none())) {
        allocation.requestLocalityType = requestLocalityType;
        return allocation;
      }
    }

    // Rack-local
    PendingAsk rackLocalAsk =
        application.getPendingAsk(schedulerKey, node.getRackName());
    if (rackLocalAsk.getCount() > 0) {
      if (!appInfo.canDelayTo(schedulerKey, node.getRackName())) {
        ActivitiesLogger.APP.recordSkippedAppActivityWithoutAllocation(
            activitiesManager, node, application, schedulerKey,
            ActivityDiagnosticConstant.NODE_SKIPPED_BECAUSE_OF_RELAX_LOCALITY,
            ActivityLevel.NODE);
        return ContainerAllocation.PRIORITY_SKIPPED;
      }

      requestLocalityType = requestLocalityType == null ?
          NodeType.RACK_LOCAL :
          requestLocalityType;

      allocation =
          assignRackLocalContainers(clusterResource, rackLocalAsk,
              node, schedulerKey, reservedContainer, schedulingMode,
              currentResoureLimits);
      if (Resources.greaterThan(rc, clusterResource,
          allocation.getResourceToBeAllocated(), Resources.none())) {
        allocation.requestLocalityType = requestLocalityType;
        return allocation;
      }
    }

    // Off-switch
    PendingAsk offSwitchAsk =
        application.getPendingAsk(schedulerKey, ResourceRequest.ANY);
    if (offSwitchAsk.getCount() > 0) {
      if (!appInfo.canDelayTo(schedulerKey, ResourceRequest.ANY)) {
        ActivitiesLogger.APP.recordSkippedAppActivityWithoutAllocation(
            activitiesManager, node, application, schedulerKey,
            ActivityDiagnosticConstant.NODE_SKIPPED_BECAUSE_OF_RELAX_LOCALITY,
            ActivityLevel.NODE);
        return ContainerAllocation.PRIORITY_SKIPPED;
      }

      requestLocalityType = requestLocalityType == null ?
          NodeType.OFF_SWITCH :
          requestLocalityType;

      allocation =
          assignOffSwitchContainers(clusterResource, offSwitchAsk,
              node, schedulerKey, reservedContainer, schedulingMode,
              currentResoureLimits);

      // When a returned allocation is LOCALITY_SKIPPED, since we're in
      // off-switch request now, we will skip this app w.r.t priorities 
      if (allocation.getAllocationState() == AllocationState.LOCALITY_SKIPPED) {
        allocation = ContainerAllocation.APP_SKIPPED;
      }
      allocation.requestLocalityType = requestLocalityType;

      return allocation;
    }
    ActivitiesLogger.APP.recordSkippedAppActivityWithoutAllocation(
        activitiesManager, node, application, schedulerKey,
        ActivityDiagnosticConstant.
            NODE_SKIPPED_BECAUSE_OF_NO_OFF_SWITCH_AND_LOCALITY_VIOLATION,
        ActivityLevel.NODE);
    return ContainerAllocation.PRIORITY_SKIPPED;
  }

  private ContainerAllocation assignContainer(Resource clusterResource,
      FiCaSchedulerNode node, SchedulerRequestKey schedulerKey,
      PendingAsk pendingAsk, NodeType type, RMContainer rmContainer,
      SchedulingMode schedulingMode, ResourceLimits currentResoureLimits) {

    if (LOG.isDebugEnabled()) {
      LOG.debug("assignContainers: node=" + node.getNodeName()
          + " application=" + application.getApplicationId()
          + " priority=" + schedulerKey.getPriority()
          + " pendingAsk=" + pendingAsk + " type=" + type);
    }

    Resource capability = pendingAsk.getPerAllocationResource();
    Resource available = node.getUnallocatedResource();
    Resource totalResource = node.getTotalResource();

    if (!Resources.fitsIn(rc, capability, totalResource)) {
      LOG.warn("Node : " + node.getNodeID()
          + " does not have sufficient resource for ask : " + pendingAsk
          + " node total capability : " + node.getTotalResource());
      // Skip this locality request
      ActivitiesLogger.APP.recordSkippedAppActivityWithoutAllocation(
          activitiesManager, node, application, schedulerKey,
          ActivityDiagnosticConstant.
              NODE_TOTAL_RESOURCE_INSUFFICIENT_FOR_REQUEST
              + getResourceDiagnostics(capability, totalResource),
          ActivityLevel.NODE);
      return ContainerAllocation.LOCALITY_SKIPPED;
    }

    boolean shouldAllocOrReserveNewContainer = shouldAllocOrReserveNewContainer(
        schedulerKey, capability);

    // Can we allocate a container on this node?
    long availableContainers =
        rc.computeAvailableContainers(available, capability);
    // available resource for diagnostics collector
    Resource availableForDC = available;

    // How much need to unreserve equals to:
    // max(required - headroom, amountNeedUnreserve)
    Resource resourceNeedToUnReserve =
        Resources.max(rc, clusterResource,
            Resources.subtract(capability, currentResoureLimits.getHeadroom()),
            currentResoureLimits.getAmountNeededUnreserve());

    boolean needToUnreserve =
        rc.isAnyMajorResourceAboveZero(resourceNeedToUnReserve);

    RMContainer unreservedContainer = null;
    boolean reservationsContinueLooking =
        application.getCSLeafQueue().getReservationContinueLooking();

    // Check if we need to kill some containers to allocate this one
    List<RMContainer> toKillContainers = null;
    if (availableContainers == 0 && currentResoureLimits.isAllowPreemption()) {
      Resource availableAndKillable = Resources.clone(available);
      for (RMContainer killableContainer : node
          .getKillableContainers().values()) {
        if (null == toKillContainers) {
          toKillContainers = new ArrayList<>();
        }
        toKillContainers.add(killableContainer);
        Resources.addTo(availableAndKillable,
                        killableContainer.getAllocatedResource());
        if (Resources.fitsIn(rc, capability, availableAndKillable)) {
          // Stop if we find enough spaces
          availableContainers = 1;
          break;
        }
      }
      availableForDC = availableAndKillable;
    }

    if (availableContainers > 0) {
      // Allocate...
      // We will only do continuous reservation when this is not allocated from
      // reserved container
      if (rmContainer == null && reservationsContinueLooking
          && node.getLabels().isEmpty()) {
        // when reservationsContinueLooking is set, we may need to unreserve
        // some containers to meet this queue, its parents', or the users'
        // resource limits.
        // TODO, need change here when we want to support continuous reservation
        // looking for labeled partitions.
        if (!shouldAllocOrReserveNewContainer || needToUnreserve) {
          if (!needToUnreserve) {
            // If we shouldn't allocate/reserve new container then we should
            // unreserve one the same size we are asking for since the
            // currentResoureLimits.getAmountNeededUnreserve could be zero. If
            // the limit was hit then use the amount we need to unreserve to be
            // under the limit.
            resourceNeedToUnReserve = capability;
          }
          unreservedContainer = application.findNodeToUnreserve(node,
                  schedulerKey, resourceNeedToUnReserve);
          // When (minimum-unreserved-resource > 0 OR we cannot allocate
          // new/reserved
          // container (That means we *have to* unreserve some resource to
          // continue)). If we failed to unreserve some resource, we can't
          // continue.
          if (null == unreservedContainer) {
            // Skip the locality request
            ActivitiesLogger.APP.recordSkippedAppActivityWithoutAllocation(
                activitiesManager, node, application, schedulerKey,
                ActivityDiagnosticConstant.
                    NODE_CAN_NOT_FIND_CONTAINER_TO_BE_UNRESERVED_WHEN_NEEDED,
                ActivityLevel.NODE);
            return ContainerAllocation.LOCALITY_SKIPPED;
          }
        }
      }

      ContainerAllocation result = new ContainerAllocation(unreservedContainer,
          pendingAsk.getPerAllocationResource(), AllocationState.ALLOCATED);
      result.containerNodeType = type;
      result.setToKillContainers(toKillContainers);
      return result;
    } else {
      // if we are allowed to allocate but this node doesn't have space, reserve
      // it or if this was an already a reserved container, reserve it again
      if (shouldAllocOrReserveNewContainer || rmContainer != null) {
        if (reservationsContinueLooking && rmContainer == null) {
          // we could possibly ignoring queue capacity or user limits when
          // reservationsContinueLooking is set. Make sure we didn't need to
          // unreserve one.
          if (needToUnreserve) {
            LOG.debug("we needed to unreserve to be able to allocate");

            // Skip the locality request
            ActivitiesLogger.APP.recordSkippedAppActivityWithoutAllocation(
                activitiesManager, node, application, schedulerKey,
                ActivityDiagnosticConstant.NODE_DO_NOT_HAVE_SUFFICIENT_RESOURCE
                    + getResourceDiagnostics(capability, availableForDC),
                ActivityLevel.NODE);
            return ContainerAllocation.LOCALITY_SKIPPED;          
          }
        }

        ActivitiesLogger.APP.recordAppActivityWithoutAllocation(
            activitiesManager, node, application, schedulerKey,
            ActivityDiagnosticConstant.NODE_DO_NOT_HAVE_SUFFICIENT_RESOURCE
                + getResourceDiagnostics(capability, availableForDC),
            rmContainer == null ?
                ActivityState.RESERVED : ActivityState.RE_RESERVED,
            ActivityLevel.NODE);
        ContainerAllocation result = new ContainerAllocation(null,
            pendingAsk.getPerAllocationResource(), AllocationState.RESERVED);
        result.containerNodeType = type;
        result.setToKillContainers(null);
        return result;
      }
      // Skip the locality request
      ActivitiesLogger.APP.recordSkippedAppActivityWithoutAllocation(
          activitiesManager, node, application, schedulerKey,
          ActivityDiagnosticConstant.NODE_DO_NOT_HAVE_SUFFICIENT_RESOURCE
              + getResourceDiagnostics(capability, availableForDC),
          ActivityLevel.NODE);
      return ContainerAllocation.LOCALITY_SKIPPED;    
    }
  }

  boolean shouldAllocOrReserveNewContainer(
      SchedulerRequestKey schedulerKey, Resource required) {
    int requiredContainers =
        application.getOutstandingAsksCount(schedulerKey);
    int reservedContainers = application.getNumReservedContainers(schedulerKey);
    int starvation = 0;
    if (reservedContainers > 0) {
      float nodeFactor = Resources.ratio(
          rc, required, application.getCSLeafQueue().getMaximumAllocation());

      // Use percentage of node required to bias against large containers...
      // Protect against corner case where you need the whole node with
      // Math.min(nodeFactor, minimumAllocationFactor)
      starvation =
          (int) ((application.getReReservations(schedulerKey) /
              (float) reservedContainers) * (1.0f - (Math.min(
                  nodeFactor, application.getCSLeafQueue()
                  .getMinimumAllocationFactor()))));

      if (LOG.isDebugEnabled()) {
        LOG.debug("needsContainers:" + " app.#re-reserve="
            + application.getReReservations(schedulerKey) + " reserved="
            + reservedContainers + " nodeFactor=" + nodeFactor
            + " minAllocFactor="
            + application.getCSLeafQueue().getMinimumAllocationFactor()
            + " starvation=" + starvation);
      }
    }
    return (((starvation + requiredContainers) - reservedContainers) > 0);
  }
  
  private Container getContainer(RMContainer rmContainer,
      FiCaSchedulerNode node, Resource capability,
      SchedulerRequestKey schedulerKey) {
    return (rmContainer != null) ? rmContainer.getContainer()
        : createContainer(node, capability, schedulerKey);
  }

  private Container createContainer(FiCaSchedulerNode node, Resource capability,
      SchedulerRequestKey schedulerKey) {
    NodeId nodeId = node.getRMNode().getNodeID();

    // Create the container
    // Now set the containerId to null first, because it is possible the
    // container will be rejected because of concurrent resource allocation.
    // new containerId will be generated and assigned to the container
    // after confirmed.
    return BuilderUtils.newContainer(null, nodeId,
        node.getRMNode().getHttpAddress(), capability,
        schedulerKey.getPriority(), null,
        schedulerKey.getAllocationRequestId());
  }

  private ContainerAllocation handleNewContainerAllocation(
      ContainerAllocation allocationResult, FiCaSchedulerNode node,
      SchedulerRequestKey schedulerKey, Container container) {
    // Inform the application
    RMContainer allocatedContainer = application.allocate(node, schedulerKey,
        container);

    allocationResult.updatedContainer = allocatedContainer;

    // Does the application need this resource?
    if (allocatedContainer == null) {
      // Skip this app if we failed to allocate.
      ContainerAllocation ret =
          new ContainerAllocation(allocationResult.containerToBeUnreserved,
              null, AllocationState.APP_SKIPPED);
      ActivitiesLogger.APP.recordAppActivityWithoutAllocation(activitiesManager,
          node, application, schedulerKey,
          ActivityDiagnosticConstant.APPLICATION_FAIL_TO_ALLOCATE,
          ActivityState.REJECTED, ActivityLevel.APP);
      return ret;
    }
    
    return allocationResult;    
  }

  ContainerAllocation doAllocation(ContainerAllocation allocationResult,
      FiCaSchedulerNode node, SchedulerRequestKey schedulerKey,
      RMContainer reservedContainer) {
    // Create the container if necessary
    Container container =
        getContainer(reservedContainer, node,
            allocationResult.getResourceToBeAllocated(), schedulerKey);

    // something went wrong getting/creating the container
    if (container == null) {
      application
          .updateAppSkipNodeDiagnostics("Scheduling of container failed. ");
      LOG.warn("Couldn't get container for allocation!");
      ActivitiesLogger.APP.recordAppActivityWithoutAllocation(activitiesManager,
          node, application, schedulerKey,
          ActivityDiagnosticConstant.APPLICATION_COULD_NOT_GET_CONTAINER,
          ActivityState.REJECTED, ActivityLevel.APP);
      return ContainerAllocation.APP_SKIPPED;
    }

    if (allocationResult.getAllocationState() == AllocationState.ALLOCATED) {
      // When allocating container
      allocationResult = handleNewContainerAllocation(allocationResult, node,
          schedulerKey, container);
    } else {
      // When reserving container
      RMContainer updatedContainer = reservedContainer;
      if (updatedContainer == null) {
        AppPlacementAllocator<FiCaSchedulerNode> ps =
            application.getAppSchedulingInfo()
                .getAppPlacementAllocator(schedulerKey);
        if (null == ps) {
          LOG.warn("Failed to get " + AppPlacementAllocator.class.getName()
              + " for application=" + application.getApplicationId()
              + " schedulerRequestKey=" + schedulerKey);
          ActivitiesLogger.APP
              .recordAppActivityWithoutAllocation(activitiesManager, node,
<<<<<<< HEAD
                  application, schedulerKey.getPriority(),
                  ActivityDiagnosticConstant.
                      PRIORITY_SKIPPED_BECAUSE_NULL_ANY_REQUEST,
                  ActivityState.REJECTED);
=======
                  application, schedulerKey,
                  ActivityDiagnosticConstant.
                      REQUEST_SKIPPED_BECAUSE_NULL_ANY_REQUEST,
                  ActivityState.REJECTED, ActivityLevel.REQUEST);
>>>>>>> e8cb2ae4
          return ContainerAllocation.PRIORITY_SKIPPED;
        }
        updatedContainer = new RMContainerImpl(container, schedulerKey,
            application.getApplicationAttemptId(), node.getNodeID(),
            application.getAppSchedulingInfo().getUser(), rmContext,
            ps.getPrimaryRequestedNodePartition());
      }
      allocationResult.updatedContainer = updatedContainer;
    }

    // Only reset opportunities when we FIRST allocate the container. (IAW, When
    // reservedContainer != null, it's not the first time)
    if (reservedContainer == null) {
      // Don't reset scheduling opportunities for off-switch assignments
      // otherwise the app will be delayed for each non-local assignment.
      // This helps apps with many off-cluster requests schedule faster.
      if (allocationResult.containerNodeType != NodeType.OFF_SWITCH) {
        LOG.debug("Resetting scheduling opportunities");

        // Only reset scheduling opportunities for RACK_LOCAL if configured
        // to do so. Not resetting means we will continue to schedule
        // RACK_LOCAL without delay.
        if (allocationResult.containerNodeType == NodeType.NODE_LOCAL
            || application.getCSLeafQueue().getRackLocalityFullReset()) {
          application.resetSchedulingOpportunities(schedulerKey);
        }
      }

      // Non-exclusive scheduling opportunity is different: we need reset
      // it when:
      // - It allocated on the default partition
      //
      // This is to make sure non-labeled resource request will be
      // most likely allocated on non-labeled nodes first.
      if (StringUtils.equals(node.getPartition(),
          RMNodeLabelsManager.NO_LABEL)) {
        application
            .resetMissedNonPartitionedRequestSchedulingOpportunity(schedulerKey);
      }
    }

    return allocationResult;
  }

  private ContainerAllocation allocate(Resource clusterResource,
      CandidateNodeSet<FiCaSchedulerNode> candidates,
      SchedulingMode schedulingMode, ResourceLimits resourceLimits,
      SchedulerRequestKey schedulerKey, RMContainer reservedContainer) {
    // Do checks before determining which node to allocate
    // Directly return if this check fails.
    ContainerAllocation result;
    ContainerAllocation lastReservation = null;

    AppPlacementAllocator<FiCaSchedulerNode> schedulingPS =
        application.getAppSchedulingInfo().getAppPlacementAllocator(
            schedulerKey);

    // This could be null when #pending request decreased by another thread.
    if (schedulingPS == null) {
<<<<<<< HEAD
      return new ContainerAllocation(reservedContainer, null,
          AllocationState.QUEUE_SKIPPED);
=======
      ActivitiesLogger.APP.recordSkippedAppActivityWithoutAllocation(
          activitiesManager, null, application, schedulerKey,
          ActivityDiagnosticConstant.REQUEST_SKIPPED_BECAUSE_NULL_ANY_REQUEST,
          ActivityLevel.REQUEST);
      return new ContainerAllocation(reservedContainer, null,
          AllocationState.PRIORITY_SKIPPED);
>>>>>>> e8cb2ae4
    }

    result = ContainerAllocation.PRIORITY_SKIPPED;

    Iterator<FiCaSchedulerNode> iter = schedulingPS.getPreferredNodeIterator(
        candidates);
    while (iter.hasNext()) {
      FiCaSchedulerNode node = iter.next();

      if (reservedContainer == null) {
        result = preCheckForNodeCandidateSet(clusterResource, node,
            schedulingMode, resourceLimits, schedulerKey);
        if (null != result) {
          continue;
        }
      } else {
        // pre-check when allocating reserved container
        if (application.getOutstandingAsksCount(schedulerKey) == 0) {
          // Release
          result = new ContainerAllocation(reservedContainer, null,
              AllocationState.QUEUE_SKIPPED);
          continue;
        }
      }

      result = tryAllocateOnNode(clusterResource, node, schedulingMode,
          resourceLimits, schedulerKey, reservedContainer);

<<<<<<< HEAD
      if (AllocationState.ALLOCATED == result.getAllocationState()
          || AllocationState.RESERVED == result.getAllocationState()) {
=======
      if (AllocationState.ALLOCATED == result.getAllocationState()) {
>>>>>>> e8cb2ae4
        result = doAllocation(result, node, schedulerKey, reservedContainer);
        break;
      }

      // In MultiNodePlacement, Try Allocate on other Available nodes
      // from Iterator as well before Reserving. Else there won't be any
      // Allocate of new containers when the first node in the
      // iterator could not fit and returns RESERVED allocation.
      if (AllocationState.RESERVED == result.getAllocationState()) {
        lastReservation = result;
        if (iter.hasNext()) {
          continue;
        } else {
          result = doAllocation(lastReservation, node, schedulerKey,
              reservedContainer);
        }
      }
    }

    return result;
  }
  
  @Override
  public CSAssignment assignContainers(Resource clusterResource,
      CandidateNodeSet<FiCaSchedulerNode> candidates,
      SchedulingMode schedulingMode, ResourceLimits resourceLimits,
      RMContainer reservedContainer) {
    FiCaSchedulerNode node = CandidateNodeSetUtils.getSingleNode(candidates);

    if (reservedContainer == null) {
      // Check if application needs more resource, skip if it doesn't need more.
      if (!application.hasPendingResourceRequest(candidates.getPartition(),
          schedulingMode)) {
        if (LOG.isDebugEnabled()) {
          LOG.debug("Skip app_attempt=" + application.getApplicationAttemptId()
              + ", because it doesn't need more resource, schedulingMode="
              + schedulingMode.name() + " node-label=" + candidates
              .getPartition());
        }
        ActivitiesLogger.APP.recordSkippedAppActivityWithoutAllocation(
            activitiesManager, node, application, null,
            ActivityDiagnosticConstant.APPLICATION_DO_NOT_NEED_RESOURCE,
            ActivityLevel.APP);
        return CSAssignment.SKIP_ASSIGNMENT;
      }
      
      // Schedule in priority order
      for (SchedulerRequestKey schedulerKey : application.getSchedulerKeys()) {
        ContainerAllocation result = allocate(clusterResource, candidates,
            schedulingMode, resourceLimits, schedulerKey, null);

        AllocationState allocationState = result.getAllocationState();
        if (allocationState == AllocationState.PRIORITY_SKIPPED) {
          continue;
        }
        return getCSAssignmentFromAllocateResult(clusterResource, result,
            null, node);
      }

      // We will reach here if we skipped all priorities of the app, so we will
      // skip the app.
      return CSAssignment.SKIP_ASSIGNMENT;
    } else {
      ContainerAllocation result =
          allocate(clusterResource, candidates, schedulingMode, resourceLimits,
              reservedContainer.getReservedSchedulerKey(), reservedContainer);
      return getCSAssignmentFromAllocateResult(clusterResource, result,
          reservedContainer, node);
    }
  }

  private String getResourceDiagnostics(Resource required, Resource available) {
    if (activitiesManager == null) {
      return ActivitiesManager.EMPTY_DIAGNOSTICS;
    }
    return activitiesManager.getResourceDiagnostics(rc, required, available);
  }
}<|MERGE_RESOLUTION|>--- conflicted
+++ resolved
@@ -191,14 +191,9 @@
       // This is possible when #pending resource decreased by a different
       // thread.
       ActivitiesLogger.APP.recordSkippedAppActivityWithoutAllocation(
-<<<<<<< HEAD
-          activitiesManager, node, application, priority,
-          ActivityDiagnosticConstant.PRIORITY_SKIPPED_BECAUSE_NULL_ANY_REQUEST);
-=======
           activitiesManager, node, application, schedulerKey,
           ActivityDiagnosticConstant.REQUEST_SKIPPED_BECAUSE_NULL_ANY_REQUEST,
           ActivityLevel.REQUEST);
->>>>>>> e8cb2ae4
       return ContainerAllocation.PRIORITY_SKIPPED;
     }
     String requestPartition =
@@ -787,17 +782,10 @@
               + " schedulerRequestKey=" + schedulerKey);
           ActivitiesLogger.APP
               .recordAppActivityWithoutAllocation(activitiesManager, node,
-<<<<<<< HEAD
-                  application, schedulerKey.getPriority(),
-                  ActivityDiagnosticConstant.
-                      PRIORITY_SKIPPED_BECAUSE_NULL_ANY_REQUEST,
-                  ActivityState.REJECTED);
-=======
                   application, schedulerKey,
                   ActivityDiagnosticConstant.
                       REQUEST_SKIPPED_BECAUSE_NULL_ANY_REQUEST,
                   ActivityState.REJECTED, ActivityLevel.REQUEST);
->>>>>>> e8cb2ae4
           return ContainerAllocation.PRIORITY_SKIPPED;
         }
         updatedContainer = new RMContainerImpl(container, schedulerKey,
@@ -857,17 +845,12 @@
 
     // This could be null when #pending request decreased by another thread.
     if (schedulingPS == null) {
-<<<<<<< HEAD
-      return new ContainerAllocation(reservedContainer, null,
-          AllocationState.QUEUE_SKIPPED);
-=======
       ActivitiesLogger.APP.recordSkippedAppActivityWithoutAllocation(
           activitiesManager, null, application, schedulerKey,
           ActivityDiagnosticConstant.REQUEST_SKIPPED_BECAUSE_NULL_ANY_REQUEST,
           ActivityLevel.REQUEST);
       return new ContainerAllocation(reservedContainer, null,
           AllocationState.PRIORITY_SKIPPED);
->>>>>>> e8cb2ae4
     }
 
     result = ContainerAllocation.PRIORITY_SKIPPED;
@@ -896,12 +879,7 @@
       result = tryAllocateOnNode(clusterResource, node, schedulingMode,
           resourceLimits, schedulerKey, reservedContainer);
 
-<<<<<<< HEAD
-      if (AllocationState.ALLOCATED == result.getAllocationState()
-          || AllocationState.RESERVED == result.getAllocationState()) {
-=======
       if (AllocationState.ALLOCATED == result.getAllocationState()) {
->>>>>>> e8cb2ae4
         result = doAllocation(result, node, schedulerKey, reservedContainer);
         break;
       }
