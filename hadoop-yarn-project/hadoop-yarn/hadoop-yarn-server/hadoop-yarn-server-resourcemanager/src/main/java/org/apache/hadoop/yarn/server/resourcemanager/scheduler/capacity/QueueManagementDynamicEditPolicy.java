--- conflicted
+++ resolved
@@ -208,11 +208,7 @@
               policyClazz.getClass().getName(), clock.getTime() - startTime);
           if (queueManagementChanges.size() > 0) {
             LOG.debug(" Updated queue management changes for parent queue" + " "
-<<<<<<< HEAD
-                    + "{}: [{}]", parentQueue.getQueueName(),
-=======
                     + "{}: [{}]", parentQueue.getQueuePath(),
->>>>>>> e8cb2ae4
                 queueManagementChanges.size() < 25 ?
                     queueManagementChanges.toString() :
                     queueManagementChanges.size());
@@ -225,22 +221,10 @@
                 + parentQueue.getQueuePath(), e);
       }
     } else{
-<<<<<<< HEAD
-      if (LOG.isDebugEnabled()) {
-        LOG.debug(
-            "Skipping queue management updates for parent queue "
-                + parentQueue
-                .getQueuePath() + " "
-                + "since configuration for auto creating queues beyond "
-                + "parent's "
-                + "guaranteed capacity is disabled");
-      }
-=======
       LOG.debug("Skipping queue management updates for parent queue {} "
           + "since configuration for auto creating queues beyond "
           + "parent's guaranteed capacity is disabled",
           parentQueue.getQueuePath());
->>>>>>> e8cb2ae4
     }
     return queueManagementChanges;
   }
