/**
 * Licensed to the Apache Software Foundation (ASF) under one
 * or more contributor license agreements.  See the NOTICE file
 * distributed with this work for additional information
 * regarding copyright ownership.  The ASF licenses this file
 * to you under the Apache License, Version 2.0 (the
 * "License"); you may not use this file except in compliance
 * with the License.  You may obtain a copy of the License at
 *
 *     http://www.apache.org/licenses/LICENSE-2.0
 *
 * Unless required by applicable law or agreed to in writing, software
 * distributed under the License is distributed on an "AS IS" BASIS,
 * WITHOUT WARRANTIES OR CONDITIONS OF ANY KIND, either express or implied.
 * See the License for the specific language governing permissions and
 * limitations under the License.
 */

package org.apache.hadoop.yarn.server.resourcemanager.rmcontainer;

import static org.junit.Assert.assertEquals;
import static org.mockito.ArgumentMatchers.any;
import static org.mockito.ArgumentMatchers.anyLong;
import static org.mockito.Mockito.mock;
import static org.mockito.Mockito.never;
import static org.mockito.Mockito.reset;
import static org.mockito.Mockito.spy;
import static org.mockito.Mockito.times;
import static org.mockito.Mockito.verify;
import static org.mockito.Mockito.when;

import java.util.ArrayList;
import java.util.concurrent.ConcurrentHashMap;
import java.util.concurrent.ConcurrentMap;

import com.google.common.collect.ImmutableSet;
import org.apache.hadoop.conf.Configuration;
import org.apache.hadoop.yarn.api.records.ApplicationAttemptId;
import org.apache.hadoop.yarn.api.records.ApplicationId;
import org.apache.hadoop.yarn.api.records.Container;
import org.apache.hadoop.yarn.api.records.ContainerExitStatus;
import org.apache.hadoop.yarn.api.records.ContainerId;
import org.apache.hadoop.yarn.api.records.ContainerState;
import org.apache.hadoop.yarn.api.records.ContainerStatus;
import org.apache.hadoop.yarn.api.records.NodeId;
import org.apache.hadoop.yarn.api.records.Priority;
import org.apache.hadoop.yarn.api.records.Resource;
import org.apache.hadoop.yarn.api.records.ResourceRequest;
import org.apache.hadoop.yarn.conf.YarnConfiguration;
import org.apache.hadoop.yarn.event.DrainDispatcher;
import org.apache.hadoop.yarn.event.EventHandler;
import org.apache.hadoop.yarn.server.api.protocolrecords.NMContainerStatus;
import org.apache.hadoop.yarn.server.resourcemanager.MockAM;
import org.apache.hadoop.yarn.server.resourcemanager.MockNM;
import org.apache.hadoop.yarn.server.resourcemanager.MockRM;
import org.apache.hadoop.yarn.server.resourcemanager.MockRMAppSubmitter;
import org.apache.hadoop.yarn.server.resourcemanager.RMContext;
import org.apache.hadoop.yarn.server.resourcemanager.ahs.RMApplicationHistoryWriter;
import org.apache.hadoop.yarn.server.resourcemanager.metrics.SystemMetricsPublisher;
import org.apache.hadoop.yarn.server.resourcemanager.rmapp.RMApp;
import org.apache.hadoop.yarn.server.resourcemanager.rmapp.attempt.RMAppAttemptEvent;
import org.apache.hadoop.yarn.server.resourcemanager.rmapp.attempt.RMAppAttemptEventType;
import org.apache.hadoop.yarn.server.resourcemanager.rmapp.attempt.event.RMAppAttemptContainerFinishedEvent;
import org.apache.hadoop.yarn.server.resourcemanager.rmnode.RMNode;
import org.apache.hadoop.yarn.server.resourcemanager.rmnode.RMNodeEventType;
import org.apache.hadoop.yarn.server.resourcemanager.rmnode.RMNodeImpl;
import org.apache.hadoop.yarn.server.resourcemanager.scheduler.ResourceScheduler;
import org.apache.hadoop.yarn.server.resourcemanager.scheduler.SchedulerNode;
import org.apache.hadoop.yarn.server.resourcemanager.scheduler.SchedulerUtils;
import org.apache.hadoop.yarn.server.resourcemanager.scheduler.capacity.TestUtils;
import org.apache.hadoop.yarn.server.resourcemanager.scheduler.common.fica.FiCaSchedulerNode;
import org.apache.hadoop.yarn.server.resourcemanager.scheduler.constraint.AllocationTags;
import org.apache.hadoop.yarn.server.resourcemanager.scheduler.constraint.AllocationTagsManager;
import org.apache.hadoop.yarn.server.scheduler.SchedulerRequestKey;
import org.apache.hadoop.yarn.server.utils.BuilderUtils;
import org.junit.Assert;
import org.junit.Test;
import org.mockito.ArgumentCaptor;
import org.mockito.ArgumentMatchers;
import org.mockito.Mockito;

@SuppressWarnings({ "unchecked", "rawtypes" })
public class TestRMContainerImpl {

  @Test
  public void testReleaseWhileRunning() {

    DrainDispatcher drainDispatcher = new DrainDispatcher();
    EventHandler<RMAppAttemptEvent> appAttemptEventHandler = mock(EventHandler.class);
    EventHandler generic = mock(EventHandler.class);
    drainDispatcher.register(RMAppAttemptEventType.class,
        appAttemptEventHandler);
    drainDispatcher.register(RMNodeEventType.class, generic);
    drainDispatcher.init(new YarnConfiguration());
    drainDispatcher.start();
    NodeId nodeId = BuilderUtils.newNodeId("host", 3425);
    ApplicationId appId = BuilderUtils.newApplicationId(1, 1);
    ApplicationAttemptId appAttemptId = BuilderUtils.newApplicationAttemptId(
        appId, 1);
    ContainerId containerId = BuilderUtils.newContainerId(appAttemptId, 1);
    ContainerAllocationExpirer expirer = mock(ContainerAllocationExpirer.class);

    Resource resource = BuilderUtils.newResource(512, 1);
    Priority priority = BuilderUtils.newPriority(5);

    Container container = BuilderUtils.newContainer(containerId, nodeId,
        "host:3465", resource, priority, null);
    ConcurrentMap<ApplicationId, RMApp> rmApps =
        spy(new ConcurrentHashMap<ApplicationId, RMApp>());
    RMApp rmApp = mock(RMApp.class);
    when(rmApp.getRMAppAttempt(any())).thenReturn(null);
    Mockito.doReturn(rmApp)
        .when(rmApps).get(ArgumentMatchers.<ApplicationId>any());

    RMApplicationHistoryWriter writer = mock(RMApplicationHistoryWriter.class);
    SystemMetricsPublisher publisher = mock(SystemMetricsPublisher.class);
    RMContext rmContext = mock(RMContext.class);
    when(rmContext.getDispatcher()).thenReturn(drainDispatcher);
    when(rmContext.getContainerAllocationExpirer()).thenReturn(expirer);
    when(rmContext.getRMApplicationHistoryWriter()).thenReturn(writer);
    when(rmContext.getRMApps()).thenReturn(rmApps);
    when(rmContext.getSystemMetricsPublisher()).thenReturn(publisher);
    AllocationTagsManager ptm = mock(AllocationTagsManager.class);
    when(rmContext.getAllocationTagsManager()).thenReturn(ptm);
    YarnConfiguration conf = new YarnConfiguration();
    conf.setBoolean(
        YarnConfiguration.APPLICATION_HISTORY_SAVE_NON_AM_CONTAINER_META_INFO,
        true);
    when(rmContext.getYarnConfiguration()).thenReturn(conf);
    RMContainer rmContainer = new RMContainerImpl(container,
        SchedulerRequestKey.extractFrom(container), appAttemptId,
        nodeId, "user", rmContext);

    assertEquals(RMContainerState.NEW, rmContainer.getState());
    assertEquals(resource, rmContainer.getAllocatedResource());
    assertEquals(nodeId, rmContainer.getAllocatedNode());
    assertEquals(priority,
        rmContainer.getAllocatedSchedulerKey().getPriority());
    verify(writer).containerStarted(any(RMContainer.class));

    rmContainer.handle(new RMContainerEvent(containerId,
        RMContainerEventType.START));
    drainDispatcher.await();
    assertEquals(RMContainerState.ALLOCATED, rmContainer.getState());
    rmContainer.handle(new RMContainerEvent(containerId,
        RMContainerEventType.ACQUIRED));
    drainDispatcher.await();
    assertEquals(RMContainerState.ACQUIRED, rmContainer.getState());

    rmContainer.handle(new RMContainerEvent(containerId,
        RMContainerEventType.LAUNCHED));
    drainDispatcher.await();
    assertEquals(RMContainerState.RUNNING, rmContainer.getState());
<<<<<<< HEAD
    verify(publisher, times(2)).containerCreated(any(RMContainer.class),
=======
    verify(publisher, times(1)).containerCreated(any(RMContainer.class),
>>>>>>> e8cb2ae4
        anyLong());
    assertEquals("http://host:3465/node/containerlogs/container_1_0001_01_000001/user",
        rmContainer.getLogURL());

    // In RUNNING state. Verify RELEASED and associated actions.
    reset(appAttemptEventHandler);
    ContainerStatus containerStatus = SchedulerUtils
        .createAbnormalContainerStatus(containerId,
            SchedulerUtils.RELEASED_CONTAINER);
    rmContainer.handle(new RMContainerFinishedEvent(containerId,
        containerStatus, RMContainerEventType.RELEASED));
    drainDispatcher.await();
    assertEquals(RMContainerState.RELEASED, rmContainer.getState());
    assertEquals(SchedulerUtils.RELEASED_CONTAINER,
        rmContainer.getDiagnosticsInfo());
    assertEquals(ContainerExitStatus.ABORTED,
        rmContainer.getContainerExitStatus());
    assertEquals(ContainerState.COMPLETE, rmContainer.getContainerState());
    verify(writer).containerFinished(any(RMContainer.class));
    verify(publisher).containerFinished(any(RMContainer.class), anyLong());

    ArgumentCaptor<RMAppAttemptContainerFinishedEvent> captor = ArgumentCaptor
        .forClass(RMAppAttemptContainerFinishedEvent.class);
    verify(appAttemptEventHandler).handle(captor.capture());
    RMAppAttemptContainerFinishedEvent cfEvent = captor.getValue();
    assertEquals(appAttemptId, cfEvent.getApplicationAttemptId());
    assertEquals(containerStatus, cfEvent.getContainerStatus());
    assertEquals(RMAppAttemptEventType.CONTAINER_FINISHED, cfEvent.getType());
    
    // In RELEASED state. A FINISHED event may come in.
    rmContainer.handle(new RMContainerFinishedEvent(containerId, SchedulerUtils
        .createAbnormalContainerStatus(containerId, "FinishedContainer"),
        RMContainerEventType.FINISHED));
    assertEquals(RMContainerState.RELEASED, rmContainer.getState());
  }

  @Test
  public void testExpireWhileRunning() {

    DrainDispatcher drainDispatcher = new DrainDispatcher();
    EventHandler<RMAppAttemptEvent> appAttemptEventHandler = mock(EventHandler.class);
    EventHandler generic = mock(EventHandler.class);
    drainDispatcher.register(RMAppAttemptEventType.class,
        appAttemptEventHandler);
    drainDispatcher.register(RMNodeEventType.class, generic);
    drainDispatcher.init(new YarnConfiguration());
    drainDispatcher.start();
    NodeId nodeId = BuilderUtils.newNodeId("host", 3425);
    ApplicationId appId = BuilderUtils.newApplicationId(1, 1);
    ApplicationAttemptId appAttemptId = BuilderUtils.newApplicationAttemptId(
        appId, 1);
    ContainerId containerId = BuilderUtils.newContainerId(appAttemptId, 1);
    ContainerAllocationExpirer expirer = mock(ContainerAllocationExpirer.class);

    Resource resource = BuilderUtils.newResource(512, 1);
    Priority priority = BuilderUtils.newPriority(5);

    Container container = BuilderUtils.newContainer(containerId, nodeId,
        "host:3465", resource, priority, null);
    
    ConcurrentMap<ApplicationId, RMApp> appMap = new ConcurrentHashMap<>();
    RMApp rmApp = mock(RMApp.class);
    appMap.putIfAbsent(appId, rmApp);

    RMApplicationHistoryWriter writer = mock(RMApplicationHistoryWriter.class);
    SystemMetricsPublisher publisher = mock(SystemMetricsPublisher.class);
    RMContext rmContext = mock(RMContext.class);
    when(rmContext.getDispatcher()).thenReturn(drainDispatcher);
    when(rmContext.getContainerAllocationExpirer()).thenReturn(expirer);
    when(rmContext.getRMApplicationHistoryWriter()).thenReturn(writer);
    when(rmContext.getSystemMetricsPublisher()).thenReturn(publisher);
    AllocationTagsManager ptm = mock(AllocationTagsManager.class);
    when(rmContext.getAllocationTagsManager()).thenReturn(ptm);

    YarnConfiguration conf = new YarnConfiguration();
    conf.setBoolean(
        YarnConfiguration.APPLICATION_HISTORY_SAVE_NON_AM_CONTAINER_META_INFO,
        true);
    when(rmContext.getYarnConfiguration()).thenReturn(conf);
    when(rmContext.getRMApps()).thenReturn(appMap);
    
    RMContainer rmContainer = new RMContainerImpl(container,
        SchedulerRequestKey.extractFrom(container), appAttemptId,
        nodeId, "user", rmContext);

    assertEquals(RMContainerState.NEW, rmContainer.getState());
    assertEquals(resource, rmContainer.getAllocatedResource());
    assertEquals(nodeId, rmContainer.getAllocatedNode());
    assertEquals(priority,
        rmContainer.getAllocatedSchedulerKey().getPriority());
    verify(writer).containerStarted(any(RMContainer.class));

    rmContainer.handle(new RMContainerEvent(containerId,
        RMContainerEventType.START));
    drainDispatcher.await();
    assertEquals(RMContainerState.ALLOCATED, rmContainer.getState());
    verify(publisher).containerCreated(any(RMContainer.class), anyLong());

    rmContainer.handle(new RMContainerEvent(containerId,
        RMContainerEventType.ACQUIRED));
    drainDispatcher.await();
    assertEquals(RMContainerState.ACQUIRED, rmContainer.getState());
<<<<<<< HEAD
    verify(publisher, times(2)).containerCreated(any(RMContainer.class),
=======
    verify(publisher, times(1)).containerCreated(any(RMContainer.class),
>>>>>>> e8cb2ae4
        anyLong());

    rmContainer.handle(new RMContainerEvent(containerId,
        RMContainerEventType.LAUNCHED));
    drainDispatcher.await();
    assertEquals(RMContainerState.RUNNING, rmContainer.getState());

    assertEquals("http://host:3465/node/containerlogs/container_1_0001_01_000001/user",
        rmContainer.getLogURL());

    // In RUNNING state. Verify EXPIRE and associated actions.
    reset(appAttemptEventHandler);
    ContainerStatus containerStatus = SchedulerUtils
        .createAbnormalContainerStatus(containerId,
            SchedulerUtils.EXPIRED_CONTAINER);
    rmContainer.handle(new RMContainerFinishedEvent(containerId,
        containerStatus, RMContainerEventType.EXPIRE));
    drainDispatcher.await();
    assertEquals(RMContainerState.RUNNING, rmContainer.getState());
    verify(writer, never()).containerFinished(any(RMContainer.class));
    verify(publisher, never()).containerFinished(any(RMContainer.class),
        anyLong());
  }

  @Test
  public void testExistenceOfResourceRequestInRMContainer() throws Exception {
    Configuration conf = new Configuration();
    MockRM rm1 = new MockRM(conf);
    rm1.start();
    MockNM nm1 = rm1.registerNode("unknownhost:1234", 8000);
    RMApp app1 = MockRMAppSubmitter.submitWithMemory(1024, rm1);
    MockAM am1 = MockRM.launchAndRegisterAM(app1, rm1, nm1);
    ResourceScheduler scheduler = rm1.getResourceScheduler();

    // request a container.
    am1.allocate("127.0.0.1", 1024, 1, new ArrayList<ContainerId>());
    ContainerId containerId2 = ContainerId.newContainerId(
        am1.getApplicationAttemptId(), 2);
    rm1.waitForState(nm1, containerId2, RMContainerState.ALLOCATED);

    // Verify whether list of ResourceRequest is present in RMContainer
    // while moving to ALLOCATED state
    Assert.assertNotNull(
        scheduler.getRMContainer(containerId2).getContainerRequest());

    // Allocate container
    am1.allocate(new ArrayList<ResourceRequest>(), new ArrayList<ContainerId>())
        .getAllocatedContainers();
    rm1.waitForState(nm1, containerId2, RMContainerState.ACQUIRED);

    // After RMContainer moving to ACQUIRED state, list of ResourceRequest will
    // be empty
    Assert.assertNull(
        scheduler.getRMContainer(containerId2).getContainerRequest());
  }

  @Test (timeout = 180000)
  public void testStoreAllContainerMetrics() throws Exception {
    Configuration conf = new Configuration();
    conf.setInt(YarnConfiguration.RM_AM_MAX_ATTEMPTS, 1);
    conf.setBoolean(
        YarnConfiguration.APPLICATION_HISTORY_SAVE_NON_AM_CONTAINER_META_INFO,
        true);
    MockRM rm1 = new MockRM(conf);

    SystemMetricsPublisher publisher = mock(SystemMetricsPublisher.class);
    rm1.getRMContext().setSystemMetricsPublisher(publisher);

    rm1.start();
    MockNM nm1 = rm1.registerNode("unknownhost:1234", 8000);
    RMApp app1 = MockRMAppSubmitter.submitWithMemory(1024, rm1);
    MockAM am1 = MockRM.launchAndRegisterAM(app1, rm1, nm1);
    nm1.nodeHeartbeat(am1.getApplicationAttemptId(), 1, ContainerState.RUNNING);

    // request a container.
    am1.allocate("127.0.0.1", 1024, 1, new ArrayList<ContainerId>());
    ContainerId containerId2 = ContainerId.newContainerId(
        am1.getApplicationAttemptId(), 2);
    rm1.waitForState(nm1, containerId2, RMContainerState.ALLOCATED);
    am1.allocate(new ArrayList<ResourceRequest>(), new ArrayList<ContainerId>())
        .getAllocatedContainers();
    rm1.waitForState(nm1, containerId2, RMContainerState.ACQUIRED);
    nm1.nodeHeartbeat(am1.getApplicationAttemptId(), 2, ContainerState.RUNNING);
    nm1.nodeHeartbeat(am1.getApplicationAttemptId(), 2, ContainerState.COMPLETE);
    nm1.nodeHeartbeat(am1.getApplicationAttemptId(), 1, ContainerState.COMPLETE);
    rm1.waitForState(nm1, containerId2, RMContainerState.COMPLETED);
    rm1.stop();

    // RMContainer should be publishing system metrics for all containers.
    // Since there is 1 AM container and 1 non-AM container, there should be 2
    // container created events and 2 container finished events.
<<<<<<< HEAD
    verify(publisher, times(4)).containerCreated(any(RMContainer.class),
=======
    verify(publisher, times(2)).containerCreated(any(RMContainer.class),
>>>>>>> e8cb2ae4
        anyLong());
    verify(publisher, times(2)).containerFinished(any(RMContainer.class), anyLong());
  }

  @Test (timeout = 180000)
  public void testStoreOnlyAMContainerMetrics() throws Exception {
    Configuration conf = new Configuration();
    conf.setInt(YarnConfiguration.RM_AM_MAX_ATTEMPTS, 1);
    conf.setBoolean(
        YarnConfiguration.APPLICATION_HISTORY_SAVE_NON_AM_CONTAINER_META_INFO,
        false);
    MockRM rm1 = new MockRM(conf);

    SystemMetricsPublisher publisher = mock(SystemMetricsPublisher.class);
    rm1.getRMContext().setSystemMetricsPublisher(publisher);

    rm1.start();
    MockNM nm1 = rm1.registerNode("unknownhost:1234", 8000);
    RMApp app1 = MockRMAppSubmitter.submitWithMemory(1024, rm1);
    MockAM am1 = MockRM.launchAndRegisterAM(app1, rm1, nm1);
    nm1.nodeHeartbeat(am1.getApplicationAttemptId(), 1, ContainerState.RUNNING);

    // request a container.
    am1.allocate("127.0.0.1", 1024, 1, new ArrayList<ContainerId>());
    ContainerId containerId2 = ContainerId.newContainerId(
        am1.getApplicationAttemptId(), 2);
    rm1.waitForState(nm1, containerId2, RMContainerState.ALLOCATED);
    am1.allocate(new ArrayList<ResourceRequest>(), new ArrayList<ContainerId>())
        .getAllocatedContainers();
    rm1.waitForState(nm1, containerId2, RMContainerState.ACQUIRED);
    nm1.nodeHeartbeat(am1.getApplicationAttemptId(), 2, ContainerState.RUNNING);
    nm1.nodeHeartbeat(am1.getApplicationAttemptId(), 2, ContainerState.COMPLETE);
    nm1.nodeHeartbeat(am1.getApplicationAttemptId(), 1, ContainerState.COMPLETE);
    rm1.waitForState(nm1, containerId2, RMContainerState.COMPLETED);
    rm1.stop();

    // RMContainer should be publishing system metrics only for AM container.
    verify(publisher, times(1)).containerCreated(any(RMContainer.class), anyLong());
    verify(publisher, times(1)).containerFinished(any(RMContainer.class), anyLong());
  }

  @Test
  public void testContainerTransitionNotifyAllocationTagsManager()
      throws Exception {
    DrainDispatcher drainDispatcher = new DrainDispatcher();
    EventHandler<RMAppAttemptEvent> appAttemptEventHandler = mock(
        EventHandler.class);
    EventHandler generic = mock(EventHandler.class);
    drainDispatcher.register(RMAppAttemptEventType.class,
        appAttemptEventHandler);
    drainDispatcher.register(RMNodeEventType.class, generic);
    drainDispatcher.init(new YarnConfiguration());
    drainDispatcher.start();
    NodeId nodeId = BuilderUtils.newNodeId("host", 3425);
    ApplicationId appId = BuilderUtils.newApplicationId(1, 1);
    ApplicationAttemptId appAttemptId = BuilderUtils.newApplicationAttemptId(
        appId, 1);
    ContainerId containerId = BuilderUtils.newContainerId(appAttemptId, 1);
    ContainerAllocationExpirer expirer = mock(ContainerAllocationExpirer.class);

    Resource resource = BuilderUtils.newResource(512, 1);
    Priority priority = BuilderUtils.newPriority(5);

    Container container = BuilderUtils.newContainer(containerId, nodeId,
        "host:3465", resource, priority, null);
    container.setAllocationTags(ImmutableSet.of("mapper"));
    ConcurrentMap<ApplicationId, RMApp> rmApps =
        spy(new ConcurrentHashMap<ApplicationId, RMApp>());
    RMApp rmApp = mock(RMApp.class);
    when(rmApp.getRMAppAttempt(any())).thenReturn(null);
    Mockito.doReturn(rmApp).when(rmApps).get(
        ArgumentMatchers.<ApplicationId>any());

    RMApplicationHistoryWriter writer = mock(RMApplicationHistoryWriter.class);
    SystemMetricsPublisher publisher = mock(SystemMetricsPublisher.class);
    RMContext rmContext = mock(RMContext.class);
    AllocationTagsManager tagsManager = new AllocationTagsManager(rmContext);
    when(rmContext.getDispatcher()).thenReturn(drainDispatcher);
    when(rmContext.getContainerAllocationExpirer()).thenReturn(expirer);
    when(rmContext.getRMApplicationHistoryWriter()).thenReturn(writer);
    when(rmContext.getRMApps()).thenReturn(rmApps);
    when(rmContext.getSystemMetricsPublisher()).thenReturn(publisher);
    when(rmContext.getAllocationTagsManager()).thenReturn(tagsManager);
    YarnConfiguration conf = new YarnConfiguration();
    conf.setBoolean(
        YarnConfiguration.APPLICATION_HISTORY_SAVE_NON_AM_CONTAINER_META_INFO,
        true);
    when(rmContext.getYarnConfiguration()).thenReturn(conf);

    RMNode rmNode = new RMNodeImpl(nodeId, rmContext,
        "localhost", 0, 0, null, Resource.newInstance(10240, 10), null);
    SchedulerNode schedulerNode = new FiCaSchedulerNode(rmNode, false);

    /* First container: ALLOCATED -> KILLED */
    RMContainerImpl rmContainer = new RMContainerImpl(container,
        SchedulerRequestKey.extractFrom(container), appAttemptId,
        nodeId, "user", rmContext);

    Assert.assertEquals(0,
        tagsManager.getNodeCardinalityByOp(nodeId,
            AllocationTags.createSingleAppAllocationTags(
                TestUtils.getMockApplicationId(1), null),
            Long::max));

    rmContainer.handle(new RMContainerEvent(containerId,
        RMContainerEventType.START));
    schedulerNode.allocateContainer(rmContainer);

    Assert.assertEquals(1,
        tagsManager.getNodeCardinalityByOp(nodeId,
            AllocationTags.createSingleAppAllocationTags(appId, null),
            Long::max));

    rmContainer.handle(new RMContainerFinishedEvent(containerId, ContainerStatus
        .newInstance(containerId, ContainerState.COMPLETE, "", 0),
        RMContainerEventType.KILL));
    schedulerNode.releaseContainer(container.getId(), true);

    Assert.assertEquals(0,
        tagsManager.getNodeCardinalityByOp(nodeId,
            AllocationTags.createSingleAppAllocationTags(appId, null),
            Long::max));

    /* Second container: ACQUIRED -> FINISHED */
    rmContainer = new RMContainerImpl(container,
        SchedulerRequestKey.extractFrom(container), appAttemptId,
        nodeId, "user", rmContext);

    Assert.assertEquals(0,
        tagsManager.getNodeCardinalityByOp(nodeId,
            AllocationTags.createSingleAppAllocationTags(appId, null),
            Long::max));

    rmContainer.setAllocationTags(ImmutableSet.of("mapper"));
    rmContainer.handle(new RMContainerEvent(containerId,
        RMContainerEventType.START));
    schedulerNode.allocateContainer(rmContainer);

    Assert.assertEquals(1,
        tagsManager.getNodeCardinalityByOp(nodeId,
            AllocationTags.createSingleAppAllocationTags(appId, null),
            Long::max));

    rmContainer.handle(
        new RMContainerEvent(containerId, RMContainerEventType.ACQUIRED));

    rmContainer.handle(new RMContainerFinishedEvent(containerId, ContainerStatus
        .newInstance(containerId, ContainerState.COMPLETE, "", 0),
        RMContainerEventType.FINISHED));
    schedulerNode.releaseContainer(container.getId(), true);

    Assert.assertEquals(0,
        tagsManager.getNodeCardinalityByOp(nodeId,
            AllocationTags.createSingleAppAllocationTags(appId, null),
            Long::max));

    /* Third container: RUNNING -> FINISHED */
    rmContainer = new RMContainerImpl(container,
        SchedulerRequestKey.extractFrom(container), appAttemptId,
        nodeId, "user", rmContext);
    rmContainer.setAllocationTags(ImmutableSet.of("mapper"));

    Assert.assertEquals(0,
        tagsManager.getNodeCardinalityByOp(nodeId,
            AllocationTags.createSingleAppAllocationTags(appId, null),
            Long::max));

    rmContainer.handle(new RMContainerEvent(containerId,
        RMContainerEventType.START));
    schedulerNode.allocateContainer(rmContainer);

    Assert.assertEquals(1,
        tagsManager.getNodeCardinalityByOp(nodeId,
            AllocationTags.createSingleAppAllocationTags(appId, null),
            Long::max));

    rmContainer.handle(
        new RMContainerEvent(containerId, RMContainerEventType.ACQUIRED));

    rmContainer.handle(
        new RMContainerEvent(containerId, RMContainerEventType.LAUNCHED));

    rmContainer.handle(new RMContainerFinishedEvent(containerId, ContainerStatus
        .newInstance(containerId, ContainerState.COMPLETE, "", 0),
        RMContainerEventType.FINISHED));
    schedulerNode.releaseContainer(container.getId(), true);

    Assert.assertEquals(0,
        tagsManager.getNodeCardinalityByOp(nodeId,
            AllocationTags.createSingleAppAllocationTags(appId, null),
            Long::max));

    /* Fourth container: NEW -> RECOVERED */
    rmContainer = new RMContainerImpl(container,
        SchedulerRequestKey.extractFrom(container), appAttemptId, nodeId,
        "user", rmContext);
    rmContainer.setAllocationTags(ImmutableSet.of("mapper"));

    Assert.assertEquals(0,
        tagsManager.getNodeCardinalityByOp(nodeId,
            AllocationTags.createSingleAppAllocationTags(appId, null),
            Long::max));

    NMContainerStatus containerStatus = NMContainerStatus
        .newInstance(containerId, 0, ContainerState.NEW,
            Resource.newInstance(1024, 1), "recover container", 0,
            Priority.newInstance(0), 0);
    containerStatus.setAllocationTags(ImmutableSet.of("mapper"));
    rmContainer
        .handle(new RMContainerRecoverEvent(containerId, containerStatus));

    Assert.assertEquals(1,
        tagsManager.getNodeCardinalityByOp(nodeId,
            AllocationTags.createSingleAppAllocationTags(appId, null),
            Long::max));
<<<<<<< HEAD
=======
  }

  @Test(timeout = 30000)
  public void testContainerAcquiredAtKilled() {
    DrainDispatcher drainDispatcher = new DrainDispatcher();
    EventHandler<RMAppAttemptEvent> appAttemptEventHandler = mock(
        EventHandler.class);
    EventHandler generic = mock(EventHandler.class);
    drainDispatcher.register(RMAppAttemptEventType.class,
        appAttemptEventHandler);
    drainDispatcher.register(RMNodeEventType.class, generic);
    drainDispatcher.init(new YarnConfiguration());
    drainDispatcher.start();
    NodeId nodeId = BuilderUtils.newNodeId("host", 3425);
    ApplicationId appId = BuilderUtils.newApplicationId(1, 1);
    ApplicationAttemptId appAttemptId = BuilderUtils.newApplicationAttemptId(
        appId, 1);
    ContainerId containerId = BuilderUtils.newContainerId(appAttemptId, 1);
    ContainerAllocationExpirer expirer = mock(ContainerAllocationExpirer.class);

    Resource resource = BuilderUtils.newResource(512, 1);
    Priority priority = BuilderUtils.newPriority(5);

    Container container = BuilderUtils.newContainer(containerId, nodeId,
        "host:3465", resource, priority, null);

    ConcurrentMap<ApplicationId, RMApp> appMap = new ConcurrentHashMap<>();
    RMApp rmApp = mock(RMApp.class);
    appMap.putIfAbsent(appId, rmApp);

    RMApplicationHistoryWriter writer = mock(RMApplicationHistoryWriter.class);
    SystemMetricsPublisher publisher = mock(SystemMetricsPublisher.class);
    RMContext rmContext = mock(RMContext.class);
    when(rmContext.getDispatcher()).thenReturn(drainDispatcher);
    when(rmContext.getContainerAllocationExpirer()).thenReturn(expirer);
    when(rmContext.getRMApplicationHistoryWriter()).thenReturn(writer);
    when(rmContext.getSystemMetricsPublisher()).thenReturn(publisher);
    AllocationTagsManager ptm = mock(AllocationTagsManager.class);
    when(rmContext.getAllocationTagsManager()).thenReturn(ptm);

    YarnConfiguration conf = new YarnConfiguration();
    conf.setBoolean(
        YarnConfiguration.APPLICATION_HISTORY_SAVE_NON_AM_CONTAINER_META_INFO,
        true);
    when(rmContext.getYarnConfiguration()).thenReturn(conf);
    when(rmContext.getRMApps()).thenReturn(appMap);

    RMContainer rmContainer = new RMContainerImpl(container,
        SchedulerRequestKey.extractFrom(container), appAttemptId,
        nodeId, "user", rmContext) {
        @Override
        protected void onInvalidStateTransition(
            RMContainerEventType rmContainerEventType, RMContainerState state) {
            Assert.fail("RMContainerImpl: can't handle " + rmContainerEventType
                + " at state " + state);
        }
    };
    rmContainer.handle(new RMContainerEvent(containerId,
        RMContainerEventType.KILL));

    rmContainer.handle(new RMContainerEvent(containerId,
        RMContainerEventType.ACQUIRED));
>>>>>>> e8cb2ae4
  }
}<|MERGE_RESOLUTION|>--- conflicted
+++ resolved
@@ -151,11 +151,7 @@
         RMContainerEventType.LAUNCHED));
     drainDispatcher.await();
     assertEquals(RMContainerState.RUNNING, rmContainer.getState());
-<<<<<<< HEAD
-    verify(publisher, times(2)).containerCreated(any(RMContainer.class),
-=======
     verify(publisher, times(1)).containerCreated(any(RMContainer.class),
->>>>>>> e8cb2ae4
         anyLong());
     assertEquals("http://host:3465/node/containerlogs/container_1_0001_01_000001/user",
         rmContainer.getLogURL());
@@ -258,11 +254,7 @@
         RMContainerEventType.ACQUIRED));
     drainDispatcher.await();
     assertEquals(RMContainerState.ACQUIRED, rmContainer.getState());
-<<<<<<< HEAD
-    verify(publisher, times(2)).containerCreated(any(RMContainer.class),
-=======
     verify(publisher, times(1)).containerCreated(any(RMContainer.class),
->>>>>>> e8cb2ae4
         anyLong());
 
     rmContainer.handle(new RMContainerEvent(containerId,
@@ -354,11 +346,7 @@
     // RMContainer should be publishing system metrics for all containers.
     // Since there is 1 AM container and 1 non-AM container, there should be 2
     // container created events and 2 container finished events.
-<<<<<<< HEAD
-    verify(publisher, times(4)).containerCreated(any(RMContainer.class),
-=======
     verify(publisher, times(2)).containerCreated(any(RMContainer.class),
->>>>>>> e8cb2ae4
         anyLong());
     verify(publisher, times(2)).containerFinished(any(RMContainer.class), anyLong());
   }
@@ -574,8 +562,6 @@
         tagsManager.getNodeCardinalityByOp(nodeId,
             AllocationTags.createSingleAppAllocationTags(appId, null),
             Long::max));
-<<<<<<< HEAD
-=======
   }
 
   @Test(timeout = 30000)
@@ -638,6 +624,5 @@
 
     rmContainer.handle(new RMContainerEvent(containerId,
         RMContainerEventType.ACQUIRED));
->>>>>>> e8cb2ae4
   }
 }