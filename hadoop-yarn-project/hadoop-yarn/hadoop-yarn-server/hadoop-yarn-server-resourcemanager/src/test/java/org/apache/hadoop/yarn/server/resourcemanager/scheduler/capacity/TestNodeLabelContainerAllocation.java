--- conflicted
+++ resolved
@@ -664,12 +664,6 @@
 
     // launch an app to queue a1 (label = x), and check all container will
     // be allocated in h1
-<<<<<<< HEAD
-    RMApp app1 = rm1.submitApp(1 * GB, "app1", "user", null, "a1");
-    MockAM am1 = MockRM.launchAndRegisterAM(app1, rm1, nm1);
-
-    RMApp app2 = rm1.submitApp(1 * GB, "app2", "user", null, "a1");
-=======
     MockRMAppSubmissionData data1 =
         MockRMAppSubmissionData.Builder.createWithMemory(1 * GB, rm1)
             .withAppName("app1")
@@ -690,7 +684,6 @@
             .withUnmanagedAM(false)
             .build();
     RMApp app2 = MockRMAppSubmitter.submit(rm1, data);
->>>>>>> e8cb2ae4
     MockRM.launchAndRegisterAM(app2, rm1, nm1);
 
     // request a container.
