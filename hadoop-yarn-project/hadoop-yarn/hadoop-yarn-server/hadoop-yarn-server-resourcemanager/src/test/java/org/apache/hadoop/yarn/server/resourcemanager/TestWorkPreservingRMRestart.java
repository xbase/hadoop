/**
 * Licensed to the Apache Software Foundation (ASF) under one
 * or more contributor license agreements.  See the NOTICE file
 * distributed with this work for additional information
 * regarding copyright ownership.  The ASF licenses this file
 * to you under the Apache License, Version 2.0 (the
 * "License"); you may not use this file except in compliance
 * with the License.  You may obtain a copy of the License at
 *
 *     http://www.apache.org/licenses/LICENSE-2.0
 *
 * Unless required by applicable law or agreed to in writing, software
 * distributed under the License is distributed on an "AS IS" BASIS,
 * WITHOUT WARRANTIES OR CONDITIONS OF ANY KIND, either express or implied.
 * See the License for the specific language governing permissions and
 * limitations under the License.
 */

package org.apache.hadoop.yarn.server.resourcemanager;

import com.google.common.base.Supplier;
import org.apache.hadoop.conf.Configuration;
import org.apache.hadoop.fs.CommonConfigurationKeysPublic;
import org.apache.hadoop.metrics2.lib.DefaultMetricsSystem;
import org.apache.hadoop.security.Credentials;
import org.apache.hadoop.security.UserGroupInformation;
import org.apache.hadoop.test.GenericTestUtils;
import org.apache.hadoop.yarn.api.protocolrecords.AllocateResponse;
import org.apache.hadoop.yarn.api.records.ApplicationAttemptId;
import org.apache.hadoop.yarn.api.records.ApplicationId;
import org.apache.hadoop.yarn.api.records.ApplicationReport;
import org.apache.hadoop.yarn.api.records.ApplicationSubmissionContext;
import org.apache.hadoop.yarn.api.records.Container;
import org.apache.hadoop.yarn.api.records.ContainerId;
import org.apache.hadoop.yarn.api.records.ContainerState;
import org.apache.hadoop.yarn.api.records.ContainerStatus;
import org.apache.hadoop.yarn.api.records.FinalApplicationStatus;
import org.apache.hadoop.yarn.api.records.Resource;
import org.apache.hadoop.yarn.api.records.ResourceRequest;
import org.apache.hadoop.yarn.api.records.YarnApplicationState;
import org.apache.hadoop.yarn.conf.YarnConfiguration;
import org.apache.hadoop.yarn.exceptions.YarnException;
import org.apache.hadoop.yarn.server.api.protocolrecords.NMContainerStatus;
import org.apache.hadoop.yarn.server.resourcemanager.TestRMRestart.TestSecurityMockRM;
import org.apache.hadoop.yarn.server.resourcemanager.placement
    .ApplicationPlacementContext;
import org.apache.hadoop.yarn.server.resourcemanager.placement.PlacementManager;
import org.apache.hadoop.yarn.server.resourcemanager.recovery.MemoryRMStateStore;
import org.apache.hadoop.yarn.server.resourcemanager.recovery.RMStateStore.RMState;
import org.apache.hadoop.yarn.server.resourcemanager.recovery.records.ApplicationAttemptStateData;
import org.apache.hadoop.yarn.server.resourcemanager.recovery.records.ApplicationStateData;
import org.apache.hadoop.yarn.server.resourcemanager.reservation.ReservationSystemTestUtil;
import org.apache.hadoop.yarn.server.resourcemanager.rmapp.RMApp;
import org.apache.hadoop.yarn.server.resourcemanager.rmapp.RMAppState;
import org.apache.hadoop.yarn.server.resourcemanager.rmapp.attempt.RMAppAttempt;
import org.apache.hadoop.yarn.server.resourcemanager.rmapp.attempt.RMAppAttemptState;
import org.apache.hadoop.yarn.server.resourcemanager.rmcontainer.RMContainerState;
import org.apache.hadoop.yarn.server.resourcemanager.rmnode.RMNodeImpl;
import org.apache.hadoop.yarn.server.resourcemanager.scheduler.AbstractYarnScheduler;
import org.apache.hadoop.yarn.server.resourcemanager.scheduler.QueueInvalidException;
import org.apache.hadoop.yarn.server.resourcemanager.scheduler.QueueMetrics;
import org.apache.hadoop.yarn.server.resourcemanager.scheduler.ResourceScheduler;
import org.apache.hadoop.yarn.server.resourcemanager.scheduler.SchedulerApplication;
import org.apache.hadoop.yarn.server.resourcemanager.scheduler.SchedulerApplicationAttempt;
import org.apache.hadoop.yarn.server.resourcemanager.scheduler.SchedulerNode;
import org.apache.hadoop.yarn.server.resourcemanager.scheduler.YarnScheduler;
import org.apache.hadoop.yarn.server.resourcemanager.scheduler.capacity.CapacityScheduler;
import org.apache.hadoop.yarn.server.resourcemanager.scheduler.capacity.CapacitySchedulerConfiguration;
import org.apache.hadoop.yarn.server.resourcemanager.scheduler.capacity.LeafQueue;
import org.apache.hadoop.yarn.server.resourcemanager.scheduler.capacity.ParentQueue;

import org.apache.hadoop.yarn.server.resourcemanager.scheduler.capacity
    .TestCapacitySchedulerAutoCreatedQueueBase;
import org.apache.hadoop.yarn.server.resourcemanager.scheduler.fair.FSAppAttempt;
import org.apache.hadoop.yarn.server.resourcemanager.scheduler.fair.FSParentQueue;
import org.apache.hadoop.yarn.server.resourcemanager.scheduler.fair.FSQueueMetrics;
import org.apache.hadoop.yarn.server.resourcemanager.scheduler.fair.FairScheduler;
import org.apache.hadoop.yarn.server.resourcemanager.scheduler.fair.FairSchedulerConfiguration;
import org.apache.hadoop.yarn.server.resourcemanager.scheduler.fair.FairSchedulerTestBase;
import org.apache.hadoop.yarn.server.resourcemanager.scheduler.fair.policies.DominantResourceFairnessPolicy;
import org.apache.hadoop.yarn.server.resourcemanager.security.DelegationTokenRenewer;
import org.apache.hadoop.yarn.util.ControlledClock;
import org.apache.hadoop.yarn.util.Records;
import org.apache.hadoop.yarn.util.resource.DominantResourceCalculator;
import org.apache.hadoop.yarn.util.resource.ResourceCalculator;
import org.apache.hadoop.yarn.util.resource.Resources;
import org.slf4j.event.Level;
import org.junit.After;
import org.junit.Assert;
import org.junit.Before;
import org.junit.Test;

import java.io.File;
import java.io.IOException;
import java.net.UnknownHostException;
import java.security.PrivilegedExceptionAction;
import java.util.ArrayList;
import java.util.Arrays;
import java.util.List;
import java.util.Map;
import java.util.Set;
import java.util.concurrent.TimeUnit;

import static org.assertj.core.api.Assertions.assertThat;
import static org.apache.hadoop.yarn.server.resourcemanager.scheduler.capacity.CapacitySchedulerConfiguration.PREFIX;

import static org.apache.hadoop.yarn.server.resourcemanager.scheduler
    .capacity.TestCapacitySchedulerAutoCreatedQueueBase.USER1;
import static org.apache.hadoop.yarn.server.resourcemanager.webapp
    .RMWebServices.DEFAULT_QUEUE;
import static org.junit.Assert.*;
<<<<<<< HEAD
import static org.mockito.Matchers.any;
=======
import static org.mockito.ArgumentMatchers.any;
>>>>>>> e8cb2ae4
import static org.mockito.Mockito.doThrow;
import static org.mockito.Mockito.mock;
import static org.mockito.Mockito.when;

@SuppressWarnings({"rawtypes", "unchecked"})
public class TestWorkPreservingRMRestart extends ParameterizedSchedulerTestBase {

  private YarnConfiguration conf;
  MockRM rm1 = null;
  MockRM rm2 = null;

  public TestWorkPreservingRMRestart(SchedulerType type) throws IOException {
    super(type);
  }

  @Before
  public void setup() throws UnknownHostException {
    GenericTestUtils.setRootLogLevel(Level.DEBUG);
    conf = getConf();
    UserGroupInformation.setConfiguration(conf);
    conf.set(YarnConfiguration.RECOVERY_ENABLED, "true");
    conf.set(YarnConfiguration.RM_STORE, MemoryRMStateStore.class.getName());
    conf.setBoolean(YarnConfiguration.RM_WORK_PRESERVING_RECOVERY_ENABLED, true);
    conf.setLong(YarnConfiguration.RM_WORK_PRESERVING_RECOVERY_SCHEDULING_WAIT_MS, 0);
    DefaultMetricsSystem.setMiniClusterMode(true);
  }

  @After
  public void tearDown() {
    if (rm1 != null) {
      rm1.stop();
    }
    if (rm2 != null) {
      rm2.stop();
    }
    conf = null;
  }

  // Test common scheduler state including SchedulerAttempt, SchedulerNode,
  // AppSchedulingInfo can be reconstructed via the container recovery reports
  // on NM re-registration.
  // Also test scheduler specific changes: i.e. Queue recovery-
  // CSQueue/FSQueue/FifoQueue recovery respectively.
  // Test Strategy: send 3 container recovery reports(AMContainer, running
  // container, completed container) on NM re-registration, check the states of
  // SchedulerAttempt, SchedulerNode etc. are updated accordingly.
  @Test(timeout = 20000)
  public void testSchedulerRecovery() throws Exception {
    conf.setBoolean(CapacitySchedulerConfiguration.ENABLE_USER_METRICS, true);
    conf.set(CapacitySchedulerConfiguration.RESOURCE_CALCULATOR_CLASS,
      DominantResourceCalculator.class.getName());

    int containerMemory = 1024;
    Resource containerResource = Resource.newInstance(containerMemory, 1);

    rm1 = new MockRM(conf);
    rm1.start();
    MockNM nm1 =
        new MockNM("127.0.0.1:1234", 8192, rm1.getResourceTrackerService());
    nm1.registerNode();
    RMApp app1 = MockRMAppSubmitter.submitWithMemory(200, rm1);
    Resource amResources = app1.getAMResourceRequests().get(0).getCapability();
    MockAM am1 = MockRM.launchAndRegisterAM(app1, rm1, nm1);

    // clear queue metrics
    rm1.clearQueueMetrics(app1);

    // Re-start RM
    rm2 = new MockRM(conf, rm1.getRMStateStore());
    rm2.start();
    nm1.setResourceTrackerService(rm2.getResourceTrackerService());
    // recover app
    RMApp recoveredApp1 =
        rm2.getRMContext().getRMApps().get(app1.getApplicationId());
    RMAppAttempt loadedAttempt1 = recoveredApp1.getCurrentAppAttempt();
    NMContainerStatus amContainer =
        TestRMRestart.createNMContainerStatus(am1.getApplicationAttemptId(), 1,
          ContainerState.RUNNING);
    NMContainerStatus runningContainer =
        TestRMRestart.createNMContainerStatus(am1.getApplicationAttemptId(), 2,
          ContainerState.RUNNING);
    NMContainerStatus completedContainer =
        TestRMRestart.createNMContainerStatus(am1.getApplicationAttemptId(), 3,
          ContainerState.COMPLETE);

    nm1.registerNode(Arrays.asList(amContainer, runningContainer,
      completedContainer), null);

    // Wait for RM to settle down on recovering containers;
    waitForNumContainersToRecover(2, rm2, am1.getApplicationAttemptId());
    Set<ContainerId> launchedContainers =
        ((RMNodeImpl) rm2.getRMContext().getRMNodes().get(nm1.getNodeId()))
          .getLaunchedContainers();
    assertTrue(launchedContainers.contains(amContainer.getContainerId()));
    assertTrue(launchedContainers.contains(runningContainer.getContainerId()));

    // check RMContainers are re-recreated and the container state is correct.
    rm2.waitForState(nm1, amContainer.getContainerId(),
      RMContainerState.RUNNING);
    rm2.waitForState(nm1, runningContainer.getContainerId(),
      RMContainerState.RUNNING);
    rm2.waitForContainerToComplete(loadedAttempt1, completedContainer);

    AbstractYarnScheduler scheduler =
        (AbstractYarnScheduler) rm2.getResourceScheduler();
    SchedulerNode schedulerNode1 = scheduler.getSchedulerNode(nm1.getNodeId());
    assertTrue(
        "SchedulerNode#toString is not in expected format",
        schedulerNode1
        .toString().contains(schedulerNode1.getUnallocatedResource().toString()));
    assertTrue(
        "SchedulerNode#toString is not in expected format",
        schedulerNode1
        .toString().contains(schedulerNode1.getAllocatedResource().toString()));

    // ********* check scheduler node state.*******
    // 2 running containers.
    Resource usedResources = Resources.multiply(containerResource, 2);
    Resource nmResource =
        Resource.newInstance(nm1.getMemory(), nm1.getvCores());

    assertTrue(schedulerNode1.isValidContainer(amContainer.getContainerId()));
    assertTrue(schedulerNode1.isValidContainer(runningContainer
      .getContainerId()));
    assertFalse(schedulerNode1.isValidContainer(completedContainer
      .getContainerId()));
    // 2 launched containers, 1 completed container
    assertEquals(2, schedulerNode1.getNumContainers());

    assertEquals(Resources.subtract(nmResource, usedResources),
      schedulerNode1.getUnallocatedResource());
    assertEquals(usedResources, schedulerNode1.getAllocatedResource());
    Resource availableResources = Resources.subtract(nmResource, usedResources);

    // ***** check queue state based on the underlying scheduler ********
    Map<ApplicationId, SchedulerApplication> schedulerApps =
        ((AbstractYarnScheduler) rm2.getResourceScheduler())
          .getSchedulerApplications();
    SchedulerApplication schedulerApp =
        schedulerApps.get(recoveredApp1.getApplicationId());

    if (getSchedulerType() == SchedulerType.CAPACITY) {
      checkCSQueue(rm2, schedulerApp, nmResource, nmResource, usedResources, 2);
    } else {
      checkFSQueue(rm2, schedulerApp, usedResources, availableResources,
          amResources);
    }

    // *********** check scheduler attempt state.********
    SchedulerApplicationAttempt schedulerAttempt =
        schedulerApp.getCurrentAppAttempt();
    assertTrue(schedulerAttempt.getLiveContainers().contains(
      scheduler.getRMContainer(amContainer.getContainerId())));
    assertTrue(schedulerAttempt.getLiveContainers().contains(
      scheduler.getRMContainer(runningContainer.getContainerId())));
    assertThat(schedulerAttempt.getCurrentConsumption()).
        isEqualTo(usedResources);

    // *********** check appSchedulingInfo state ***********
    assertEquals((1L << 40) + 1L, schedulerAttempt.getNewContainerId());
  }

  private Configuration getSchedulerDynamicConfiguration() throws IOException {
    conf.setBoolean(YarnConfiguration.RM_RESERVATION_SYSTEM_ENABLE, true);
    conf.setTimeDuration(
        YarnConfiguration.RM_RESERVATION_SYSTEM_PLAN_FOLLOWER_TIME_STEP, 1L,
        TimeUnit.SECONDS);
    if (getSchedulerType() == SchedulerType.CAPACITY) {
      CapacitySchedulerConfiguration schedulerConf =
          new CapacitySchedulerConfiguration(conf);
      ReservationSystemTestUtil.setupDynamicQueueConfiguration(schedulerConf);
      return schedulerConf;
    } else {
      String allocFile = new File(FairSchedulerTestBase.TEST_DIR,
          TestWorkPreservingRMRestart.class.getSimpleName() + ".xml")
              .getAbsolutePath();
      ReservationSystemTestUtil.setupFSAllocationFile(allocFile);
      conf.setClass(YarnConfiguration.RM_SCHEDULER, FairScheduler.class,
          ResourceScheduler.class);
      conf.set(FairSchedulerConfiguration.ALLOCATION_FILE, allocFile);
      return conf;
    }
  }

  private CapacitySchedulerConfiguration
      getSchedulerAutoCreatedQueueConfiguration(
      boolean overrideWithQueueMappings) throws IOException {
    CapacitySchedulerConfiguration schedulerConf =
        new CapacitySchedulerConfiguration(conf);
    TestCapacitySchedulerAutoCreatedQueueBase
        .setupQueueConfigurationForSingleAutoCreatedLeafQueue(schedulerConf);
    TestCapacitySchedulerAutoCreatedQueueBase.setupQueueMappings(schedulerConf,
        "c", overrideWithQueueMappings, new int[] {0, 1});
    return schedulerConf;
  }

  // Test work preserving recovery of apps running under reservation.
  // This involves:
  // 1. Setting up a dynamic reservable queue,
  // 2. Submitting an app to it,
  // 3. Failing over RM,
  // 4. Validating that the app is recovered post failover,
  // 5. Check if all running containers are recovered,
  // 6. Verify the scheduler state like attempt info,
  // 7. Verify the queue/user metrics for the dynamic reservable queue.
  @Test(timeout = 30000)
  public void testDynamicQueueRecovery() throws Exception {
    conf.setBoolean(CapacitySchedulerConfiguration.ENABLE_USER_METRICS, true);
    conf.set(CapacitySchedulerConfiguration.RESOURCE_CALCULATOR_CLASS,
        DominantResourceCalculator.class.getName());

    // 1. Set up dynamic reservable queue.
    Configuration schedulerConf = getSchedulerDynamicConfiguration();
    int containerMemory = 1024;
    Resource containerResource = Resource.newInstance(containerMemory, 1);

    rm1 = new MockRM(schedulerConf);
    rm1.start();
    MockNM nm1 =
        new MockNM("127.0.0.1:1234", 8192, rm1.getResourceTrackerService());
    nm1.registerNode();
    // 2. Run plan follower to update the added node & then submit app to
    // dynamic queue.
    rm1.getRMContext().getReservationSystem()
        .synchronizePlan(ReservationSystemTestUtil.reservationQ, true);
    MockRMAppSubmissionData data =
        MockRMAppSubmissionData.Builder.createWithMemory(200, rm1)
            .withAppName("dynamicQApp")
            .withUser(UserGroupInformation.getCurrentUser().getShortUserName())
            .withAcls(null)
            .withQueue(ReservationSystemTestUtil.getReservationQueueName())
            .withUnmanagedAM(false)
            .build();
    RMApp app1 = MockRMAppSubmitter.submit(rm1, data);
    Resource amResources = app1.getAMResourceRequests().get(0).getCapability();
    MockAM am1 = MockRM.launchAndRegisterAM(app1, rm1, nm1);

    // clear queue metrics
    rm1.clearQueueMetrics(app1);

    // 3. Fail over (restart) RM.
    rm2 = new MockRM(schedulerConf, rm1.getRMStateStore());
    rm2.start();
    nm1.setResourceTrackerService(rm2.getResourceTrackerService());
    // 4. Validate app is recovered post failover.
    RMApp recoveredApp1 =
        rm2.getRMContext().getRMApps().get(app1.getApplicationId());
    RMAppAttempt loadedAttempt1 = recoveredApp1.getCurrentAppAttempt();
    NMContainerStatus amContainer = TestRMRestart.createNMContainerStatus(
        am1.getApplicationAttemptId(), 1, ContainerState.RUNNING);
    NMContainerStatus runningContainer = TestRMRestart.createNMContainerStatus(
        am1.getApplicationAttemptId(), 2, ContainerState.RUNNING);
    NMContainerStatus completedContainer =
        TestRMRestart.createNMContainerStatus(am1.getApplicationAttemptId(), 3,
            ContainerState.COMPLETE);

    nm1.registerNode(
        Arrays.asList(amContainer, runningContainer, completedContainer), null);

    // Wait for RM to settle down on recovering containers.
    waitForNumContainersToRecover(2, rm2, am1.getApplicationAttemptId());
    Set<ContainerId> launchedContainers =
        ((RMNodeImpl) rm2.getRMContext().getRMNodes().get(nm1.getNodeId()))
            .getLaunchedContainers();
    assertTrue(launchedContainers.contains(amContainer.getContainerId()));
    assertTrue(launchedContainers.contains(runningContainer.getContainerId()));

    // 5. Check RMContainers are re-recreated and the container state is
    // correct.
    rm2.waitForState(nm1, amContainer.getContainerId(),
        RMContainerState.RUNNING);
    rm2.waitForState(nm1, runningContainer.getContainerId(),
        RMContainerState.RUNNING);
    rm2.waitForContainerToComplete(loadedAttempt1, completedContainer);

    AbstractYarnScheduler scheduler =
        (AbstractYarnScheduler) rm2.getResourceScheduler();
    SchedulerNode schedulerNode1 = scheduler.getSchedulerNode(nm1.getNodeId());

    // ********* check scheduler node state.*******
    // 2 running containers.
    Resource usedResources = Resources.multiply(containerResource, 2);
    Resource nmResource =
        Resource.newInstance(nm1.getMemory(), nm1.getvCores());

    assertTrue(schedulerNode1.isValidContainer(amContainer.getContainerId()));
    assertTrue(
        schedulerNode1.isValidContainer(runningContainer.getContainerId()));
    assertFalse(
        schedulerNode1.isValidContainer(completedContainer.getContainerId()));
    // 2 launched containers, 1 completed container
    assertEquals(2, schedulerNode1.getNumContainers());

    assertEquals(Resources.subtract(nmResource, usedResources),
        schedulerNode1.getUnallocatedResource());
    assertEquals(usedResources, schedulerNode1.getAllocatedResource());
    Resource availableResources = Resources.subtract(nmResource, usedResources);

    // 6. Verify the scheduler state like attempt info.
    Map<ApplicationId, SchedulerApplication<SchedulerApplicationAttempt>> sa =
        ((AbstractYarnScheduler) rm2.getResourceScheduler())
            .getSchedulerApplications();
    SchedulerApplication<SchedulerApplicationAttempt> schedulerApp =
        sa.get(recoveredApp1.getApplicationId());

    // 7. Verify the queue/user metrics for the dynamic reservable queue.
    if (getSchedulerType() == SchedulerType.CAPACITY) {
      checkCSQueue(rm2, schedulerApp, nmResource, nmResource, usedResources, 2);
    } else {
      checkFSQueue(rm2, schedulerApp, usedResources, availableResources,
          amResources);
    }

    // *********** check scheduler attempt state.********
    SchedulerApplicationAttempt schedulerAttempt =
        schedulerApp.getCurrentAppAttempt();
    assertTrue(schedulerAttempt.getLiveContainers()
        .contains(scheduler.getRMContainer(amContainer.getContainerId())));
    assertTrue(schedulerAttempt.getLiveContainers()
        .contains(scheduler.getRMContainer(runningContainer.getContainerId())));
    assertThat(schedulerAttempt.getCurrentConsumption()).
        isEqualTo(usedResources);

    // *********** check appSchedulingInfo state ***********
    assertEquals((1L << 40) + 1L, schedulerAttempt.getNewContainerId());
  }

  private void checkCSQueue(MockRM rm,
      SchedulerApplication<SchedulerApplicationAttempt> app,
      Resource clusterResource, Resource queueResource, Resource usedResource,
      int numContainers)
      throws Exception {
    checkCSLeafQueue(rm, app, clusterResource, queueResource, usedResource,
        numContainers);

    LeafQueue queue = (LeafQueue) app.getQueue();
    Resource availableResources =
        Resources.subtract(queueResource, usedResource);
    // ************ check app headroom ****************
    SchedulerApplicationAttempt schedulerAttempt = app.getCurrentAppAttempt();
    assertEquals(availableResources, schedulerAttempt.getHeadroom());

    // ************* check Queue metrics ************
    QueueMetrics queueMetrics = queue.getMetrics();
    assertMetrics(queueMetrics, 1, 0, 1, 0, 2, availableResources.getMemorySize(),
        availableResources.getVirtualCores(), usedResource.getMemorySize(),
        usedResource.getVirtualCores());

    // ************ check user metrics ***********
    QueueMetrics userMetrics =
        queueMetrics.getUserMetrics(app.getUser());
    assertMetrics(userMetrics, 1, 0, 1, 0, 2, availableResources.getMemorySize(),
        availableResources.getVirtualCores(), usedResource.getMemorySize(),
        usedResource.getVirtualCores());
  }

  private void checkCSLeafQueue(MockRM rm,
      SchedulerApplication<SchedulerApplicationAttempt> app,
      Resource clusterResource, Resource queueResource, Resource usedResource,
      int numContainers) {
    LeafQueue leafQueue = (LeafQueue) app.getQueue();
    // assert queue used resources.
    assertEquals(usedResource, leafQueue.getUsedResources());
    assertEquals(numContainers, leafQueue.getNumContainers());

    ResourceCalculator calc =
        ((CapacityScheduler) rm.getResourceScheduler()).getResourceCalculator();
    float usedCapacity =
        Resources.divide(calc, clusterResource, usedResource, queueResource);
    // assert queue used capacity
    assertEquals(usedCapacity, leafQueue.getUsedCapacity(), 1e-8);
    float absoluteUsedCapacity =
        Resources.divide(calc, clusterResource, usedResource, clusterResource);
    // assert queue absolute capacity
    assertEquals(absoluteUsedCapacity, leafQueue.getAbsoluteUsedCapacity(),
      1e-8);
    // assert user consumed resources.
    assertEquals(usedResource, leafQueue.getUser(app.getUser())
      .getUsed());
  }

  private void checkFSQueue(ResourceManager rm,
      SchedulerApplication  schedulerApp, Resource usedResources,
      Resource availableResources, Resource amResources) throws Exception {
    // waiting for RM's scheduling apps
    int retry = 0;
    Resource assumedFairShare = Resource.newInstance(8192, 8);
    while (true) {
      Thread.sleep(100);
      if (assumedFairShare.equals(((FairScheduler)rm.getResourceScheduler())
          .getQueueManager().getRootQueue().getFairShare())) {
        break;
      }
      retry++;
      if (retry > 30) {
        Assert.fail("Apps are not scheduled within assumed timeout");
      }
    }

    FairScheduler scheduler = (FairScheduler) rm.getResourceScheduler();
    FSParentQueue root = scheduler.getQueueManager().getRootQueue();
    // ************ check cluster used Resources ********
    assertTrue(root.getPolicy() instanceof DominantResourceFairnessPolicy);
    assertEquals(usedResources,root.getResourceUsage());

    // ************ check app headroom ****************
    FSAppAttempt schedulerAttempt =
        (FSAppAttempt) schedulerApp.getCurrentAppAttempt();
    assertEquals(availableResources, schedulerAttempt.getHeadroom());

    // ************ check queue metrics ****************
    QueueMetrics queueMetrics = scheduler.getRootQueueMetrics();
    assertMetrics(queueMetrics, 1, 0, 1, 0, 2, availableResources.getMemorySize(),
        availableResources.getVirtualCores(), usedResources.getMemorySize(),
        usedResources.getVirtualCores());

    // ************ check AM resources ****************
    assertEquals(amResources,
        schedulerApp.getCurrentAppAttempt().getAMResource());
    FSQueueMetrics fsQueueMetrics =
        (FSQueueMetrics) schedulerApp.getQueue().getMetrics();
    assertEquals(amResources.getMemorySize(),
        fsQueueMetrics.getAMResourceUsageMB());
    assertEquals(amResources.getVirtualCores(),
        fsQueueMetrics.getAMResourceUsageVCores());
  }

  // create 3 container reports for AM
  public static List<NMContainerStatus>
      createNMContainerStatusForApp(MockAM am) {
    List<NMContainerStatus> list =
        new ArrayList<NMContainerStatus>();
    NMContainerStatus amContainer =
        TestRMRestart.createNMContainerStatus(am.getApplicationAttemptId(), 1,
          ContainerState.RUNNING);
    NMContainerStatus runningContainer =
        TestRMRestart.createNMContainerStatus(am.getApplicationAttemptId(), 2,
          ContainerState.RUNNING);
    NMContainerStatus completedContainer =
        TestRMRestart.createNMContainerStatus(am.getApplicationAttemptId(), 3,
          ContainerState.COMPLETE);
    list.add(amContainer);
    list.add(runningContainer);
    list.add(completedContainer);
    return list;
  }

  private static final String R = "Default";
  private static final String A = "QueueA";
  private static final String B = "QueueB";
  private static final String B1 = "QueueB1";
  private static final String B2 = "QueueB2";
  //don't ever create the below queue ;-)
  private static final String QUEUE_DOESNT_EXIST = "NoSuchQueue";
  private static final String USER_1 = "user1";
  private static final String USER_2 = "user2";

  private void setupQueueConfiguration(CapacitySchedulerConfiguration conf) {
    conf.setQueues(CapacitySchedulerConfiguration.ROOT, new String[] { R });
    final String Q_R = CapacitySchedulerConfiguration.ROOT + "." + R;
    conf.setCapacity(Q_R, 100);
    final String Q_A = Q_R + "." + A;
    final String Q_B = Q_R + "." + B;
    conf.setQueues(Q_R, new String[] {A, B});
    conf.setCapacity(Q_A, 50);
    conf.setCapacity(Q_B, 50);
    conf.setDouble(CapacitySchedulerConfiguration
      .MAXIMUM_APPLICATION_MASTERS_RESOURCE_PERCENT, 0.5f);
  }
  
  private void setupQueueConfigurationOnlyA(
      CapacitySchedulerConfiguration conf) {
    conf.setQueues(CapacitySchedulerConfiguration.ROOT, new String[] { R });
    final String Q_R = CapacitySchedulerConfiguration.ROOT + "." + R;
    conf.setCapacity(Q_R, 100);
    final String Q_A = Q_R + "." + A;
    conf.setQueues(Q_R, new String[] {A});
    conf.setCapacity(Q_A, 100);
    conf.setDouble(CapacitySchedulerConfiguration
      .MAXIMUM_APPLICATION_MASTERS_RESOURCE_PERCENT, 1.0f);
  }

  private void setupQueueConfigurationChildOfB(CapacitySchedulerConfiguration conf) {
    conf.setQueues(CapacitySchedulerConfiguration.ROOT, new String[] { R });
    final String Q_R = CapacitySchedulerConfiguration.ROOT + "." + R;
    conf.setCapacity(Q_R, 100);
    final String Q_A = Q_R + "." + A;
    final String Q_B = Q_R + "." + B;
    final String Q_B1 = Q_B + "." + B1;
    final String Q_B2 = Q_B + "." + B2;
    conf.setQueues(Q_R, new String[] {A, B});
    conf.setCapacity(Q_A, 50);
    conf.setCapacity(Q_B, 50);
    conf.setQueues(Q_B, new String[] {B1, B2});
    conf.setCapacity(Q_B1, 50);
    conf.setCapacity(Q_B2, 50);
    conf.setDouble(CapacitySchedulerConfiguration
        .MAXIMUM_APPLICATION_MASTERS_RESOURCE_PERCENT, 0.5f);
  }

  // 1. submit an app to default queue and let it finish
  // 2. restart rm with no default queue
  // 3. getApplicationReport call should succeed (with no NPE)
  @Test (timeout = 30000)
  public void testRMRestartWithRemovedQueue() throws Exception{
    conf.setBoolean(YarnConfiguration.YARN_ACL_ENABLE, true);
    conf.set(YarnConfiguration.YARN_ADMIN_ACL, "");
    rm1 = new MockRM(conf);
    rm1.start();
    MockMemoryRMStateStore memStore =
        (MockMemoryRMStateStore) rm1.getRMStateStore();
    MockNM nm1 =
        new MockNM("127.0.0.1:1234", 8192, rm1.getResourceTrackerService());
    nm1.registerNode();
    MockRMAppSubmissionData data =
        MockRMAppSubmissionData.Builder.createWithMemory(1024, rm1)
            .withAppName("app1")
            .withUser(USER_1)
            .withAcls(null)
            .build();
    final RMApp app1 = MockRMAppSubmitter.submit(rm1, data);
    MockAM am1 = MockRM.launchAndRegisterAM(app1,rm1, nm1);
    MockRM.finishAMAndVerifyAppState(app1, rm1, nm1, am1);

    CapacitySchedulerConfiguration csConf = new CapacitySchedulerConfiguration(conf);
    csConf.setQueues(CapacitySchedulerConfiguration.ROOT, new String[]{QUEUE_DOESNT_EXIST});
    final String noQueue = CapacitySchedulerConfiguration.ROOT + "." + QUEUE_DOESNT_EXIST;
    csConf.setCapacity(noQueue, 100);
    rm2 = new MockRM(csConf, memStore);

    rm2.start();
    UserGroupInformation user2 = UserGroupInformation.createRemoteUser("user2");

    ApplicationReport report =
        user2.doAs(new PrivilegedExceptionAction<ApplicationReport>() {
          @Override
          public ApplicationReport run() throws Exception {
            return rm2.getApplicationReport(app1.getApplicationId());
          }
    });
    Assert.assertNotNull(report);
  }

  // Test CS recovery with multi-level queues and multi-users:
  // 1. setup 2 NMs each with 8GB memory;
  // 2. setup 2 level queues: Default -> (QueueA, QueueB)
  // 3. User1 submits 2 apps on QueueA
  // 4. User2 submits 1 app  on QueueB
  // 5. AM and each container has 1GB memory
  // 6. Restart RM.
  // 7. nm1 re-syncs back containers belong to user1
  // 8. nm2 re-syncs back containers belong to user2.
  // 9. Assert the parent queue and 2 leaf queues state and the metrics.
  // 10. Assert each user's consumption inside the queue.
  @Test (timeout = 30000)
  public void testCapacitySchedulerRecovery() throws Exception {
    if (getSchedulerType() != SchedulerType.CAPACITY) {
      return;
    }
    conf.setBoolean(CapacitySchedulerConfiguration.ENABLE_USER_METRICS, true);
    conf.set(CapacitySchedulerConfiguration.RESOURCE_CALCULATOR_CLASS,
      DominantResourceCalculator.class.getName());
    CapacitySchedulerConfiguration csConf =
        new CapacitySchedulerConfiguration(conf);
    setupQueueConfiguration(csConf);
    rm1 = new MockRM(csConf);
    rm1.start();
    MockNM nm1 =
        new MockNM("127.0.0.1:1234", 8192, rm1.getResourceTrackerService());
    MockNM nm2 =
        new MockNM("127.1.1.1:4321", 8192, rm1.getResourceTrackerService());
    nm1.registerNode();
    nm2.registerNode();
    MockRMAppSubmissionData data2 =
        MockRMAppSubmissionData.Builder.createWithMemory(1024, rm1)
            .withAppName("app1_1")
            .withUser(USER_1)
            .withAcls(null)
            .withQueue(A)
            .withUnmanagedAM(false)
            .build();
    RMApp app1_1 = MockRMAppSubmitter.submit(rm1, data2);
    MockAM am1_1 = MockRM.launchAndRegisterAM(app1_1, rm1, nm1);
    MockRMAppSubmissionData data1 =
        MockRMAppSubmissionData.Builder.createWithMemory(1024, rm1)
            .withAppName("app1_2")
            .withUser(USER_1)
            .withAcls(null)
            .withQueue(A)
            .withUnmanagedAM(false)
            .build();
    RMApp app1_2 = MockRMAppSubmitter.submit(rm1, data1);
    MockAM am1_2 = MockRM.launchAndRegisterAM(app1_2, rm1, nm2);

    MockRMAppSubmissionData data =
        MockRMAppSubmissionData.Builder.createWithMemory(1024, rm1)
            .withAppName("app2")
            .withUser(USER_2)
            .withAcls(null)
            .withQueue(B)
            .withUnmanagedAM(false)
            .build();
    RMApp app2 = MockRMAppSubmitter.submit(rm1, data);
    MockAM am2 = MockRM.launchAndRegisterAM(app2, rm1, nm2);

    // clear queue metrics
    rm1.clearQueueMetrics(app1_1);
    rm1.clearQueueMetrics(app1_2);
    rm1.clearQueueMetrics(app2);

    csConf.set(PREFIX + "root.Default.QueueB.state", "STOPPED");

    // Re-start RM
    rm2 = new MockRM(csConf, rm1.getRMStateStore());
    rm2.start();
    nm1.setResourceTrackerService(rm2.getResourceTrackerService());
    nm2.setResourceTrackerService(rm2.getResourceTrackerService());

    List<NMContainerStatus> am1_1Containers =
        createNMContainerStatusForApp(am1_1);
    List<NMContainerStatus> am1_2Containers =
        createNMContainerStatusForApp(am1_2);
    am1_1Containers.addAll(am1_2Containers);
    nm1.registerNode(am1_1Containers, null);

    List<NMContainerStatus> am2Containers =
        createNMContainerStatusForApp(am2);
    nm2.registerNode(am2Containers, null);

    // Wait for RM to settle down on recovering containers;
    waitForNumContainersToRecover(2, rm2, am1_1.getApplicationAttemptId());
    waitForNumContainersToRecover(2, rm2, am1_2.getApplicationAttemptId());
    waitForNumContainersToRecover(2, rm2, am2.getApplicationAttemptId());

    // Calculate each queue's resource usage.
    Resource containerResource = Resource.newInstance(1024, 1);
    Resource nmResource =
        Resource.newInstance(nm1.getMemory(), nm1.getvCores());
    Resource clusterResource = Resources.multiply(nmResource, 2);
    Resource q1Resource = Resources.multiply(clusterResource, 0.5);
    Resource q2Resource = Resources.multiply(clusterResource, 0.5);
    Resource q1UsedResource = Resources.multiply(containerResource, 4);
    Resource q2UsedResource = Resources.multiply(containerResource, 2);
    Resource totalUsedResource = Resources.add(q1UsedResource, q2UsedResource);
    Resource q1availableResources =
        Resources.subtract(q1Resource, q1UsedResource);
    Resource q2availableResources =
        Resources.subtract(q2Resource, q2UsedResource);
    Resource totalAvailableResource =
        Resources.add(q1availableResources, q2availableResources);

    Map<ApplicationId, SchedulerApplication> schedulerApps =
        ((AbstractYarnScheduler) rm2.getResourceScheduler())
          .getSchedulerApplications();
    SchedulerApplication schedulerApp1_1 =
        schedulerApps.get(app1_1.getApplicationId());

    // assert queue A state.
    checkCSLeafQueue(rm2, schedulerApp1_1, clusterResource, q1Resource,
      q1UsedResource, 4);
    QueueMetrics queue1Metrics = schedulerApp1_1.getQueue().getMetrics();
    assertMetrics(queue1Metrics, 2, 0, 2, 0, 4,
        q1availableResources.getMemorySize(),
        q1availableResources.getVirtualCores(), q1UsedResource.getMemorySize(),
        q1UsedResource.getVirtualCores());

    // assert queue B state.
    SchedulerApplication schedulerApp2 =
        schedulerApps.get(app2.getApplicationId());
    checkCSLeafQueue(rm2, schedulerApp2, clusterResource, q2Resource,
      q2UsedResource, 2);
    QueueMetrics queue2Metrics = schedulerApp2.getQueue().getMetrics();
    assertMetrics(queue2Metrics, 1, 0, 1, 0, 2,
        q2availableResources.getMemorySize(),
        q2availableResources.getVirtualCores(), q2UsedResource.getMemorySize(),
        q2UsedResource.getVirtualCores());

    // assert parent queue state.
    LeafQueue leafQueue = (LeafQueue) schedulerApp2.getQueue();
    ParentQueue parentQueue = (ParentQueue) leafQueue.getParent();
    checkParentQueue(parentQueue, 6, totalUsedResource, (float) 6 / 16,
      (float) 6 / 16);
    assertMetrics(parentQueue.getMetrics(), 3, 0, 3, 0, 6,
        totalAvailableResource.getMemorySize(),
        totalAvailableResource.getVirtualCores(), totalUsedResource.getMemorySize(),
        totalUsedResource.getVirtualCores());
  }

  private void verifyAppRecoveryWithWrongQueueConfig(
      CapacitySchedulerConfiguration csConf, RMApp app, String diagnostics,
      MockMemoryRMStateStore memStore, RMState state) throws Exception {
    // Restart RM with fail-fast as false. App should be killed.
    csConf.setBoolean(YarnConfiguration.RM_FAIL_FAST, false);
    csConf.setBoolean(CapacitySchedulerConfiguration.APP_FAIL_FAST, false);
    rm2 = new MockRM(csConf, memStore);
    rm2.start();

    MockMemoryRMStateStore memStore2 =
        (MockMemoryRMStateStore) rm2.getRMStateStore();

    // Wait for app to be killed.
    rm2.waitForState(app.getApplicationId(), RMAppState.KILLED);
    ApplicationReport report = rm2.getApplicationReport(app.getApplicationId());
    assertEquals(report.getFinalApplicationStatus(),
        FinalApplicationStatus.KILLED);
    assertThat(report.getYarnApplicationState()).
        isEqualTo(YarnApplicationState.KILLED);
    assertThat(report.getDiagnostics()).isEqualTo(diagnostics);

    //Reload previous state with cloned app sub context object
    RMState newState = memStore2.reloadStateWithClonedAppSubCtxt(state);

    // Remove updated app info(app being KILLED) from state store and reinstate
    // state store to previous state i.e. which indicates app is RUNNING.
    // This is to simulate app recovery with fail fast config as true.
    for(Map.Entry<ApplicationId, ApplicationStateData> entry :
        newState.getApplicationState().entrySet()) {
      ApplicationStateData appState = mock(ApplicationStateData.class);
      ApplicationSubmissionContext ctxt =
          mock(ApplicationSubmissionContext.class);
      when(appState.getApplicationSubmissionContext()).thenReturn(ctxt);
      when(ctxt.getApplicationId()).thenReturn(entry.getKey());
      memStore2.removeApplicationStateInternal(appState);
      memStore2.storeApplicationStateInternal(
          entry.getKey(), entry.getValue());
    }

    // Now restart RM with fail-fast as true. QueueException should be thrown.
    csConf.setBoolean(YarnConfiguration.RM_FAIL_FAST, true);
    csConf.setBoolean(CapacitySchedulerConfiguration.APP_FAIL_FAST, true);
    MockRM rm = new MockRM(csConf, memStore2);
    try {
      rm.start();
      Assert.fail("QueueException must have been thrown");
    } catch (QueueInvalidException e) {
    } finally {
      rm.close();
    }
  }

  //Test behavior of an app if queue is changed from leaf to parent during
  //recovery. Test case does following:
  //1. Add an app to QueueB and start the attempt.
  //2. Add 2 subqueues(QueueB1 and QueueB2) to QueueB, restart the RM, once with
  //   fail fast config as false and once with fail fast as true.
  //3. Verify that app was killed if fail fast is false.
  //4. Verify that QueueException was thrown if fail fast is true.
  @Test (timeout = 30000)
  public void testCapacityLeafQueueBecomesParentOnRecovery() throws Exception {
    if (getSchedulerType() != SchedulerType.CAPACITY) {
      return;
    }
    conf.setBoolean(CapacitySchedulerConfiguration.ENABLE_USER_METRICS, true);
    conf.set(CapacitySchedulerConfiguration.RESOURCE_CALCULATOR_CLASS,
        DominantResourceCalculator.class.getName());
    CapacitySchedulerConfiguration csConf =
        new CapacitySchedulerConfiguration(conf);
    setupQueueConfiguration(csConf);
    rm1 = new MockRM(csConf);
    rm1.start();

    MockMemoryRMStateStore memStore =
        (MockMemoryRMStateStore) rm1.getRMStateStore();
    MockNM nm =
        new MockNM("127.1.1.1:4321", 8192, rm1.getResourceTrackerService());
    nm.registerNode();

    // Submit an app to QueueB.
    MockRMAppSubmissionData data =
        MockRMAppSubmissionData.Builder.createWithMemory(1024, rm1)
            .withAppName("app")
            .withUser(USER_2)
            .withAcls(null)
            .withQueue(B)
            .withUnmanagedAM(false)
            .build();
    RMApp app = MockRMAppSubmitter.submit(rm1, data);
    MockRM.launchAndRegisterAM(app, rm1, nm);
    assertEquals(rm1.getApplicationReport(app.getApplicationId()).
        getYarnApplicationState(), YarnApplicationState.RUNNING);

    // Take a copy of state store so that it can be reset to this state.
    RMState state = rm1.getRMStateStore().loadState();

    // Change scheduler config with child queues added to QueueB.
    csConf = new CapacitySchedulerConfiguration(conf);
    setupQueueConfigurationChildOfB(csConf);

    String diags = "Application killed on recovery as it was submitted to " +
        "queue QueueB which is no longer a leaf queue after restart.";
    verifyAppRecoveryWithWrongQueueConfig(csConf, app, diags,
        memStore, state);
  }

  //Test behavior of an app if queue is removed during recovery. Test case does
  //following:
  //1. Add some apps to two queues, attempt to add an app to a non-existant
  //   queue to verify that the new logic is not in effect during normal app
  //   submission
  //2. Remove one of the queues, restart the RM, once with fail fast config as
  //   false and once with fail fast as true.
  //3. Verify that app was killed if fail fast is false.
  //4. Verify that QueueException was thrown if fail fast is true.
  @Test (timeout = 30000)
  public void testCapacitySchedulerQueueRemovedRecovery() throws Exception {
    if (getSchedulerType() != SchedulerType.CAPACITY) {
      return;
    }
    conf.setBoolean(CapacitySchedulerConfiguration.ENABLE_USER_METRICS, true);
    conf.set(CapacitySchedulerConfiguration.RESOURCE_CALCULATOR_CLASS,
      DominantResourceCalculator.class.getName());
    CapacitySchedulerConfiguration csConf =
        new CapacitySchedulerConfiguration(conf);
    setupQueueConfiguration(csConf);
    rm1 = new MockRM(csConf);
    rm1.start();
    MockMemoryRMStateStore memStore =
        (MockMemoryRMStateStore) rm1.getRMStateStore();
    MockNM nm1 =
        new MockNM("127.0.0.1:1234", 8192, rm1.getResourceTrackerService());
    MockNM nm2 =
        new MockNM("127.1.1.1:4321", 8192, rm1.getResourceTrackerService());
    nm1.registerNode();
    nm2.registerNode();
    MockRMAppSubmissionData data2 =
        MockRMAppSubmissionData.Builder.createWithMemory(1024, rm1)
            .withAppName("app1_1")
            .withUser(USER_1)
            .withAcls(null)
            .withQueue(A)
            .withUnmanagedAM(false)
            .build();
    RMApp app1_1 = MockRMAppSubmitter.submit(rm1, data2);
    MockAM am1_1 = MockRM.launchAndRegisterAM(app1_1, rm1, nm1);
    MockRMAppSubmissionData data1 =
        MockRMAppSubmissionData.Builder.createWithMemory(1024, rm1)
            .withAppName("app1_2")
            .withUser(USER_1)
            .withAcls(null)
            .withQueue(A)
            .withUnmanagedAM(false)
            .build();
    RMApp app1_2 = MockRMAppSubmitter.submit(rm1, data1);
    MockAM am1_2 = MockRM.launchAndRegisterAM(app1_2, rm1, nm2);

    MockRMAppSubmissionData data =
        MockRMAppSubmissionData.Builder.createWithMemory(1024, rm1)
            .withAppName("app2")
            .withUser(USER_2)
            .withAcls(null)
            .withQueue(B)
            .withUnmanagedAM(false)
            .build();
    RMApp app2 = MockRMAppSubmitter.submit(rm1, data);
    MockAM am2 = MockRM.launchAndRegisterAM(app2, rm1, nm2);
    assertEquals(rm1.getApplicationReport(app2.getApplicationId()).
        getYarnApplicationState(), YarnApplicationState.RUNNING);

    //Submit an app with a non existant queue to make sure it does not
    //cause a fatal failure in the non-recovery case
    RMApp appNA = MockRMAppSubmitter.submit(rm1,
        MockRMAppSubmissionData.Builder.createWithMemory(1024, rm1)
            .withAppName("app1_2")
            .withUser(USER_1)
            .withAcls(null)
            .withQueue(QUEUE_DOESNT_EXIST)
            .withWaitForAppAcceptedState(false)
            .build());

    // clear queue metrics
    rm1.clearQueueMetrics(app1_1);
    rm1.clearQueueMetrics(app1_2);
    rm1.clearQueueMetrics(app2);

    // Take a copy of state store so that it can be reset to this state.
    RMState state = memStore.loadState();

    // Set new configuration with QueueB removed.
    csConf = new CapacitySchedulerConfiguration(conf);
    setupQueueConfigurationOnlyA(csConf);

    String diags = "Application killed on recovery as it was submitted to " +
        "queue QueueB which no longer exists after restart.";
    verifyAppRecoveryWithWrongQueueConfig(csConf, app2, diags,
        memStore, state);
  }

  private void checkParentQueue(ParentQueue parentQueue, int numContainers,
      Resource usedResource, float UsedCapacity, float absoluteUsedCapacity) {
    assertEquals(numContainers, parentQueue.getNumContainers());
    assertEquals(usedResource, parentQueue.getUsedResources());
    assertEquals(UsedCapacity, parentQueue.getUsedCapacity(), 1e-8);
    assertEquals(absoluteUsedCapacity, parentQueue.getAbsoluteUsedCapacity(), 1e-8);
  }

  // Test RM shuts down, in the meanwhile, AM fails. Restarted RM scheduler
  // should not recover the containers that belong to the failed AM.
  @Test(timeout = 20000)
  public void testAMfailedBetweenRMRestart() throws Exception {
    conf.setLong(YarnConfiguration.RM_WORK_PRESERVING_RECOVERY_SCHEDULING_WAIT_MS, 0);
    rm1 = new MockRM(conf);
    rm1.start();
    MockNM nm1 =
        new MockNM("127.0.0.1:1234", 8192, rm1.getResourceTrackerService());
    nm1.registerNode();
    RMApp app1 = MockRMAppSubmitter.submitWithMemory(200, rm1);
    MockAM am1 = MockRM.launchAndRegisterAM(app1, rm1, nm1);

    rm2 = new MockRM(conf, rm1.getRMStateStore());
    rm2.start();
    nm1.setResourceTrackerService(rm2.getResourceTrackerService());

    NMContainerStatus amContainer =
        TestRMRestart.createNMContainerStatus(am1.getApplicationAttemptId(), 1,
          ContainerState.COMPLETE);
    NMContainerStatus runningContainer =
        TestRMRestart.createNMContainerStatus(am1.getApplicationAttemptId(), 2,
          ContainerState.RUNNING);
    NMContainerStatus completedContainer =
        TestRMRestart.createNMContainerStatus(am1.getApplicationAttemptId(), 3,
          ContainerState.COMPLETE);
    nm1.registerNode(Arrays.asList(amContainer, runningContainer,
      completedContainer), null);
    rm2.waitForState(am1.getApplicationAttemptId(), RMAppAttemptState.FAILED);
    // Wait for RM to settle down on recovering containers;
    Thread.sleep(3000);

    YarnScheduler scheduler = rm2.getResourceScheduler();
    // Previous AM failed, The failed AM should once again release the
    // just-recovered containers.
    assertNull(scheduler.getRMContainer(runningContainer.getContainerId()));
    assertNull(scheduler.getRMContainer(completedContainer.getContainerId()));

    rm2.waitForNewAMToLaunchAndRegister(app1.getApplicationId(), 2, nm1);

    MockNM nm2 =
        new MockNM("127.1.1.1:4321", 8192, rm2.getResourceTrackerService());
    NMContainerStatus previousAttemptContainer =
        TestRMRestart.createNMContainerStatus(am1.getApplicationAttemptId(), 4,
          ContainerState.RUNNING);
    nm2.registerNode(Arrays.asList(previousAttemptContainer), null);
    // Wait for RM to settle down on recovering containers;
    Thread.sleep(3000);
    // check containers from previous failed attempt should not be recovered.
    assertNull(scheduler.getRMContainer(previousAttemptContainer.getContainerId()));
  }

  // Apps already completed before RM restart. Restarted RM scheduler should not
  // recover containers for completed apps.
  @Test(timeout = 20000)
  public void testContainersNotRecoveredForCompletedApps() throws Exception {
    rm1 = new MockRM(conf);
    rm1.start();
    MockMemoryRMStateStore memStore =
        (MockMemoryRMStateStore) rm1.getRMStateStore();
    MockNM nm1 =
        new MockNM("127.0.0.1:1234", 8192, rm1.getResourceTrackerService());
    nm1.registerNode();
    RMApp app1 = MockRMAppSubmitter.submitWithMemory(200, rm1);
    MockAM am1 = MockRM.launchAndRegisterAM(app1, rm1, nm1);
    MockRM.finishAMAndVerifyAppState(app1, rm1, nm1, am1);

    rm2 = new MockRM(conf, memStore);
    rm2.start();
    nm1.setResourceTrackerService(rm2.getResourceTrackerService());
    NMContainerStatus runningContainer =
        TestRMRestart.createNMContainerStatus(am1.getApplicationAttemptId(), 2,
          ContainerState.RUNNING);
    NMContainerStatus completedContainer =
        TestRMRestart.createNMContainerStatus(am1.getApplicationAttemptId(), 3,
          ContainerState.COMPLETE);
    nm1.registerNode(Arrays.asList(runningContainer, completedContainer), null);
    RMApp recoveredApp1 =
        rm2.getRMContext().getRMApps().get(app1.getApplicationId());
    assertEquals(RMAppState.FINISHED, recoveredApp1.getState());

    // Wait for RM to settle down on recovering containers;
    Thread.sleep(3000);

    YarnScheduler scheduler = rm2.getResourceScheduler();

    // scheduler should not recover containers for finished apps.
    assertNull(scheduler.getRMContainer(runningContainer.getContainerId()));
    assertNull(scheduler.getRMContainer(completedContainer.getContainerId()));
  }

  @Test (timeout = 600000)
  public void testAppReregisterOnRMWorkPreservingRestart() throws Exception {
    conf.setInt(YarnConfiguration.RM_AM_MAX_ATTEMPTS, 1);

    // start RM
    rm1 = new MockRM(conf);
    rm1.start();
    MockNM nm1 =
        new MockNM("127.0.0.1:1234", 15120, rm1.getResourceTrackerService());
    nm1.registerNode();

    // create app and launch the AM
    RMApp app0 = MockRMAppSubmitter.submitWithMemory(200, rm1);
    MockAM am0 = MockRM.launchAM(app0, rm1, nm1);
    // Issuing registerAppAttempt() before and after RM restart to confirm
    // registerApplicationMaster() is idempotent.
    am0.registerAppAttempt();

    // start new RM
    rm2 = new MockRM(conf, rm1.getRMStateStore());
    rm2.start();
    rm2.waitForState(app0.getApplicationId(), RMAppState.ACCEPTED);
    rm2.waitForState(am0.getApplicationAttemptId(), RMAppAttemptState.LAUNCHED);

    am0.setAMRMProtocol(rm2.getApplicationMasterService(), rm2.getRMContext());
    // retry registerApplicationMaster() after RM restart.
    am0.registerAppAttempt(true);

    rm2.waitForState(app0.getApplicationId(), RMAppState.RUNNING);
    rm2.waitForState(am0.getApplicationAttemptId(), RMAppAttemptState.RUNNING);
  }
  
  @Test (timeout = 30000)
  public void testAMContainerStatusWithRMRestart() throws Exception {  
    rm1 = new MockRM(conf);
    rm1.start();
    MockNM nm1 =
        new MockNM("127.0.0.1:1234", 8192, rm1.getResourceTrackerService());
    nm1.registerNode();
    RMApp app1_1 = MockRMAppSubmitter.submitWithMemory(1024, rm1);
    MockAM am1_1 = MockRM.launchAndRegisterAM(app1_1, rm1, nm1);
    
    RMAppAttempt attempt0 = app1_1.getCurrentAppAttempt();
    YarnScheduler scheduler = rm1.getResourceScheduler();

    Assert.assertTrue(scheduler.getRMContainer(
        attempt0.getMasterContainer().getId()).isAMContainer());

    // Re-start RM
    rm2 = new MockRM(conf, rm1.getRMStateStore());
    rm2.start();
    nm1.setResourceTrackerService(rm2.getResourceTrackerService());

    List<NMContainerStatus> am1_1Containers =
        createNMContainerStatusForApp(am1_1);
    nm1.registerNode(am1_1Containers, null);

    // Wait for RM to settle down on recovering containers;
    waitForNumContainersToRecover(2, rm2, am1_1.getApplicationAttemptId());

    scheduler = rm2.getResourceScheduler();
    Assert.assertTrue(scheduler.getRMContainer(
        attempt0.getMasterContainer().getId()).isAMContainer());
  }

  @Test (timeout = 20000)
  public void testRecoverSchedulerAppAndAttemptSynchronously() throws Exception {
    // start RM
    rm1 = new MockRM(conf);
    rm1.start();
    MockNM nm1 =
        new MockNM("127.0.0.1:1234", 15120, rm1.getResourceTrackerService());
    nm1.registerNode();

    // create app and launch the AM
    RMApp app0 = MockRMAppSubmitter.submitWithMemory(200, rm1);
    MockAM am0 = MockRM.launchAndRegisterAM(app0, rm1, nm1);

    rm2 = new MockRM(conf, rm1.getRMStateStore());
    rm2.start();
    nm1.setResourceTrackerService(rm2.getResourceTrackerService());
    // scheduler app/attempt is immediately available after RM is re-started.
    Assert.assertNotNull(rm2.getResourceScheduler().getSchedulerAppInfo(
      am0.getApplicationAttemptId()));

    // getTransferredContainers should not throw NPE.
    rm2.getResourceScheduler()
      .getTransferredContainers(am0.getApplicationAttemptId());

    List<NMContainerStatus> containers = createNMContainerStatusForApp(am0);
    nm1.registerNode(containers, null);
    waitForNumContainersToRecover(2, rm2, am0.getApplicationAttemptId());
  }

  // Test if RM on recovery receives the container release request from AM
  // before it receives the container status reported by NM for recovery. this
  // container should not be recovered.
  @Test (timeout = 50000)
  public void testReleasedContainerNotRecovered() throws Exception {
    rm1 = new MockRM(conf);
    MockNM nm1 = new MockNM("h1:1234", 15120, rm1.getResourceTrackerService());
    nm1.registerNode();
    rm1.start();

    RMApp app1 = MockRMAppSubmitter.submitWithMemory(1024, rm1);
    final MockAM am1 = MockRM.launchAndRegisterAM(app1, rm1, nm1);

    // Re-start RM
    conf.setInt(YarnConfiguration.RM_NM_EXPIRY_INTERVAL_MS, 8000);
    rm2 = new MockRM(conf, rm1.getRMStateStore());
    rm2.start();
    nm1.setResourceTrackerService(rm2.getResourceTrackerService());
    rm2.waitForState(app1.getApplicationId(), RMAppState.ACCEPTED);
    am1.setAMRMProtocol(rm2.getApplicationMasterService(), rm2.getRMContext());
    am1.registerAppAttempt(true);

    // try to release a container before the container is actually recovered.
    final ContainerId runningContainer =
        ContainerId.newContainerId(am1.getApplicationAttemptId(), 2);
    am1.allocate(null, Arrays.asList(runningContainer));

    // send container statuses to recover the containers
    List<NMContainerStatus> containerStatuses =
        createNMContainerStatusForApp(am1);
    nm1.registerNode(containerStatuses, null);

    // only the am container should be recovered.
    waitForNumContainersToRecover(1, rm2, am1.getApplicationAttemptId());

    final AbstractYarnScheduler scheduler =
        (AbstractYarnScheduler) rm2.getResourceScheduler();
    // cached release request is cleaned.
    // assertFalse(scheduler.getPendingRelease().contains(runningContainer));

    AllocateResponse response = am1.allocate(null, null);
    // AM gets notified of the completed container.
    boolean receivedCompletedContainer = false;
    for (ContainerStatus status : response.getCompletedContainersStatuses()) {
      if (status.getContainerId().equals(runningContainer)) {
        receivedCompletedContainer = true;
      }
    }
    assertTrue(receivedCompletedContainer);

    GenericTestUtils.waitFor(new Supplier<Boolean>() {
      public Boolean get() {
        // release cache is cleaned up and previous running container is not
        // recovered
        return scheduler.getApplicationAttempt(am1.getApplicationAttemptId())
          .getPendingRelease().isEmpty()
            && scheduler.getRMContainer(runningContainer) == null;
      }
    }, 1000, 20000);
  }

  private void assertMetrics(QueueMetrics qm, int appsSubmitted,
      int appsPending, int appsRunning, int appsCompleted,
      int allocatedContainers, long availableMB, long availableVirtualCores,
      long allocatedMB, long allocatedVirtualCores) {
    assertEquals(appsSubmitted, qm.getAppsSubmitted());
    assertEquals(appsPending, qm.getAppsPending());
    assertEquals(appsRunning, qm.getAppsRunning());
    assertEquals(appsCompleted, qm.getAppsCompleted());
    assertEquals(allocatedContainers, qm.getAllocatedContainers());
    assertEquals(availableMB, qm.getAvailableMB());
    assertEquals(availableVirtualCores, qm.getAvailableVirtualCores());
    assertEquals(allocatedMB, qm.getAllocatedMB());
    assertEquals(allocatedVirtualCores, qm.getAllocatedVirtualCores());
  }

  public static void waitForNumContainersToRecover(int num, MockRM rm,
      ApplicationAttemptId attemptId) throws Exception {
    AbstractYarnScheduler scheduler =
        (AbstractYarnScheduler) rm.getResourceScheduler();
    SchedulerApplicationAttempt attempt =
        scheduler.getApplicationAttempt(attemptId);
    while (attempt == null) {
      System.out.println("Wait for scheduler attempt " + attemptId
          + " to be created");
      Thread.sleep(200);
      attempt = scheduler.getApplicationAttempt(attemptId);
    }
    while (attempt.getLiveContainers().size() < num) {
      System.out.println("Wait for " + num
          + " containers to recover. currently: "
          + attempt.getLiveContainers().size());
      Thread.sleep(200);
    }
  }

  @Test (timeout = 20000)
  public void testNewContainersNotAllocatedDuringSchedulerRecovery()
      throws Exception {
    conf.setLong(
      YarnConfiguration.RM_WORK_PRESERVING_RECOVERY_SCHEDULING_WAIT_MS, 4000);
    rm1 = new MockRM(conf);
    rm1.start();
    MockNM nm1 =
        new MockNM("127.0.0.1:1234", 8192, rm1.getResourceTrackerService());
    nm1.registerNode();
    RMApp app1 = MockRMAppSubmitter.submitWithMemory(200, rm1);
    MockAM am1 = MockRM.launchAndRegisterAM(app1, rm1, nm1);

    // Restart RM
    rm2 = new MockRM(conf, rm1.getRMStateStore());
    rm2.start();
    nm1.setResourceTrackerService(rm2.getResourceTrackerService());
    nm1.registerNode();
    ControlledClock clock = new ControlledClock();
    long startTime = System.currentTimeMillis();
    ((RMContextImpl)rm2.getRMContext()).setSystemClock(clock);
    am1.setAMRMProtocol(rm2.getApplicationMasterService(), rm2.getRMContext());
    am1.registerAppAttempt(true);
    rm2.waitForState(app1.getApplicationId(), RMAppState.RUNNING);

    // AM request for new containers
    am1.allocate("127.0.0.1", 1000, 1, new ArrayList<ContainerId>());

    List<Container> containers = new ArrayList<Container>();
    clock.setTime(startTime + 2000);
    nm1.nodeHeartbeat(true);

    // sleep some time as allocation happens asynchronously.
    Thread.sleep(3000);
    containers.addAll(am1.allocate(new ArrayList<ResourceRequest>(),
      new ArrayList<ContainerId>()).getAllocatedContainers());
    // container is not allocated during scheduling recovery.
    Assert.assertTrue(containers.isEmpty());

    clock.setTime(startTime + 8000);
    nm1.nodeHeartbeat(true);
    // Container is created after recovery is done.
    while (containers.isEmpty()) {
      containers.addAll(am1.allocate(new ArrayList<ResourceRequest>(),
        new ArrayList<ContainerId>()).getAllocatedContainers());
      Thread.sleep(500);
    }
  }

  /**
   * Testing to confirm that retried finishApplicationMaster() doesn't throw
   * InvalidApplicationMasterRequest before and after RM restart.
   */
  @Test (timeout = 20000)
  public void testRetriedFinishApplicationMasterRequest()
      throws Exception {
    conf.setInt(YarnConfiguration.RM_AM_MAX_ATTEMPTS, 1);
    // start RM
    rm1 = new MockRM(conf);
    rm1.start();

    MockMemoryRMStateStore memStore =
        (MockMemoryRMStateStore) rm1.getRMStateStore();
    MockNM nm1 =
        new MockNM("127.0.0.1:1234", 15120, rm1.getResourceTrackerService());
    nm1.registerNode();

    // create app and launch the AM
    RMApp app0 = MockRMAppSubmitter.submitWithMemory(200, rm1);
    MockAM am0 = MockRM.launchAM(app0, rm1, nm1);

    am0.registerAppAttempt();

    // Emulating following a scenario:
    // RM1 saves the app in RMStateStore and then crashes,
    // FinishApplicationMasterResponse#isRegistered still return false,
    // so AM still retry the 2nd RM
    MockRM.finishAMAndVerifyAppState(app0, rm1, nm1, am0);


    // start new RM
    rm2 = new MockRM(conf, memStore);
    rm2.start();

    am0.setAMRMProtocol(rm2.getApplicationMasterService(), rm2.getRMContext());
    am0.unregisterAppAttempt(false);
  }

  @Test (timeout = 30000)
  public void testAppFailedToRenewTokenOnRecovery() throws Exception {
    conf.set(CommonConfigurationKeysPublic.HADOOP_SECURITY_AUTHENTICATION,
      "kerberos");
    conf.setInt(YarnConfiguration.RM_AM_MAX_ATTEMPTS, 1);
    UserGroupInformation.setConfiguration(conf);
    MockRM rm1 = new TestSecurityMockRM(conf);
    rm1.start();
    MockNM nm1 =
        new MockNM("127.0.0.1:1234", 8192, rm1.getResourceTrackerService());
    nm1.registerNode();
    RMApp app1 = MockRMAppSubmitter.submitWithMemory(200, rm1);
    MockAM am1 = MockRM.launchAndRegisterAM(app1, rm1, nm1);

    MockRM rm2 = new TestSecurityMockRM(conf, rm1.getRMStateStore()) {
      protected DelegationTokenRenewer createDelegationTokenRenewer() {
        return new DelegationTokenRenewer() {
          @Override
          public void addApplicationSync(ApplicationId applicationId,
              Credentials ts, boolean shouldCancelAtEnd, String user)
              throws IOException {
            throw new IOException("Token renew failed !!");
          }
        };
      }
    };
    nm1.setResourceTrackerService(rm2.getResourceTrackerService());
    rm2.start();
    NMContainerStatus containerStatus =
        TestRMRestart.createNMContainerStatus(am1.getApplicationAttemptId(), 1,
          ContainerState.RUNNING);
    nm1.registerNode(Arrays.asList(containerStatus), null);

    // am re-register
    rm2.waitForState(app1.getApplicationId(), RMAppState.ACCEPTED);
    am1.setAMRMProtocol(rm2.getApplicationMasterService(), rm2.getRMContext());
    am1.registerAppAttempt(true);
    rm2.waitForState(app1.getApplicationId(), RMAppState.RUNNING);

    // Because the token expired, am could crash.
    nm1.nodeHeartbeat(am1.getApplicationAttemptId(), 1, ContainerState.COMPLETE);
    rm2.waitForState(am1.getApplicationAttemptId(), RMAppAttemptState.FAILED);
    rm2.waitForState(app1.getApplicationId(), RMAppState.FAILED);
  }

  /**
   * Test validateAndCreateResourceRequest fails on recovery, app should ignore
   * this Exception and continue
   */
  @Test (timeout = 30000)
  public void testAppFailToValidateResourceRequestOnRecovery() throws Exception{
    rm1 = new MockRM(conf);
    rm1.start();
    MockNM nm1 =
        new MockNM("127.0.0.1:1234", 8192, rm1.getResourceTrackerService());
    nm1.registerNode();
    RMApp app1 = MockRMAppSubmitter.submitWithMemory(200, rm1);
    MockAM am1 = MockRM.launchAndRegisterAM(app1, rm1, nm1);

    // Change the config so that validateAndCreateResourceRequest throws
    // exception on recovery
    conf.setInt(YarnConfiguration.RM_SCHEDULER_MINIMUM_ALLOCATION_MB, 50);
    conf.setInt(YarnConfiguration.RM_SCHEDULER_MAXIMUM_ALLOCATION_MB, 100);

    rm2 = new MockRM(conf, rm1.getRMStateStore());
    nm1.setResourceTrackerService(rm2.getResourceTrackerService());
    rm2.start();
  }

  @Test(timeout = 20000)
  public void testContainerCompleteMsgNotLostAfterAMFailedAndRMRestart() throws Exception {
    rm1 = new MockRM(conf);
    rm1.start();

    MockNM nm1 =
        new MockNM("127.0.0.1:1234", 8192, rm1.getResourceTrackerService());
    nm1.registerNode();

    // submit app with keepContainersAcrossApplicationAttempts true
    Resource resource = Records.newRecord(Resource.class);
    resource.setMemorySize(200);
    MockRMAppSubmissionData data = MockRMAppSubmissionData.Builder
        .createWithResource(resource, rm1)
        .withKeepContainers(true)
        .withMaxAppAttempts(YarnConfiguration.DEFAULT_RM_AM_MAX_ATTEMPTS)
        .build();
    RMApp app0 = MockRMAppSubmitter.submit(rm1, data);
    MockAM am0 = MockRM.launchAndRegisterAM(app0, rm1, nm1);

    am0.allocate("127.0.0.1", 1000, 2, new ArrayList<ContainerId>());
    nm1.nodeHeartbeat(true);
    List<Container> conts = am0.allocate(new ArrayList<ResourceRequest>(),
        new ArrayList<ContainerId>()).getAllocatedContainers();
    while (conts.size() < 2) {
      nm1.nodeHeartbeat(true);
      conts.addAll(am0.allocate(new ArrayList<ResourceRequest>(),
          new ArrayList<ContainerId>()).getAllocatedContainers());
      Thread.sleep(100);
    }

    // am failed,and relaunch it
    nm1.nodeHeartbeat(am0.getApplicationAttemptId(), 1, ContainerState.COMPLETE);
    rm1.waitForState(app0.getApplicationId(), RMAppState.ACCEPTED);
    MockAM am1 = MockRM.launchAndRegisterAM(app0, rm1, nm1);

    // rm failover
    rm2 = new MockRM(conf, rm1.getRMStateStore());
    rm2.start();
    nm1.setResourceTrackerService(rm2.getResourceTrackerService());

    // container launched by first am completed
    NMContainerStatus amContainer =
        TestRMRestart.createNMContainerStatus(am0.getApplicationAttemptId(), 1,
          ContainerState.RUNNING);
    NMContainerStatus completedContainer=
        TestRMRestart.createNMContainerStatus(am0.getApplicationAttemptId(), 2,
          ContainerState.COMPLETE);
    NMContainerStatus runningContainer =
        TestRMRestart.createNMContainerStatus(am0.getApplicationAttemptId(), 3,
          ContainerState.RUNNING);
    nm1.registerNode(Arrays.asList(amContainer, runningContainer,
        completedContainer), null);
    Thread.sleep(200);

    // check whether current am could get containerCompleteMsg
    RMApp recoveredApp0 =
        rm2.getRMContext().getRMApps().get(app0.getApplicationId());
    RMAppAttempt loadedAttempt1 = recoveredApp0.getCurrentAppAttempt();
    assertEquals(1,loadedAttempt1.getJustFinishedContainers().size());
  }

  // Test that if application state was saved, but attempt state was not saved.
  // RM should start correctly.
  @Test (timeout = 20000)
  public void testAppStateSavedButAttemptStateNotSaved() throws Exception {
    MockMemoryRMStateStore memStore = new MockMemoryRMStateStore() {
      @Override public synchronized void updateApplicationAttemptStateInternal(
          ApplicationAttemptId appAttemptId,
          ApplicationAttemptStateData attemptState) {
        // do nothing;
        // simulate the failure that attempt final state is not saved.
      }
    };
    memStore.init(conf);
    rm1 = new MockRM(conf, memStore);
    rm1.start();

    MockNM nm1 = new MockNM("127.0.0.1:1234", 15120, rm1.getResourceTrackerService());
    nm1.registerNode();

    RMApp app1 = MockRMAppSubmitter.submitWithMemory(200, rm1);
    MockAM am1 = MockRM.launchAndRegisterAM(app1, rm1, nm1);
    MockRM.finishAMAndVerifyAppState(app1, rm1, nm1, am1);

    ApplicationStateData appSavedState =
        memStore.getState().getApplicationState().get(app1.getApplicationId());

    // check that app state is  saved.
    assertEquals(RMAppState.FINISHED, appSavedState.getState());
    // check that attempt state is not saved.
    assertNull(appSavedState.getAttempt(am1.getApplicationAttemptId()).getState());

    rm2 = new MockRM(conf, memStore);
    rm2.start();
    RMApp recoveredApp1 =
        rm2.getRMContext().getRMApps().get(app1.getApplicationId());

    assertEquals(RMAppState.FINISHED, recoveredApp1.getState());
    // check that attempt state is recovered correctly.
    assertEquals(RMAppAttemptState.FINISHED, recoveredApp1.getCurrentAppAttempt().getState());
  }

  @Test(timeout = 600000)
  public void testUAMRecoveryOnRMWorkPreservingRestart() throws Exception {
    conf.setInt(YarnConfiguration.RM_AM_MAX_ATTEMPTS, 1);

    // start RM
    rm1 = new MockRM(conf);
    rm1.start();
    MockMemoryRMStateStore memStore =
        (MockMemoryRMStateStore) rm1.getRMStateStore();
    MockNM nm1 =
        new MockNM("127.0.0.1:1234", 15120, rm1.getResourceTrackerService());
    nm1.registerNode();

    // create app and launch the UAM
    MockRMAppSubmissionData data =
        MockRMAppSubmissionData.Builder.createWithMemory(200, rm1)
            .withUnmanagedAM(true)
            .build();
    RMApp app0 = MockRMAppSubmitter.submit(rm1, data);
    MockAM am0 = MockRM.launchUAM(app0, rm1, nm1);
    am0.registerAppAttempt();

    // Allocate containers to UAM
    int numContainers = 2;
    am0.allocate("127.0.0.1", 1000, numContainers,
        new ArrayList<ContainerId>());
    nm1.nodeHeartbeat(true);
    List<Container> conts = am0.allocate(new ArrayList<ResourceRequest>(),
        new ArrayList<ContainerId>()).getAllocatedContainers();
    while (conts.size() < 2) {
      nm1.nodeHeartbeat(true);
      conts.addAll(am0.allocate(new ArrayList<ResourceRequest>(),
          new ArrayList<ContainerId>()).getAllocatedContainers());
      Thread.sleep(100);
    }

    // start new RM
    rm2 = new MockRM(conf, memStore);
    rm2.start();
    MockMemoryRMStateStore memStore2 =
        (MockMemoryRMStateStore) rm2.getRMStateStore();
    rm2.waitForState(app0.getApplicationId(), RMAppState.ACCEPTED);
    rm2.waitForState(am0.getApplicationAttemptId(), RMAppAttemptState.LAUNCHED);

    // recover app
    nm1.setResourceTrackerService(rm2.getResourceTrackerService());
    RMApp recoveredApp =
        rm2.getRMContext().getRMApps().get(app0.getApplicationId());
    NMContainerStatus container1 = TestRMRestart
        .createNMContainerStatus(am0.getApplicationAttemptId(), 1,
            ContainerState.RUNNING);
    NMContainerStatus container2 = TestRMRestart
        .createNMContainerStatus(am0.getApplicationAttemptId(), 2,
            ContainerState.RUNNING);
    nm1.registerNode(Arrays.asList(container1, container2), null);

    // Wait for RM to settle down on recovering containers;
    waitForNumContainersToRecover(2, rm2, am0.getApplicationAttemptId());

    // retry registerApplicationMaster() after RM restart.
    am0.setAMRMProtocol(rm2.getApplicationMasterService(), rm2.getRMContext());
    am0.registerAppAttempt(true);

    // Check if UAM is correctly recovered on restart
    rm2.waitForState(app0.getApplicationId(), RMAppState.RUNNING);
    rm2.waitForState(am0.getApplicationAttemptId(), RMAppAttemptState.RUNNING);

    // Check if containers allocated to UAM are recovered
    Map<ApplicationId, SchedulerApplication> schedulerApps =
        ((AbstractYarnScheduler) rm2.getResourceScheduler())
            .getSchedulerApplications();
    SchedulerApplication schedulerApp =
        schedulerApps.get(recoveredApp.getApplicationId());
    SchedulerApplicationAttempt schedulerAttempt =
        schedulerApp.getCurrentAppAttempt();
    Assert.assertEquals(numContainers,
        schedulerAttempt.getLiveContainers().size());

    // Check if UAM is able to heart beat
    Assert.assertNotNull(am0.doHeartbeat());

    // Complete the UAM
    am0.unregisterAppAttempt(false);
    rm2.waitForState(am0.getApplicationAttemptId(), RMAppAttemptState.FINISHED);
    rm2.waitForState(app0.getApplicationId(), RMAppState.FINISHED);
    Assert.assertEquals(FinalApplicationStatus.SUCCEEDED,
        recoveredApp.getFinalApplicationStatus());

    // Restart RM once more to check UAM is not re-run
    MockRM rm3 = new MockRM(conf, memStore2);
    rm3.start();
    recoveredApp = rm3.getRMContext().getRMApps().get(app0.getApplicationId());
    Assert.assertEquals(RMAppState.FINISHED, recoveredApp.getState());

  }

  @Test(timeout = 30000)
  public void testUnknownUserOnRecovery() throws Exception {

    MockRM rm1 = new MockRM(conf);
    rm1.start();
    MockMemoryRMStateStore memStore =
        (MockMemoryRMStateStore) rm1.getRMStateStore();
    MockNM nm1 =
        new MockNM("127.0.0.1:1234", 15120, rm1.getResourceTrackerService());
    nm1.registerNode();

    // create app and launch the UAM
<<<<<<< HEAD
    RMApp app0 = rm1.submitApp(200, true);
=======
    MockRMAppSubmissionData data =
        MockRMAppSubmissionData.Builder.createWithMemory(200, rm1)
            .withUnmanagedAM(true)
            .build();
    RMApp app0 = MockRMAppSubmitter.submit(rm1, data);
>>>>>>> e8cb2ae4
    MockAM am0 = MockRM.launchUAM(app0, rm1, nm1);
    am0.registerAppAttempt();
    rm1.killApp(app0.getApplicationId());
    PlacementManager placementMgr = mock(PlacementManager.class);
    doThrow(new YarnException("No groups for user")).when(placementMgr)
        .placeApplication(any(ApplicationSubmissionContext.class),
            any(String.class));
    MockRM rm2 = new MockRM(conf, memStore) {
      @Override
      protected RMAppManager createRMAppManager() {
        return new RMAppManager(this.rmContext, this.scheduler,
            this.masterService, this.applicationACLsManager, conf) {
          @Override
          ApplicationPlacementContext placeApplication(
              PlacementManager placementManager,
              ApplicationSubmissionContext context, String user,
              boolean isRecovery) throws YarnException {
            return super
                .placeApplication(placementMgr, context, user, isRecovery);
          }
        };
      }
    };
    rm2.start();
    RMApp recoveredApp =
        rm2.getRMContext().getRMApps().get(app0.getApplicationId());
    Assert.assertEquals(RMAppState.KILLED, recoveredApp.getState());
  }

  @Test(timeout = 30000)
  public void testDynamicAutoCreatedQueueRecoveryWithDefaultQueue()
      throws Exception {
    //if queue name is not specified, it should submit to 'default' queue
    testDynamicAutoCreatedQueueRecovery(USER1, null);
  }

  @Test(timeout = 30000)
  public void testDynamicAutoCreatedQueueRecoveryWithOverrideQueueMappingFlag()
      throws Exception {
    testDynamicAutoCreatedQueueRecovery(USER1, USER1);
  }

  // Test work preserving recovery of apps running on auto-created queues.
  // This involves:
  // 1. Setting up a dynamic auto-created queue,
  // 2. Submitting an app to it,
  // 3. Failing over RM,
  // 4. Validating that the app is recovered post failover,
  // 5. Check if all running containers are recovered,
  // 6. Verify the scheduler state like attempt info,
  // 7. Verify the queue/user metrics for the dynamic auto-created queue.

  public void testDynamicAutoCreatedQueueRecovery(String user, String queueName)
      throws Exception {
    conf.setBoolean(CapacitySchedulerConfiguration.ENABLE_USER_METRICS, true);
    conf.set(CapacitySchedulerConfiguration.RESOURCE_CALCULATOR_CLASS,
        DominantResourceCalculator.class.getName());
    conf.setBoolean(YarnConfiguration.RM_FAIL_FAST, true);

    // 1. Set up dynamic auto-created queue.
    CapacitySchedulerConfiguration schedulerConf = null;
    if (queueName == null || queueName.equals(DEFAULT_QUEUE)) {
      schedulerConf = getSchedulerAutoCreatedQueueConfiguration(false);
    } else{
      schedulerConf = getSchedulerAutoCreatedQueueConfiguration(true);
    }
    int containerMemory = 1024;
    Resource containerResource = Resource.newInstance(containerMemory, 1);

    rm1 = new MockRM(schedulerConf);
    rm1.start();
    MockNM nm1 = new MockNM("127.0.0.1:1234", 8192,
        rm1.getResourceTrackerService());
    nm1.registerNode();
    // 2. submit app to queue which is auto-created.
    MockRMAppSubmissionData data =
        MockRMAppSubmissionData.Builder.createWithMemory(200, rm1)
            .withAppName("autoCreatedQApp")
            .withUser(user)
            .withAcls(null)
            .withQueue(queueName)
            .withUnmanagedAM(false)
            .build();
    RMApp app1 = MockRMAppSubmitter.submit(rm1, data);
    Resource amResources = app1.getAMResourceRequests().get(0).getCapability();
    MockAM am1 = MockRM.launchAndRegisterAM(app1, rm1, nm1);

    // clear queue metrics
    rm1.clearQueueMetrics(app1);

    // 3. Fail over (restart) RM.
    rm2 = new MockRM(schedulerConf, rm1.getRMStateStore());
    rm2.start();
    nm1.setResourceTrackerService(rm2.getResourceTrackerService());
    // 4. Validate app is recovered post failover.
    RMApp recoveredApp1 = rm2.getRMContext().getRMApps().get(
        app1.getApplicationId());
    RMAppAttempt loadedAttempt1 = recoveredApp1.getCurrentAppAttempt();
    NMContainerStatus amContainer = TestRMRestart.createNMContainerStatus(
        am1.getApplicationAttemptId(), 1, ContainerState.RUNNING);
    NMContainerStatus runningContainer = TestRMRestart.createNMContainerStatus(
        am1.getApplicationAttemptId(), 2, ContainerState.RUNNING);
    NMContainerStatus completedContainer =
        TestRMRestart.createNMContainerStatus(am1.getApplicationAttemptId(), 3,
            ContainerState.COMPLETE);

    nm1.registerNode(
        Arrays.asList(amContainer, runningContainer, completedContainer), null);

    // Wait for RM to settle down on recovering containers.
    waitForNumContainersToRecover(2, rm2, am1.getApplicationAttemptId());
    Set<ContainerId> launchedContainers =
        ((RMNodeImpl) rm2.getRMContext().getRMNodes().get(nm1.getNodeId()))
            .getLaunchedContainers();
    assertTrue(launchedContainers.contains(amContainer.getContainerId()));
    assertTrue(launchedContainers.contains(runningContainer.getContainerId()));

    // 5. Check RMContainers are re-recreated and the container state is
    // correct.
    rm2.waitForState(nm1, amContainer.getContainerId(),
        RMContainerState.RUNNING);
    rm2.waitForState(nm1, runningContainer.getContainerId(),
        RMContainerState.RUNNING);
    rm2.waitForContainerToComplete(loadedAttempt1, completedContainer);

    AbstractYarnScheduler scheduler =
        (AbstractYarnScheduler) rm2.getResourceScheduler();
    SchedulerNode schedulerNode1 = scheduler.getSchedulerNode(nm1.getNodeId());

    // ********* check scheduler node state.*******
    // 2 running containers.
    Resource usedResources = Resources.multiply(containerResource, 2);
    Resource nmResource = Resource.newInstance(nm1.getMemory(),
        nm1.getvCores());

    assertTrue(schedulerNode1.isValidContainer(amContainer.getContainerId()));
    assertTrue(
        schedulerNode1.isValidContainer(runningContainer.getContainerId()));
    assertFalse(
        schedulerNode1.isValidContainer(completedContainer.getContainerId()));
    // 2 launched containers, 1 completed container
    assertEquals(2, schedulerNode1.getNumContainers());

    assertEquals(Resources.subtract(nmResource, usedResources),
        schedulerNode1.getUnallocatedResource());
    assertEquals(usedResources, schedulerNode1.getAllocatedResource());
    //    Resource availableResources = Resources.subtract(nmResource,
    // usedResources);

    // 6. Verify the scheduler state like attempt info.
    Map<ApplicationId, SchedulerApplication<SchedulerApplicationAttempt>> sa =
        ((AbstractYarnScheduler) rm2.getResourceScheduler())
            .getSchedulerApplications();
    SchedulerApplication<SchedulerApplicationAttempt> schedulerApp = sa.get(
        recoveredApp1.getApplicationId());

    // 7. Verify the queue/user metrics for the dynamic reservable queue.
    if (getSchedulerType() == SchedulerType.CAPACITY) {
      checkCSQueue(rm2, schedulerApp, nmResource, nmResource, usedResources, 2);
    }

    // *********** check scheduler attempt state.********
    SchedulerApplicationAttempt schedulerAttempt =
        schedulerApp.getCurrentAppAttempt();
    assertTrue(schedulerAttempt.getLiveContainers()
        .contains(scheduler.getRMContainer(amContainer.getContainerId())));
    assertTrue(schedulerAttempt.getLiveContainers()
        .contains(scheduler.getRMContainer(runningContainer.getContainerId())));
    assertThat(schedulerAttempt.getCurrentConsumption()).
        isEqualTo(usedResources);

    // *********** check appSchedulingInfo state ***********
    assertEquals((1L << 40) + 1L, schedulerAttempt.getNewContainerId());
  }

  // Apps already completed before RM restart. Make sure we restore the queue
  // correctly
  @Test(timeout = 20000)
  public void testFairSchedulerCompletedAppsQueue() throws Exception {
    if (getSchedulerType() != SchedulerType.FAIR) {
      return;
    }

    rm1 = new MockRM(conf);
    rm1.start();
    MockNM nm1 =
        new MockNM("127.0.0.1:1234", 8192, rm1.getResourceTrackerService());
    nm1.registerNode();
    RMApp app = MockRMAppSubmitter.submitWithMemory(200, rm1);
    MockAM am1 = MockRM.launchAndRegisterAM(app, rm1, nm1);
    MockRM.finishAMAndVerifyAppState(app, rm1, nm1, am1);

    String fsQueueContext = app.getApplicationSubmissionContext().getQueue();
    String fsQueueApp = app.getQueue();
    assertEquals("Queue in app not equal to submission context", fsQueueApp,
        fsQueueContext);
    RMAppAttempt rmAttempt = app.getCurrentAppAttempt();
    assertNotNull("No AppAttempt found", rmAttempt);

    rm2 = new MockRM(conf, rm1.getRMStateStore());
    rm2.start();

    RMApp recoveredApp =
        rm2.getRMContext().getRMApps().get(app.getApplicationId());
    RMAppAttempt rmAttemptRecovered = recoveredApp.getCurrentAppAttempt();
    assertNotNull("No AppAttempt found after recovery", rmAttemptRecovered);
    String fsQueueContextRecovered =
        recoveredApp.getApplicationSubmissionContext().getQueue();
    String fsQueueAppRecovered = recoveredApp.getQueue();
    assertEquals(RMAppState.FINISHED, recoveredApp.getState());
    assertEquals("Recovered app queue is not the same as context queue",
        fsQueueAppRecovered, fsQueueContextRecovered);
  }
}<|MERGE_RESOLUTION|>--- conflicted
+++ resolved
@@ -109,11 +109,7 @@
 import static org.apache.hadoop.yarn.server.resourcemanager.webapp
     .RMWebServices.DEFAULT_QUEUE;
 import static org.junit.Assert.*;
-<<<<<<< HEAD
-import static org.mockito.Matchers.any;
-=======
 import static org.mockito.ArgumentMatchers.any;
->>>>>>> e8cb2ae4
 import static org.mockito.Mockito.doThrow;
 import static org.mockito.Mockito.mock;
 import static org.mockito.Mockito.when;
@@ -1658,15 +1654,11 @@
     nm1.registerNode();
 
     // create app and launch the UAM
-<<<<<<< HEAD
-    RMApp app0 = rm1.submitApp(200, true);
-=======
     MockRMAppSubmissionData data =
         MockRMAppSubmissionData.Builder.createWithMemory(200, rm1)
             .withUnmanagedAM(true)
             .build();
     RMApp app0 = MockRMAppSubmitter.submit(rm1, data);
->>>>>>> e8cb2ae4
     MockAM am0 = MockRM.launchUAM(app0, rm1, nm1);
     am0.registerAppAttempt();
     rm1.killApp(app0.getApplicationId());
