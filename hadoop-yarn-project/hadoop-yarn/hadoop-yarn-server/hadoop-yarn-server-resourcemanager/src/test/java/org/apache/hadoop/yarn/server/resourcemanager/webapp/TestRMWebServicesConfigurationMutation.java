/**
 * Licensed to the Apache Software Foundation (ASF) under one
 * or more contributor license agreements.  See the NOTICE file
 * distributed with this work for additional information
 * regarding copyright ownership.  The ASF licenses this file
 * to you under the Apache License, Version 2.0 (the
 * "License"); you may not use this file except in compliance
 * with the License.  You may obtain a copy of the License at
 *
 *     http://www.apache.org/licenses/LICENSE-2.0
 *
 * Unless required by applicable law or agreed to in writing, software
 * distributed under the License is distributed on an "AS IS" BASIS,
 * WITHOUT WARRANTIES OR CONDITIONS OF ANY KIND, either express or implied.
 * See the License for the specific language governing permissions and
 * limitations under the License.
 */

package org.apache.hadoop.yarn.server.resourcemanager.webapp;

import com.google.inject.Guice;
import com.google.inject.servlet.ServletModule;
import com.sun.jersey.api.client.ClientResponse;
import com.sun.jersey.api.client.WebResource;
import com.sun.jersey.guice.spi.container.servlet.GuiceContainer;
import com.sun.jersey.test.framework.WebAppDescriptor;
import org.apache.hadoop.conf.Configuration;
import org.apache.hadoop.security.UserGroupInformation;
import org.apache.hadoop.yarn.api.records.QueueState;
import org.apache.hadoop.yarn.conf.YarnConfiguration;
import org.apache.hadoop.yarn.server.resourcemanager.MockRM;
import org.apache.hadoop.yarn.server.resourcemanager.ResourceManager;
import org.apache.hadoop.yarn.server.resourcemanager.scheduler.ResourceScheduler;
import org.apache.hadoop.yarn.server.resourcemanager.scheduler.capacity.CapacityScheduler;
import org.apache.hadoop.yarn.server.resourcemanager.scheduler.capacity.CapacitySchedulerConfiguration;
import org.apache.hadoop.yarn.webapp.GenericExceptionHandler;
import org.apache.hadoop.yarn.webapp.GuiceServletConfig;
import org.apache.hadoop.yarn.webapp.JerseyTestBase;
import org.apache.hadoop.yarn.webapp.dao.QueueConfigInfo;
import org.apache.hadoop.yarn.webapp.dao.SchedConfUpdateInfo;
import org.apache.hadoop.yarn.webapp.util.YarnWebServiceUtils;
import org.codehaus.jettison.json.JSONArray;
import org.codehaus.jettison.json.JSONException;
import org.codehaus.jettison.json.JSONObject;
import org.junit.After;
import org.junit.Before;
import org.junit.Test;
import org.slf4j.Logger;
import org.slf4j.LoggerFactory;

import javax.ws.rs.core.MediaType;
import javax.ws.rs.core.Response.Status;

import java.io.File;
import java.io.FileOutputStream;
import java.io.IOException;
import java.util.HashMap;
import java.util.Map;

import static org.junit.Assert.assertEquals;
import static org.junit.Assert.assertNull;
import static org.junit.Assert.assertNotNull;
<<<<<<< HEAD
=======
import static org.apache.hadoop.yarn.server.resourcemanager.scheduler.capacity.CapacitySchedulerConfiguration.ORDERING_POLICY;
>>>>>>> e8cb2ae4

/**
 * Test scheduler configuration mutation via REST API.
 */
public class TestRMWebServicesConfigurationMutation extends JerseyTestBase {
  private static final Logger LOG = LoggerFactory
          .getLogger(TestRMWebServicesConfigurationMutation.class);

  private static final File CONF_FILE = new File(new File("target",
      "test-classes"), YarnConfiguration.CS_CONFIGURATION_FILE);
  private static final File OLD_CONF_FILE = new File(new File("target",
      "test-classes"), YarnConfiguration.CS_CONFIGURATION_FILE + ".tmp");

  private static MockRM rm;
  private static String userName;
  private static CapacitySchedulerConfiguration csConf;
  private static YarnConfiguration conf;

  private static class WebServletModule extends ServletModule {
    @Override
    protected void configureServlets() {
      bind(JAXBContextResolver.class);
      bind(RMWebServices.class);
      bind(GenericExceptionHandler.class);
      try {
        userName = UserGroupInformation.getCurrentUser().getShortUserName();
      } catch (IOException ioe) {
        throw new RuntimeException("Unable to get current user name "
            + ioe.getMessage(), ioe);
      }
      csConf = new CapacitySchedulerConfiguration(new Configuration(false),
          false);
      setupQueueConfiguration(csConf);
      conf = new YarnConfiguration();
      conf.setClass(YarnConfiguration.RM_SCHEDULER, CapacityScheduler.class,
          ResourceScheduler.class);
      conf.set(YarnConfiguration.SCHEDULER_CONFIGURATION_STORE_CLASS,
          YarnConfiguration.MEMORY_CONFIGURATION_STORE);
      conf.set(YarnConfiguration.YARN_ADMIN_ACL, userName);
      try {
        if (CONF_FILE.exists()) {
          if (!CONF_FILE.renameTo(OLD_CONF_FILE)) {
            throw new RuntimeException("Failed to rename conf file");
          }
        }
        FileOutputStream out = new FileOutputStream(CONF_FILE);
        csConf.writeXml(out);
        out.close();
      } catch (IOException e) {
        throw new RuntimeException("Failed to write XML file", e);
      }
      rm = new MockRM(conf);
      bind(ResourceManager.class).toInstance(rm);
      serve("/*").with(GuiceContainer.class);
      filter("/*").through(TestRMWebServicesAppsModification
          .TestRMCustomAuthFilter.class);
    }
  }

  @Override
  @Before
  public void setUp() throws Exception {
    super.setUp();
    GuiceServletConfig.setInjector(
        Guice.createInjector(new WebServletModule()));
  }

  private static void setupQueueConfiguration(
      CapacitySchedulerConfiguration config) {
    config.setQueues(CapacitySchedulerConfiguration.ROOT,
        new String[]{"a", "b", "c"});

    final String a = CapacitySchedulerConfiguration.ROOT + ".a";
    config.setCapacity(a, 25f);
    config.setMaximumCapacity(a, 50f);

    final String a1 = a + ".a1";
    final String a2 = a + ".a2";
    config.setQueues(a, new String[]{"a1", "a2"});
    config.setCapacity(a1, 100f);
    config.setCapacity(a2, 0f);

    final String b = CapacitySchedulerConfiguration.ROOT + ".b";
    config.setCapacity(b, 75f);

    final String c = CapacitySchedulerConfiguration.ROOT + ".c";
    config.setCapacity(c, 0f);

    final String c1 = c + ".c1";
    config.setQueues(c, new String[] {"c1"});
    config.setCapacity(c1, 0f);
  }

  public TestRMWebServicesConfigurationMutation() {
    super(new WebAppDescriptor.Builder(
        "org.apache.hadoop.yarn.server.resourcemanager.webapp")
        .contextListenerClass(GuiceServletConfig.class)
        .filterClass(com.google.inject.servlet.GuiceFilter.class)
        .contextPath("jersey-guice-filter").servletPath("/").build());
  }

  private CapacitySchedulerConfiguration getSchedulerConf()
      throws JSONException {
    WebResource r = resource();
    ClientResponse response =
        r.path("ws").path("v1").path("cluster")
            .queryParam("user.name", userName).path("scheduler-conf")
            .accept(MediaType.APPLICATION_JSON)
            .get(ClientResponse.class);
    assertEquals(Status.OK.getStatusCode(), response.getStatus());
    JSONObject json = response.getEntity(JSONObject.class);
    JSONArray items = (JSONArray) json.get("property");
    CapacitySchedulerConfiguration parsedConf =
        new CapacitySchedulerConfiguration();
    for (int i=0; i<items.length(); i++) {
      JSONObject obj = (JSONObject) items.get(i);
      parsedConf.set(obj.get("name").toString(),
          obj.get("value").toString());
    }
    return parsedConf;
  }

  @Test
  public void testGetSchedulerConf() throws Exception {
    CapacitySchedulerConfiguration orgConf = getSchedulerConf();
    assertNotNull(orgConf);
    assertEquals(3, orgConf.getQueues("root").length);
  }

<<<<<<< HEAD
=======
  @Test
  public void testFormatSchedulerConf() throws Exception {
    CapacitySchedulerConfiguration newConf = getSchedulerConf();
    assertNotNull(newConf);
    assertEquals(3, newConf.getQueues("root").length);

    SchedConfUpdateInfo updateInfo = new SchedConfUpdateInfo();
    Map<String, String> nearEmptyCapacity = new HashMap<>();
    nearEmptyCapacity.put(CapacitySchedulerConfiguration.CAPACITY, "1E-4");
    QueueConfigInfo d = new QueueConfigInfo("root.formattest",
        nearEmptyCapacity);
    updateInfo.getAddQueueInfo().add(d);

    Map<String, String> stoppedParam = new HashMap<>();
    stoppedParam.put(CapacitySchedulerConfiguration.STATE,
        QueueState.STOPPED.toString());
    QueueConfigInfo stoppedInfo = new QueueConfigInfo("root.formattest",
        stoppedParam);
    updateInfo.getUpdateQueueInfo().add(stoppedInfo);

    // Add a queue root.formattest to the existing three queues
    WebResource r = resource();
    ClientResponse response = r.path("ws").path("v1").path("cluster")
        .path("scheduler-conf").queryParam("user.name", userName)
        .accept(MediaType.APPLICATION_JSON)
        .entity(YarnWebServiceUtils.toJson(updateInfo,
        SchedConfUpdateInfo.class), MediaType.APPLICATION_JSON)
        .put(ClientResponse.class);
    newConf = getSchedulerConf();
    assertNotNull(newConf);
    assertEquals(4, newConf.getQueues("root").length);

    // Format the scheduler config and validate root.formattest is not present
    response = r.path("ws").path("v1").path("cluster")
        .queryParam("user.name", userName)
        .path(RMWSConsts.FORMAT_SCHEDULER_CONF)
        .accept(MediaType.APPLICATION_JSON).get(ClientResponse.class);
    assertEquals(Status.OK.getStatusCode(), response.getStatus());
    newConf = getSchedulerConf();
    assertEquals(3, newConf.getQueues("root").length);
  }

  private long getConfigVersion() throws Exception {
    WebResource r = resource();
    ClientResponse response = r.path("ws").path("v1").path("cluster")
        .queryParam("user.name", userName)
        .path(RMWSConsts.SCHEDULER_CONF_VERSION)
        .accept(MediaType.APPLICATION_JSON).get(ClientResponse.class);
    assertEquals(Status.OK.getStatusCode(), response.getStatus());

    JSONObject json = response.getEntity(JSONObject.class);
    return Long.parseLong(json.get("versionID").toString());
  }

  @Test
  public void testSchedulerConfigVersion() throws Exception {
    assertEquals(1, getConfigVersion());
    testAddNestedQueue();
    assertEquals(2, getConfigVersion());
  }

>>>>>>> e8cb2ae4
  @Test
  public void testAddNestedQueue() throws Exception {
    CapacitySchedulerConfiguration orgConf = getSchedulerConf();
    assertNotNull(orgConf);
    assertEquals(3, orgConf.getQueues("root").length);

    WebResource r = resource();

    ClientResponse response;

    // Add parent queue root.d with two children d1 and d2.
    SchedConfUpdateInfo updateInfo = new SchedConfUpdateInfo();
    Map<String, String> d1Capacity = new HashMap<>();
    d1Capacity.put(CapacitySchedulerConfiguration.CAPACITY, "25");
    d1Capacity.put(CapacitySchedulerConfiguration.MAXIMUM_CAPACITY, "25");
    Map<String, String> nearEmptyCapacity = new HashMap<>();
    nearEmptyCapacity.put(CapacitySchedulerConfiguration.CAPACITY, "1E-4");
    nearEmptyCapacity.put(CapacitySchedulerConfiguration.MAXIMUM_CAPACITY,
        "1E-4");
    Map<String, String> d2Capacity = new HashMap<>();
    d2Capacity.put(CapacitySchedulerConfiguration.CAPACITY, "75");
    d2Capacity.put(CapacitySchedulerConfiguration.MAXIMUM_CAPACITY, "75");
    QueueConfigInfo d1 = new QueueConfigInfo("root.d.d1", d1Capacity);
    QueueConfigInfo d2 = new QueueConfigInfo("root.d.d2", d2Capacity);
    QueueConfigInfo d = new QueueConfigInfo("root.d", nearEmptyCapacity);
    updateInfo.getAddQueueInfo().add(d1);
    updateInfo.getAddQueueInfo().add(d2);
    updateInfo.getAddQueueInfo().add(d);
    response =
        r.path("ws").path("v1").path("cluster")
            .path("scheduler-conf").queryParam("user.name", userName)
            .accept(MediaType.APPLICATION_JSON)
            .entity(YarnWebServiceUtils.toJson(updateInfo,
                SchedConfUpdateInfo.class), MediaType.APPLICATION_JSON)
            .put(ClientResponse.class);

    assertEquals(Status.OK.getStatusCode(), response.getStatus());
    CapacitySchedulerConfiguration newCSConf =
        ((CapacityScheduler) rm.getResourceScheduler()).getConfiguration();
    assertEquals(4, newCSConf.getQueues("root").length);
    assertEquals(2, newCSConf.getQueues("root.d").length);
    assertEquals(25.0f, newCSConf.getNonLabeledQueueCapacity("root.d.d1"),
        0.01f);
    assertEquals(75.0f, newCSConf.getNonLabeledQueueCapacity("root.d.d2"),
        0.01f);

    CapacitySchedulerConfiguration newConf = getSchedulerConf();
    assertNotNull(newConf);
    assertEquals(4, newConf.getQueues("root").length);
  }

  @Test
  public void testAddWithUpdate() throws Exception {
    WebResource r = resource();

    ClientResponse response;

    // Add root.d with capacity 25, reducing root.b capacity from 75 to 50.
    SchedConfUpdateInfo updateInfo = new SchedConfUpdateInfo();
    Map<String, String> dCapacity = new HashMap<>();
    dCapacity.put(CapacitySchedulerConfiguration.CAPACITY, "25");
    Map<String, String> bCapacity = new HashMap<>();
    bCapacity.put(CapacitySchedulerConfiguration.CAPACITY, "50");
    QueueConfigInfo d = new QueueConfigInfo("root.d", dCapacity);
    QueueConfigInfo b = new QueueConfigInfo("root.b", bCapacity);
    updateInfo.getAddQueueInfo().add(d);
    updateInfo.getUpdateQueueInfo().add(b);
    response =
        r.path("ws").path("v1").path("cluster")
            .path("scheduler-conf").queryParam("user.name", userName)
            .accept(MediaType.APPLICATION_JSON)
            .entity(YarnWebServiceUtils.toJson(updateInfo,
                SchedConfUpdateInfo.class), MediaType.APPLICATION_JSON)
            .put(ClientResponse.class);

    assertEquals(Status.OK.getStatusCode(), response.getStatus());
    CapacitySchedulerConfiguration newCSConf =
        ((CapacityScheduler) rm.getResourceScheduler()).getConfiguration();
    assertEquals(4, newCSConf.getQueues("root").length);
    assertEquals(25.0f, newCSConf.getNonLabeledQueueCapacity("root.d"), 0.01f);
    assertEquals(50.0f, newCSConf.getNonLabeledQueueCapacity("root.b"), 0.01f);
  }

  @Test
  public void testUnsetParentQueueOrderingPolicy() throws Exception {
    WebResource r = resource();
    ClientResponse response;

    // Update ordering policy of Leaf Queue root.b to fair
    SchedConfUpdateInfo updateInfo1 = new SchedConfUpdateInfo();
    Map<String, String> updateParam = new HashMap<>();
    updateParam.put(CapacitySchedulerConfiguration.ORDERING_POLICY,
        "fair");
    QueueConfigInfo aUpdateInfo = new QueueConfigInfo("root.b", updateParam);
    updateInfo1.getUpdateQueueInfo().add(aUpdateInfo);
    response = r.path("ws").path("v1").path("cluster")
        .path("scheduler-conf").queryParam("user.name", userName)
        .accept(MediaType.APPLICATION_JSON)
        .entity(YarnWebServiceUtils.toJson(updateInfo1,
        SchedConfUpdateInfo.class), MediaType.APPLICATION_JSON)
        .put(ClientResponse.class);
    assertEquals(Status.OK.getStatusCode(), response.getStatus());
    CapacitySchedulerConfiguration newCSConf =
        ((CapacityScheduler) rm.getResourceScheduler()).getConfiguration();
    String bOrderingPolicy = CapacitySchedulerConfiguration.PREFIX
        + "root.b" + CapacitySchedulerConfiguration.DOT + ORDERING_POLICY;
    assertEquals("fair", newCSConf.get(bOrderingPolicy));

    stopQueue("root.b");

    // Add root.b.b1 which makes root.b a Parent Queue
    SchedConfUpdateInfo updateInfo2 = new SchedConfUpdateInfo();
    Map<String, String> capacity = new HashMap<>();
    capacity.put(CapacitySchedulerConfiguration.CAPACITY, "100");
    QueueConfigInfo b1 = new QueueConfigInfo("root.b.b1", capacity);
    updateInfo2.getAddQueueInfo().add(b1);
    response = r.path("ws").path("v1").path("cluster")
        .path("scheduler-conf").queryParam("user.name", userName)
        .accept(MediaType.APPLICATION_JSON)
        .entity(YarnWebServiceUtils.toJson(updateInfo2,
        SchedConfUpdateInfo.class), MediaType.APPLICATION_JSON)
        .put(ClientResponse.class);

    // Validate unset ordering policy of root.b after converted to
    // Parent Queue
    assertEquals(Status.OK.getStatusCode(), response.getStatus());
    newCSConf = ((CapacityScheduler) rm.getResourceScheduler())
        .getConfiguration();
    bOrderingPolicy = CapacitySchedulerConfiguration.PREFIX
        + "root.b" + CapacitySchedulerConfiguration.DOT + ORDERING_POLICY;
    assertNull("Failed to unset Parent Queue OrderingPolicy",
        newCSConf.get(bOrderingPolicy));
  }

  @Test
  public void testUnsetLeafQueueOrderingPolicy() throws Exception {
    WebResource r = resource();
    ClientResponse response;

    // Update ordering policy of Parent Queue root.c to priority-utilization
    SchedConfUpdateInfo updateInfo1 = new SchedConfUpdateInfo();
    Map<String, String> updateParam = new HashMap<>();
    updateParam.put(CapacitySchedulerConfiguration.ORDERING_POLICY,
        "priority-utilization");
    QueueConfigInfo aUpdateInfo = new QueueConfigInfo("root.c", updateParam);
    updateInfo1.getUpdateQueueInfo().add(aUpdateInfo);
    response = r.path("ws").path("v1").path("cluster")
        .path("scheduler-conf").queryParam("user.name", userName)
        .accept(MediaType.APPLICATION_JSON)
        .entity(YarnWebServiceUtils.toJson(updateInfo1,
        SchedConfUpdateInfo.class), MediaType.APPLICATION_JSON)
        .put(ClientResponse.class);
    assertEquals(Status.OK.getStatusCode(), response.getStatus());
    CapacitySchedulerConfiguration newCSConf =
        ((CapacityScheduler) rm.getResourceScheduler()).getConfiguration();
    String cOrderingPolicy = CapacitySchedulerConfiguration.PREFIX
        + "root.c" + CapacitySchedulerConfiguration.DOT + ORDERING_POLICY;
    assertEquals("priority-utilization", newCSConf.get(cOrderingPolicy));

    stopQueue("root.c.c1");

    // Remove root.c.c1 which makes root.c a Leaf Queue
    SchedConfUpdateInfo updateInfo2 = new SchedConfUpdateInfo();
    updateInfo2.getRemoveQueueInfo().add("root.c.c1");
    response = r.path("ws").path("v1").path("cluster")
        .path("scheduler-conf").queryParam("user.name", userName)
        .accept(MediaType.APPLICATION_JSON)
        .entity(YarnWebServiceUtils.toJson(updateInfo2,
        SchedConfUpdateInfo.class), MediaType.APPLICATION_JSON)
        .put(ClientResponse.class);
    assertEquals(Status.OK.getStatusCode(), response.getStatus());

    // Validate unset ordering policy of root.c after converted to
    // Leaf Queue
    newCSConf = ((CapacityScheduler) rm.getResourceScheduler())
        .getConfiguration();
    cOrderingPolicy = CapacitySchedulerConfiguration.PREFIX
        + "root.c" + CapacitySchedulerConfiguration.DOT + ORDERING_POLICY;
    assertNull("Failed to unset Leaf Queue OrderingPolicy",
        newCSConf.get(cOrderingPolicy));
  }

  @Test
  public void testRemoveQueue() throws Exception {
    WebResource r = resource();

    ClientResponse response;

    stopQueue("root.a.a2");
    // Remove root.a.a2
    SchedConfUpdateInfo updateInfo = new SchedConfUpdateInfo();
    updateInfo.getRemoveQueueInfo().add("root.a.a2");
    response =
        r.path("ws").path("v1").path("cluster")
            .path("scheduler-conf").queryParam("user.name", userName)
            .accept(MediaType.APPLICATION_JSON)
            .entity(YarnWebServiceUtils.toJson(updateInfo,
                SchedConfUpdateInfo.class), MediaType.APPLICATION_JSON)
            .put(ClientResponse.class);

    assertEquals(Status.OK.getStatusCode(), response.getStatus());
    CapacitySchedulerConfiguration newCSConf =
        ((CapacityScheduler) rm.getResourceScheduler()).getConfiguration();
    assertEquals("Failed to remove the queue",
        1, newCSConf.getQueues("root.a").length);
    assertEquals("Failed to remove the right queue",
        "a1", newCSConf.getQueues("root.a")[0]);
  }

  @Test
  public void testStopWithRemoveQueue() throws Exception {
    WebResource r = resource();

    ClientResponse response;

    // Set state of queues to STOPPED.
    SchedConfUpdateInfo updateInfo = new SchedConfUpdateInfo();
    Map<String, String> stoppedParam = new HashMap<>();
    stoppedParam.put(CapacitySchedulerConfiguration.STATE,
        QueueState.STOPPED.toString());
    QueueConfigInfo stoppedInfo = new QueueConfigInfo("root.a.a2",
        stoppedParam);
    updateInfo.getUpdateQueueInfo().add(stoppedInfo);

    updateInfo.getRemoveQueueInfo().add("root.a.a2");
    response = r.path("ws").path("v1").path("cluster")
        .path("scheduler-conf").queryParam("user.name", userName)
        .accept(MediaType.APPLICATION_JSON)
        .entity(YarnWebServiceUtils.toJson(updateInfo,
        SchedConfUpdateInfo.class), MediaType.APPLICATION_JSON)
        .put(ClientResponse.class);

    assertEquals(Status.OK.getStatusCode(), response.getStatus());
    CapacitySchedulerConfiguration newCSConf =
        ((CapacityScheduler) rm.getResourceScheduler()).getConfiguration();
    assertEquals(1, newCSConf.getQueues("root.a").length);
    assertEquals("a1", newCSConf.getQueues("root.a")[0]);
  }

  @Test
  public void testStopWithConvertLeafToParentQueue() throws Exception {
    WebResource r = resource();
    ClientResponse response;

    // Set state of queues to STOPPED.
    SchedConfUpdateInfo updateInfo = new SchedConfUpdateInfo();
    Map<String, String> stoppedParam = new HashMap<>();
    stoppedParam.put(CapacitySchedulerConfiguration.STATE,
        QueueState.STOPPED.toString());
    QueueConfigInfo stoppedInfo = new QueueConfigInfo("root.b",
        stoppedParam);
    updateInfo.getUpdateQueueInfo().add(stoppedInfo);

    Map<String, String> b1Capacity = new HashMap<>();
    b1Capacity.put(CapacitySchedulerConfiguration.CAPACITY, "100");
    QueueConfigInfo b1 = new QueueConfigInfo("root.b.b1", b1Capacity);
    updateInfo.getAddQueueInfo().add(b1);

    response = r.path("ws").path("v1").path("cluster")
        .path("scheduler-conf").queryParam("user.name", userName)
        .accept(MediaType.APPLICATION_JSON)
        .entity(YarnWebServiceUtils.toJson(updateInfo,
            SchedConfUpdateInfo.class), MediaType.APPLICATION_JSON)
        .put(ClientResponse.class);

    assertEquals(Status.OK.getStatusCode(), response.getStatus());
    CapacitySchedulerConfiguration newCSConf =
        ((CapacityScheduler) rm.getResourceScheduler()).getConfiguration();
    assertEquals(1, newCSConf.getQueues("root.b").length);
    assertEquals("b1", newCSConf.getQueues("root.b")[0]);
  }

  @Test
  public void testRemoveParentQueue() throws Exception {
    WebResource r = resource();

    ClientResponse response;

    stopQueue("root.c", "root.c.c1");
    // Remove root.c (parent queue)
    SchedConfUpdateInfo updateInfo = new SchedConfUpdateInfo();
    updateInfo.getRemoveQueueInfo().add("root.c");
    response =
        r.path("ws").path("v1").path("cluster")
            .path("scheduler-conf").queryParam("user.name", userName)
            .accept(MediaType.APPLICATION_JSON)
            .entity(YarnWebServiceUtils.toJson(updateInfo,
                SchedConfUpdateInfo.class), MediaType.APPLICATION_JSON)
            .put(ClientResponse.class);

    assertEquals(Status.OK.getStatusCode(), response.getStatus());
    CapacitySchedulerConfiguration newCSConf =
        ((CapacityScheduler) rm.getResourceScheduler()).getConfiguration();
    assertEquals(2, newCSConf.getQueues("root").length);
    assertNull(newCSConf.getQueues("root.c"));
  }

  @Test
  public void testRemoveParentQueueWithCapacity() throws Exception {
    WebResource r = resource();

    ClientResponse response;

    stopQueue("root.a", "root.a.a1", "root.a.a2");
    // Remove root.a (parent queue) with capacity 25
    SchedConfUpdateInfo updateInfo = new SchedConfUpdateInfo();
    updateInfo.getRemoveQueueInfo().add("root.a");

    // Set root.b capacity to 100
    Map<String, String> bCapacity = new HashMap<>();
    bCapacity.put(CapacitySchedulerConfiguration.CAPACITY, "100");
    QueueConfigInfo b = new QueueConfigInfo("root.b", bCapacity);
    updateInfo.getUpdateQueueInfo().add(b);
    response =
        r.path("ws").path("v1").path("cluster")
            .path("scheduler-conf").queryParam("user.name", userName)
            .accept(MediaType.APPLICATION_JSON)
            .entity(YarnWebServiceUtils.toJson(updateInfo,
                SchedConfUpdateInfo.class), MediaType.APPLICATION_JSON)
            .put(ClientResponse.class);

    assertEquals(Status.OK.getStatusCode(), response.getStatus());
    CapacitySchedulerConfiguration newCSConf =
        ((CapacityScheduler) rm.getResourceScheduler()).getConfiguration();
    assertEquals(2, newCSConf.getQueues("root").length);
    assertEquals(100.0f, newCSConf.getNonLabeledQueueCapacity("root.b"),
        0.01f);
  }

  @Test
  public void testRemoveMultipleQueues() throws Exception {
    WebResource r = resource();

    ClientResponse response;

    stopQueue("root.b", "root.c", "root.c.c1");
    // Remove root.b and root.c
    SchedConfUpdateInfo updateInfo = new SchedConfUpdateInfo();
    updateInfo.getRemoveQueueInfo().add("root.b");
    updateInfo.getRemoveQueueInfo().add("root.c");
    Map<String, String> aCapacity = new HashMap<>();
    aCapacity.put(CapacitySchedulerConfiguration.CAPACITY, "100");
    aCapacity.put(CapacitySchedulerConfiguration.MAXIMUM_CAPACITY, "100");
    QueueConfigInfo configInfo = new QueueConfigInfo("root.a", aCapacity);
    updateInfo.getUpdateQueueInfo().add(configInfo);
    response =
        r.path("ws").path("v1").path("cluster")
            .path("scheduler-conf").queryParam("user.name", userName)
            .accept(MediaType.APPLICATION_JSON)
            .entity(YarnWebServiceUtils.toJson(updateInfo,
                SchedConfUpdateInfo.class), MediaType.APPLICATION_JSON)
            .put(ClientResponse.class);

    assertEquals(Status.OK.getStatusCode(), response.getStatus());
    CapacitySchedulerConfiguration newCSConf =
        ((CapacityScheduler) rm.getResourceScheduler()).getConfiguration();
    assertEquals(1, newCSConf.getQueues("root").length);
  }

  private void stopQueue(String... queuePaths) throws Exception {
    WebResource r = resource();

    ClientResponse response;

    // Set state of queues to STOPPED.
    SchedConfUpdateInfo updateInfo = new SchedConfUpdateInfo();
    Map<String, String> stoppedParam = new HashMap<>();
    stoppedParam.put(CapacitySchedulerConfiguration.STATE,
        QueueState.STOPPED.toString());
    for (String queue : queuePaths) {
      QueueConfigInfo stoppedInfo = new QueueConfigInfo(queue, stoppedParam);
      updateInfo.getUpdateQueueInfo().add(stoppedInfo);
    }
    response =
        r.path("ws").path("v1").path("cluster")
            .path("scheduler-conf").queryParam("user.name", userName)
            .accept(MediaType.APPLICATION_JSON)
            .entity(YarnWebServiceUtils.toJson(updateInfo,
                SchedConfUpdateInfo.class), MediaType.APPLICATION_JSON)
            .put(ClientResponse.class);
    assertEquals(Status.OK.getStatusCode(), response.getStatus());
    CapacitySchedulerConfiguration newCSConf =
        ((CapacityScheduler) rm.getResourceScheduler()).getConfiguration();
    for (String queue : queuePaths) {
      assertEquals(QueueState.STOPPED, newCSConf.getState(queue));
    }
  }

  @Test
  public void testUpdateQueue() throws Exception {
    WebResource r = resource();

    ClientResponse response;

    // Update config value.
    SchedConfUpdateInfo updateInfo = new SchedConfUpdateInfo();
    Map<String, String> updateParam = new HashMap<>();
    updateParam.put(CapacitySchedulerConfiguration.MAXIMUM_AM_RESOURCE_SUFFIX,
        "0.2");
    QueueConfigInfo aUpdateInfo = new QueueConfigInfo("root.a", updateParam);
    updateInfo.getUpdateQueueInfo().add(aUpdateInfo);
    CapacityScheduler cs = (CapacityScheduler) rm.getResourceScheduler();

    assertEquals(CapacitySchedulerConfiguration
            .DEFAULT_MAXIMUM_APPLICATIONMASTERS_RESOURCE_PERCENT,
        cs.getConfiguration()
            .getMaximumApplicationMasterResourcePerQueuePercent("root.a"),
        0.001f);
    response =
        r.path("ws").path("v1").path("cluster")
            .path("scheduler-conf").queryParam("user.name", userName)
            .accept(MediaType.APPLICATION_JSON)
            .entity(YarnWebServiceUtils.toJson(updateInfo,
                SchedConfUpdateInfo.class), MediaType.APPLICATION_JSON)
            .put(ClientResponse.class);
    LOG.debug("Response headers: " + response.getHeaders());
    assertEquals(Status.OK.getStatusCode(), response.getStatus());
    CapacitySchedulerConfiguration newCSConf = cs.getConfiguration();
    assertEquals(0.2f, newCSConf
        .getMaximumApplicationMasterResourcePerQueuePercent("root.a"), 0.001f);

    // Remove config. Config value should be reverted to default.
    updateParam.put(CapacitySchedulerConfiguration.MAXIMUM_AM_RESOURCE_SUFFIX,
        null);
    aUpdateInfo = new QueueConfigInfo("root.a", updateParam);
    updateInfo.getUpdateQueueInfo().clear();
    updateInfo.getUpdateQueueInfo().add(aUpdateInfo);
    response =
        r.path("ws").path("v1").path("cluster")
            .path("scheduler-conf").queryParam("user.name", userName)
            .accept(MediaType.APPLICATION_JSON)
            .entity(YarnWebServiceUtils.toJson(updateInfo,
                SchedConfUpdateInfo.class), MediaType.APPLICATION_JSON)
            .put(ClientResponse.class);
    assertEquals(Status.OK.getStatusCode(), response.getStatus());
    newCSConf = cs.getConfiguration();
    assertEquals(CapacitySchedulerConfiguration
        .DEFAULT_MAXIMUM_APPLICATIONMASTERS_RESOURCE_PERCENT, newCSConf
            .getMaximumApplicationMasterResourcePerQueuePercent("root.a"),
        0.001f);
  }

  @Test
  public void testUpdateQueueCapacity() throws Exception {
    WebResource r = resource();

    ClientResponse response;

    // Update root.a and root.b capacity to 50.
    SchedConfUpdateInfo updateInfo = new SchedConfUpdateInfo();
    Map<String, String> updateParam = new HashMap<>();
    updateParam.put(CapacitySchedulerConfiguration.CAPACITY, "50");
    QueueConfigInfo aUpdateInfo = new QueueConfigInfo("root.a", updateParam);
    QueueConfigInfo bUpdateInfo = new QueueConfigInfo("root.b", updateParam);
    updateInfo.getUpdateQueueInfo().add(aUpdateInfo);
    updateInfo.getUpdateQueueInfo().add(bUpdateInfo);

    response =
        r.path("ws").path("v1").path("cluster")
            .path("scheduler-conf").queryParam("user.name", userName)
            .accept(MediaType.APPLICATION_JSON)
            .entity(YarnWebServiceUtils.toJson(updateInfo,
                SchedConfUpdateInfo.class), MediaType.APPLICATION_JSON)
            .put(ClientResponse.class);
    assertEquals(Status.OK.getStatusCode(), response.getStatus());
    CapacitySchedulerConfiguration newCSConf =
        ((CapacityScheduler) rm.getResourceScheduler()).getConfiguration();
    assertEquals(50.0f, newCSConf.getNonLabeledQueueCapacity("root.a"), 0.01f);
    assertEquals(50.0f, newCSConf.getNonLabeledQueueCapacity("root.b"), 0.01f);
  }

  @Test
  public void testGlobalConfChange() throws Exception {
    WebResource r = resource();

    ClientResponse response;

    // Set maximum-applications to 30000.
    SchedConfUpdateInfo updateInfo = new SchedConfUpdateInfo();
    updateInfo.getGlobalParams().put(CapacitySchedulerConfiguration.PREFIX +
        "maximum-applications", "30000");

    response =
        r.path("ws").path("v1").path("cluster")
            .path("scheduler-conf").queryParam("user.name", userName)
            .accept(MediaType.APPLICATION_JSON)
            .entity(YarnWebServiceUtils.toJson(updateInfo,
                SchedConfUpdateInfo.class), MediaType.APPLICATION_JSON)
            .put(ClientResponse.class);
    assertEquals(Status.OK.getStatusCode(), response.getStatus());
    CapacitySchedulerConfiguration newCSConf =
        ((CapacityScheduler) rm.getResourceScheduler()).getConfiguration();
    assertEquals(30000, newCSConf.getMaximumSystemApplications());

    updateInfo.getGlobalParams().put(CapacitySchedulerConfiguration.PREFIX +
        "maximum-applications", null);
    // Unset maximum-applications. Should be set to default.
    response =
        r.path("ws").path("v1").path("cluster")
            .path("scheduler-conf").queryParam("user.name", userName)
            .accept(MediaType.APPLICATION_JSON)
            .entity(YarnWebServiceUtils.toJson(updateInfo,
                SchedConfUpdateInfo.class), MediaType.APPLICATION_JSON)
            .put(ClientResponse.class);
    assertEquals(Status.OK.getStatusCode(), response.getStatus());
    newCSConf =
        ((CapacityScheduler) rm.getResourceScheduler()).getConfiguration();
    assertEquals(CapacitySchedulerConfiguration
        .DEFAULT_MAXIMUM_SYSTEM_APPLICATIIONS,
        newCSConf.getMaximumSystemApplications());
  }

  @Test
  public void testValidateWithClusterMaxAllocation() throws Exception {
    WebResource r = resource();
    int clusterMax = YarnConfiguration.
        DEFAULT_RM_SCHEDULER_MAXIMUM_ALLOCATION_MB * 2;
    conf.setInt(YarnConfiguration.RM_SCHEDULER_MAXIMUM_ALLOCATION_MB,
        clusterMax);

    SchedConfUpdateInfo updateInfo = new SchedConfUpdateInfo();
    Map<String, String> updateParam = new HashMap<>();
    updateParam.put(CapacitySchedulerConfiguration.MAXIMUM_APPLICATIONS_SUFFIX,
        "100");
    QueueConfigInfo aUpdateInfo = new QueueConfigInfo("root.a", updateParam);
    updateInfo.getUpdateQueueInfo().add(aUpdateInfo);

    ClientResponse response =
        r.path("ws").path("v1").path("cluster")
            .path(RMWSConsts.SCHEDULER_CONF_VALIDATE)
            .queryParam("user.name", userName)
            .accept(MediaType.APPLICATION_JSON)
            .entity(YarnWebServiceUtils.toJson(updateInfo,
                SchedConfUpdateInfo.class), MediaType.APPLICATION_JSON)
            .post(ClientResponse.class);
    assertEquals(Status.OK.getStatusCode(), response.getStatus());
  }

  @Override
  @After
  public void tearDown() throws Exception {
    if (rm != null) {
      rm.stop();
    }
    CONF_FILE.delete();
    if (!OLD_CONF_FILE.renameTo(CONF_FILE)) {
      throw new RuntimeException("Failed to re-copy old configuration file");
    }
    super.tearDown();
  }
}<|MERGE_RESOLUTION|>--- conflicted
+++ resolved
@@ -60,10 +60,7 @@
 import static org.junit.Assert.assertEquals;
 import static org.junit.Assert.assertNull;
 import static org.junit.Assert.assertNotNull;
-<<<<<<< HEAD
-=======
 import static org.apache.hadoop.yarn.server.resourcemanager.scheduler.capacity.CapacitySchedulerConfiguration.ORDERING_POLICY;
->>>>>>> e8cb2ae4
 
 /**
  * Test scheduler configuration mutation via REST API.
@@ -193,8 +190,6 @@
     assertEquals(3, orgConf.getQueues("root").length);
   }
 
-<<<<<<< HEAD
-=======
   @Test
   public void testFormatSchedulerConf() throws Exception {
     CapacitySchedulerConfiguration newConf = getSchedulerConf();
@@ -256,7 +251,6 @@
     assertEquals(2, getConfigVersion());
   }
 
->>>>>>> e8cb2ae4
   @Test
   public void testAddNestedQueue() throws Exception {
     CapacitySchedulerConfiguration orgConf = getSchedulerConf();
