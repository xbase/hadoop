/**
 * Licensed to the Apache Software Foundation (ASF) under one
 * or more contributor license agreements.  See the NOTICE file
 * distributed with this work for additional information
 * regarding copyright ownership.  The ASF licenses this file
 * to you under the Apache License, Version 2.0 (the
 * "License"); you may not use this file except in compliance
 * with the License.  You may obtain a copy of the License at
 *
 *     http://www.apache.org/licenses/LICENSE-2.0
 *
 * Unless required by applicable law or agreed to in writing, software
 * distributed under the License is distributed on an "AS IS" BASIS,
 * WITHOUT WARRANTIES OR CONDITIONS OF ANY KIND, either express or implied.
 * See the License for the specific language governing permissions and
 * limitations under the License.
 */
package org.apache.hadoop.yarn.server.resourcemanager;

import static org.junit.Assert.assertEquals;
import static org.mockito.Mockito.mock;
import static org.mockito.Mockito.when;

import java.net.InetAddress;
import java.net.InetSocketAddress;
import java.net.UnknownHostException;

import org.apache.hadoop.thirdparty.protobuf.BlockingService;
import org.apache.hadoop.thirdparty.protobuf.RpcController;
import org.apache.hadoop.thirdparty.protobuf.ServiceException;
import org.apache.hadoop.conf.Configuration;
import org.apache.hadoop.ipc.CallerContext;
import org.apache.hadoop.ipc.ClientId;
import org.apache.hadoop.ipc.ProtobufRpcEngine;
import org.apache.hadoop.ipc.RPC;
import org.apache.hadoop.ipc.Server;
import org.apache.hadoop.ipc.TestRPC.TestImpl;
import org.apache.hadoop.ipc.TestRPC.TestProtocol;
import org.apache.hadoop.ipc.TestRpcBase;
import org.apache.hadoop.ipc.TestRpcBase.TestRpcService;
import org.apache.hadoop.ipc.protobuf.TestProtos;
import org.apache.hadoop.ipc.protobuf.TestRpcServiceProtos;
import org.apache.hadoop.net.NetUtils;
import org.apache.hadoop.yarn.api.records.ApplicationAttemptId;
import org.apache.hadoop.yarn.api.records.ApplicationId;
import org.apache.hadoop.yarn.api.records.ContainerId;
import org.apache.hadoop.yarn.api.records.Resource;
import org.apache.hadoop.yarn.server.resourcemanager.RMAuditLogger.Keys;
import org.junit.Assert;
import org.junit.Before;
import org.junit.Test;


/**
 * Tests {@link RMAuditLogger}.
 */
public class TestRMAuditLogger {
  private static final String USER = "test";
  private static final String OPERATION = "oper";
  private static final String TARGET = "tgt";
  private static final String PERM = "admin group";
  private static final String DESC = "description of an audit log";
  private static final String QUEUE = "root";
  private static final ApplicationId APPID = mock(ApplicationId.class);
  private static final ApplicationAttemptId ATTEMPTID = mock(ApplicationAttemptId.class);
  private static final ContainerId CONTAINERID = mock(ContainerId.class);
  private static final Resource RESOURCE = mock(Resource.class);
  private static final String CALLER_CONTEXT = "context";
  private static final byte[] CALLER_SIGNATURE = "signature".getBytes();
  private static final String PARTITION = "label1";

  @Before
  public void setUp() throws Exception {
    when(APPID.toString()).thenReturn("app_1");
    when(ATTEMPTID.toString()).thenReturn("app_attempt_1");
    when(CONTAINERID.toString()).thenReturn("container_1");
    when(RESOURCE.toString()).thenReturn("<memory:1536, vcores:1>");
  }


  /**
   * Test the AuditLog format with key-val pair.
   */
  @Test  
  public void testKeyValLogFormat() throws Exception {
    StringBuilder actLog = new StringBuilder();
    StringBuilder expLog = new StringBuilder();
    // add the first k=v pair and check
    RMAuditLogger.start(Keys.USER, USER, actLog);
    expLog.append("USER=test");
    assertEquals(expLog.toString(), actLog.toString());

    // append another k1=v1 pair to already added k=v and test
    RMAuditLogger.add(Keys.OPERATION, OPERATION, actLog);
    expLog.append("\tOPERATION=oper");
    assertEquals(expLog.toString(), actLog.toString());

    // append another k1=null pair and test
    RMAuditLogger.add(Keys.APPID, (String)null, actLog);
    expLog.append("\tAPPID=null");
    assertEquals(expLog.toString(), actLog.toString());

    // now add the target and check of the final string
    RMAuditLogger.add(Keys.TARGET, TARGET, actLog);
    expLog.append("\tTARGET=tgt");
    assertEquals(expLog.toString(), actLog.toString());
  }

  private void testSuccessLogFormatHelper(boolean checkIP, ApplicationId appId,
      ApplicationAttemptId attemptId, ContainerId containerId) {
    testSuccessLogFormatHelper(checkIP, appId, attemptId, containerId, null,
        null);
  }

  private void testSuccessLogFormatHelper(boolean checkIP, ApplicationId appId,
      ApplicationAttemptId attemptId, ContainerId containerId,
      CallerContext callerContext, Resource resource) {
    testSuccessLogFormatHelper(checkIP, appId, attemptId, containerId,
        callerContext, resource, Server.getRemoteIp());
  }

  /**
   * Test the AuditLog format for successful events.
   */
  private void testSuccessLogFormatHelper(boolean checkIP, ApplicationId appId,
      ApplicationAttemptId attemptId, ContainerId containerId,
      CallerContext callerContext, Resource resource, InetAddress remoteIp) {
    testSuccessLogFormatHelper(checkIP, appId, attemptId, containerId,
        callerContext, resource, remoteIp, null);
  }

  private void testSuccessLogFormatHelper(boolean checkIP, ApplicationId appId,
        ApplicationAttemptId attemptId, ContainerId containerId,
        CallerContext callerContext, Resource resource, InetAddress remoteIp,
        RMAuditLogger.ArgsBuilder args) {
    testSuccessLogFormatHelper(checkIP, appId, attemptId, containerId,
        callerContext, resource, remoteIp, args, null, null);
  }

  private void testSuccessLogFormatHelper(boolean checkIP, ApplicationId appId,
        ApplicationAttemptId attemptId, ContainerId containerId,
        CallerContext callerContext, Resource resource, InetAddress remoteIp,
        RMAuditLogger.ArgsBuilder args, String queueName, String partition) {
    String sLog;
    InetAddress tmpIp = checkIP ? remoteIp : null;
    if (args != null) {
      sLog = RMAuditLogger.createSuccessLog(USER, OPERATION, TARGET,
          tmpIp, args);
    } else {
      sLog = RMAuditLogger.createSuccessLog(USER, OPERATION, TARGET, appId,
          attemptId, containerId, resource, callerContext, tmpIp, queueName,
          partition);
    }
    StringBuilder expLog = new StringBuilder();
    expLog.append("USER=test\t");
    if (checkIP) {
      InetAddress ip;
      if(remoteIp != null) {
        ip = remoteIp;
      } else {
        ip = Server.getRemoteIp();
      }
      expLog.append(Keys.IP.name() + "=" + ip.getHostAddress() + "\t");
    }
    expLog.append("OPERATION=oper\tTARGET=tgt\tRESULT=SUCCESS");

    if (appId != null) {
      expLog.append("\tAPPID=app_1");
    }
    if (attemptId != null) {
      expLog.append("\tAPPATTEMPTID=app_attempt_1");
    }
    if (containerId != null) {
      expLog.append("\tCONTAINERID=container_1");
    }
    if (resource != null) {
      expLog.append("\tRESOURCE=<memory:1536, vcores:1>");
    }
    if (callerContext != null) {
      if (callerContext.getContext() != null) {
        expLog.append("\tCALLERCONTEXT=context");
      }
      if (callerContext.getSignature() != null) {
        expLog.append("\tCALLERSIGNATURE=signature");
      }
    }
    if (args != null) {
      expLog.append("\tQUEUENAME=root");
      expLog.append("\tRECURSIVE=true");
    } else {
      if (queueName != null) {
        expLog.append("\tQUEUENAME=" + QUEUE);
      }
    }
    if (partition != null) {
      expLog.append("\tNODELABEL=" + PARTITION);
    }
    assertEquals(expLog.toString(), sLog);
  }

  private void testSuccessLogFormatHelperWithIP(boolean checkIP,
      ApplicationId appId, ApplicationAttemptId attemptId,
      ContainerId containerId, InetAddress ip) {
    testSuccessLogFormatHelper(checkIP, appId, attemptId, containerId, null,
        null, ip);
  }

  /**
   * Test the AuditLog format for successful events passing nulls.
   */
  private void testSuccessLogNulls(boolean checkIP) {
    String sLog = RMAuditLogger.createSuccessLog(null, null, null, null, 
        null, null, null);
    StringBuilder expLog = new StringBuilder();
    expLog.append("USER=null\t");
    if (checkIP) {
      InetAddress ip = Server.getRemoteIp();
      expLog.append(Keys.IP.name() + "=" + ip.getHostAddress() + "\t");
    }
    expLog.append("OPERATION=null\tTARGET=null\tRESULT=SUCCESS");
    assertEquals(expLog.toString(), sLog);
  }

  /**
   * Tests the SuccessLog with two IP addresses.
   *
   * @param checkIP
   * @param appId
   * @param attemptId
   * @param containerId
   */
  private void testSuccessLogFormatHelperWithIP(boolean checkIP,
      ApplicationId appId, ApplicationAttemptId attemptId,
      ContainerId containerId) {
    testSuccessLogFormatHelperWithIP(checkIP, appId, attemptId, containerId,
        InetAddress.getLoopbackAddress());
    byte[] ipAddr = new byte[] {100, 10, 10, 1};

    InetAddress addr = null;
    try {
      addr = InetAddress.getByAddress(ipAddr);
    } catch (UnknownHostException uhe) {
      // should not happen as long as IP address format
      // stays the same
      Assert.fail("Check ip address being constructed");
    }
    testSuccessLogFormatHelperWithIP(checkIP, appId, attemptId, containerId,
        addr);
  }

  /**
   * Test the AuditLog format for successful events with the various
   * parameters.
   */
  private void testSuccessLogFormat(boolean checkIP) {
    testSuccessLogFormatHelper(checkIP, null, null, null);
    testSuccessLogFormatHelper(checkIP, APPID, null, null);
    testSuccessLogFormatHelper(checkIP, null, null, CONTAINERID);
    testSuccessLogFormatHelper(checkIP, null, ATTEMPTID, null);
    testSuccessLogFormatHelper(checkIP, APPID, ATTEMPTID, null);
    testSuccessLogFormatHelper(checkIP, APPID, null, CONTAINERID);
    testSuccessLogFormatHelper(checkIP, null, ATTEMPTID, CONTAINERID);
    testSuccessLogFormatHelper(checkIP, APPID, ATTEMPTID, CONTAINERID);
    testSuccessLogFormatHelper(checkIP, APPID, ATTEMPTID, CONTAINERID, null, null);
    testSuccessLogFormatHelper(checkIP, APPID, ATTEMPTID, CONTAINERID,
        new CallerContext.Builder(null).setSignature(null).build(), RESOURCE);
    testSuccessLogFormatHelper(checkIP, APPID, ATTEMPTID, CONTAINERID,
        new CallerContext.Builder(CALLER_CONTEXT).setSignature(null).build(), RESOURCE);
    testSuccessLogFormatHelper(checkIP, APPID, ATTEMPTID, CONTAINERID,
        new CallerContext.Builder(null).setSignature(CALLER_SIGNATURE).build(), RESOURCE);
    testSuccessLogFormatHelper(checkIP, APPID, ATTEMPTID, CONTAINERID,
        new CallerContext.Builder(CALLER_CONTEXT).setSignature(CALLER_SIGNATURE)
            .build(), RESOURCE);
    RMAuditLogger.ArgsBuilder args = new RMAuditLogger.ArgsBuilder()
        .append(Keys.QUEUENAME, QUEUE).append(Keys.RECURSIVE, "true");
    testSuccessLogFormatHelper(checkIP, null, null, null, null, null,
        Server.getRemoteIp(), args);
    testSuccessLogFormatHelper(checkIP, null, null, null, null, null,
        Server.getRemoteIp(), null, QUEUE, PARTITION);
    testSuccessLogFormatHelperWithIP(checkIP, APPID, ATTEMPTID, CONTAINERID);
    testSuccessLogNulls(checkIP);
  }

  private void testFailureLogFormatHelper(boolean checkIP, ApplicationId appId,
      ApplicationAttemptId attemptId, ContainerId containerId) {
    testFailureLogFormatHelper(checkIP, appId, attemptId, containerId, null, null);
  }
 
  /**
   * Test the AuditLog format for failure events.
   */
  private void testFailureLogFormatHelper(boolean checkIP, ApplicationId appId,
      ApplicationAttemptId attemptId, ContainerId containerId,
      CallerContext callerContext, Resource resource) {
    testFailureLogFormatHelper(checkIP, appId, attemptId, containerId,
        callerContext, resource, null, null, null);
  }

  private void testFailureLogFormatHelper(boolean checkIP, ApplicationId appId,
        ApplicationAttemptId attemptId, ContainerId containerId,
        CallerContext callerContext, Resource resource,
        String queueName, String partition, RMAuditLogger.ArgsBuilder args) {
    String fLog = args == null ?
      RMAuditLogger.createFailureLog(USER, OPERATION, PERM, TARGET, DESC,
<<<<<<< HEAD
          appId, attemptId, containerId, resource, callerContext, null) :
=======
          appId, attemptId, containerId, resource, callerContext,
          queueName, partition) :
>>>>>>> e8cb2ae4
        RMAuditLogger.createFailureLog(USER, OPERATION, PERM, TARGET, DESC,
            args);
    StringBuilder expLog = new StringBuilder();
    expLog.append("USER=test\t");
    if (checkIP) {
      InetAddress ip = Server.getRemoteIp();
      expLog.append(Keys.IP.name() + "=" + ip.getHostAddress() + "\t");
    }
    expLog.append("OPERATION=oper\tTARGET=tgt\tRESULT=FAILURE\t");
    expLog.append("DESCRIPTION=description of an audit log");
    expLog.append("\tPERMISSIONS=admin group");
    if (appId != null) {
      expLog.append("\tAPPID=app_1");
    }
    if (attemptId != null) {
      expLog.append("\tAPPATTEMPTID=app_attempt_1");
    }
    if (containerId != null) {
      expLog.append("\tCONTAINERID=container_1");
    }
    if (resource != null) {
      expLog.append("\tRESOURCE=<memory:1536, vcores:1>");
    }
    if (callerContext != null) {
      if (callerContext.getContext() != null) {
        expLog.append("\tCALLERCONTEXT=context");
      }
      if (callerContext.getSignature() != null) {
        expLog.append("\tCALLERSIGNATURE=signature");
      }
    }
    if (queueName != null) {
      expLog.append("\tQUEUENAME=" + QUEUE);
    }
    if (partition != null) {
      expLog.append("\tNODELABEL=" + PARTITION);
    }
    if (args != null) {
      expLog.append("\tQUEUENAME=root");
      expLog.append("\tRECURSIVE=true");
    }
    assertEquals(expLog.toString(), fLog);
  }

  /**
   * Test the AuditLog format for failure events with the various
   * parameters.
   */
  private void testFailureLogFormat(boolean checkIP) {
    testFailureLogFormatHelper(checkIP, null, null, null);
    testFailureLogFormatHelper(checkIP, APPID, null, null);
    testFailureLogFormatHelper(checkIP, null, null, CONTAINERID);
    testFailureLogFormatHelper(checkIP, null, ATTEMPTID, null);
    testFailureLogFormatHelper(checkIP, APPID, ATTEMPTID, null);
    testFailureLogFormatHelper(checkIP, APPID, null, CONTAINERID);
    testFailureLogFormatHelper(checkIP, null, ATTEMPTID, CONTAINERID);
    testFailureLogFormatHelper(checkIP, APPID, ATTEMPTID, CONTAINERID);
    
    testFailureLogFormatHelper(checkIP, APPID, ATTEMPTID, CONTAINERID,
        new CallerContext.Builder(null).setSignature(null).build(), RESOURCE);
    testFailureLogFormatHelper(checkIP, APPID, ATTEMPTID, CONTAINERID,
        new CallerContext.Builder(CALLER_CONTEXT).setSignature(null).build(), RESOURCE);
    testFailureLogFormatHelper(checkIP, APPID, ATTEMPTID, CONTAINERID,
        new CallerContext.Builder(null).setSignature(CALLER_SIGNATURE).build(), RESOURCE);
    testFailureLogFormatHelper(checkIP, APPID, ATTEMPTID, CONTAINERID,
        new CallerContext.Builder(CALLER_CONTEXT).setSignature(CALLER_SIGNATURE)
            .build(), RESOURCE);
    testFailureLogFormatHelper(checkIP, APPID, ATTEMPTID, CONTAINERID,
        new CallerContext.Builder(CALLER_CONTEXT).setSignature(CALLER_SIGNATURE)
            .build(), RESOURCE, QUEUE, null, null);
    testFailureLogFormatHelper(checkIP, APPID, ATTEMPTID, CONTAINERID,
        new CallerContext.Builder(CALLER_CONTEXT).setSignature(CALLER_SIGNATURE)
            .build(), RESOURCE, QUEUE, PARTITION, null);
    RMAuditLogger.ArgsBuilder args = new RMAuditLogger.ArgsBuilder()
        .append(Keys.QUEUENAME, QUEUE).append(Keys.RECURSIVE, "true");
    testFailureLogFormatHelper(checkIP, null, null, null, null, null,
        null, null, args);
  }

  /**
   * Test {@link RMAuditLogger} without IP set.
   */
  @Test  
  public void testRMAuditLoggerWithoutIP() throws Exception {
    // test without ip
    testSuccessLogFormat(false);
    testFailureLogFormat(false);
  }

  /**
   * A special extension of {@link TestImpl} RPC server with 
   * {@link TestImpl#ping()} testing the audit logs.
   */
  private class MyTestRPCServer extends TestRpcBase.PBServerImpl {
    @Override
    public TestProtos.EmptyResponseProto ping(
        RpcController unused, TestProtos.EmptyRequestProto request)
        throws ServiceException {
      // Ensure clientId is received
      byte[] clientId = Server.getClientId();
      Assert.assertNotNull(clientId);
      Assert.assertEquals(ClientId.BYTE_LENGTH, clientId.length);
      // test with ip set
      testSuccessLogFormat(true);
      testFailureLogFormat(true);
      return TestProtos.EmptyResponseProto.newBuilder().build();
    }
  }

  /**
   * Test {@link RMAuditLogger} with IP set.
   */
  @Test  
  public void testRMAuditLoggerWithIP() throws Exception {
    Configuration conf = new Configuration();
    RPC.setProtocolEngine(conf, TestRpcService.class,
        ProtobufRpcEngine.class);

    // Create server side implementation
    MyTestRPCServer serverImpl = new MyTestRPCServer();
    BlockingService service = TestRpcServiceProtos.TestProtobufRpcProto
        .newReflectiveBlockingService(serverImpl);

    // start the IPC server
    Server server = new RPC.Builder(conf)
        .setProtocol(TestRpcService.class)
        .setInstance(service).setBindAddress("0.0.0.0")
        .setPort(0).setNumHandlers(5).setVerbose(true).build();

    server.start();

    InetSocketAddress addr = NetUtils.getConnectAddress(server);

    // Make a client connection and test the audit log
    TestRpcService proxy = RPC.getProxy(TestRpcService.class,
        TestProtocol.versionID, addr, conf);
    // Start the testcase
    TestProtos.EmptyRequestProto pingRequest =
        TestProtos.EmptyRequestProto.newBuilder().build();
    proxy.ping(null, pingRequest);

    server.stop();
    RPC.stopProxy(proxy);
  }
}<|MERGE_RESOLUTION|>--- conflicted
+++ resolved
@@ -302,12 +302,8 @@
         String queueName, String partition, RMAuditLogger.ArgsBuilder args) {
     String fLog = args == null ?
       RMAuditLogger.createFailureLog(USER, OPERATION, PERM, TARGET, DESC,
-<<<<<<< HEAD
-          appId, attemptId, containerId, resource, callerContext, null) :
-=======
           appId, attemptId, containerId, resource, callerContext,
           queueName, partition) :
->>>>>>> e8cb2ae4
         RMAuditLogger.createFailureLog(USER, OPERATION, PERM, TARGET, DESC,
             args);
     StringBuilder expLog = new StringBuilder();
