--- conflicted
+++ resolved
@@ -37,10 +37,7 @@
 import org.apache.hadoop.conf.Configuration;
 import org.apache.hadoop.service.Service;
 import org.apache.hadoop.test.GenericTestUtils;
-<<<<<<< HEAD
-=======
 import org.apache.hadoop.util.Time;
->>>>>>> e8cb2ae4
 import org.apache.hadoop.yarn.api.protocolrecords.AllocateRequest;
 import org.apache.hadoop.yarn.api.protocolrecords.AllocateResponse;
 import org.apache.hadoop.yarn.api.records.*;
@@ -446,11 +443,6 @@
       MockNM nm1 = new MockNM("127.0.0.1:1234",
           10240, rm1.getResourceTrackerService());
       nm1.registerNode();
-<<<<<<< HEAD
-      RMApp app1 =
-          rm1.submitApp(200, "name", "user", new HashMap<>(), false, "default",
-              -1, null, "Test", false, true);
-=======
       MockRMAppSubmissionData data =
           MockRMAppSubmissionData.Builder.createWithMemory(200, rm1)
           .withAppName("name")
@@ -466,7 +458,6 @@
           .build();
       RMApp app1 =
           MockRMAppSubmitter.submit(rm1, data);
->>>>>>> e8cb2ae4
       MockAM am1 = MockRM.launchAndRegisterAM(app1, rm1, nm1);
 
       // allocate 1 container with tag1
@@ -548,8 +539,6 @@
     }
   }
 
-<<<<<<< HEAD
-=======
 
   @Test(timeout = 30000L)
   public void testNodeRemovedWithAllocationTags() throws Exception {
@@ -636,7 +625,6 @@
   }
 
 
->>>>>>> e8cb2ae4
   @Test(timeout=60000)
   public void testContainerReleasedByNode() throws Exception {
     System.out.println("Starting testContainerReleasedByNode");
@@ -1135,12 +1123,6 @@
     MockRM rm1 = new MockRM(conf);
     try {
       rm1.start();
-<<<<<<< HEAD
-      RMApp app1 =
-          rm1.submitApp(200, "name", "user",
-              new HashMap<ApplicationAccessType, String>(), false, "default",
-              -1, null, "Test", false, true);
-=======
       MockRMAppSubmissionData data =
           MockRMAppSubmissionData.Builder.createWithMemory(200, rm1)
           .withAppName("name")
@@ -1156,7 +1138,6 @@
           .build();
       RMApp app1 =
           MockRMAppSubmitter.submit(rm1, data);
->>>>>>> e8cb2ae4
       MockNM nm1 =
           new MockNM("127.0.0.1:1234", 10240, rm1.getResourceTrackerService());
       nm1.registerNode();
@@ -1179,9 +1160,6 @@
       RMContainer rmContainer = scheduler.getRMContainer(containerId);
 
       //verify queue name when rmContainer is recovered
-<<<<<<< HEAD
-      Assert.assertEquals(app1.getQueue(), rmContainer.getQueueName());
-=======
       if (scheduler instanceof CapacityScheduler) {
         Assert.assertEquals(
             CapacitySchedulerConfiguration.ROOT + "." + app1.getQueue(),
@@ -1189,15 +1167,12 @@
       } else {
         Assert.assertEquals(app1.getQueue(), rmContainer.getQueueName());
       }
->>>>>>> e8cb2ae4
 
     } finally {
       rm1.stop();
       System.out.println("Stopping testContainerRecoveredByNode");
     }
   }
-<<<<<<< HEAD
-=======
 
   /**
    * Test the order we get the containers to kill. It should respect the order
@@ -1288,5 +1263,4 @@
     @Override
     public void unreserveResource(SchedulerApplicationAttempt attempt) {}
   }
->>>>>>> e8cb2ae4
 }