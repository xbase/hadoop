/**
 * Licensed to the Apache Software Foundation (ASF) under one
 * or more contributor license agreements.  See the NOTICE file
 * distributed with this work for additional information
 * regarding copyright ownership.  The ASF licenses this file
 * to you under the Apache License, Version 2.0 (the
 * "License"); you may not use this file except in compliance
 * with the License.  You may obtain a copy of the License at
 *
 *     http://www.apache.org/licenses/LICENSE-2.0
 *
 * Unless required by applicable law or agreed to in writing, software
 * distributed under the License is distributed on an "AS IS" BASIS,
 * WITHOUT WARRANTIES OR CONDITIONS OF ANY KIND, either express or implied.
 * See the License for the specific language governing permissions and
 * limitations under the License.
 */

package org.apache.hadoop.yarn.server.resourcemanager.recovery;

import org.apache.curator.framework.CuratorFramework;
import org.apache.curator.framework.CuratorFrameworkFactory;
import org.apache.curator.retry.RetryNTimes;
import org.apache.curator.test.TestingServer;
import org.slf4j.Logger;
import org.slf4j.LoggerFactory;
import org.apache.hadoop.conf.Configuration;
import org.apache.hadoop.fs.CommonConfigurationKeys;
import org.apache.hadoop.ha.HAServiceProtocol;
import org.apache.hadoop.ha.HAServiceProtocol.StateChangeRequestInfo;
import org.apache.hadoop.io.Text;
import org.apache.hadoop.security.Credentials;
import org.apache.hadoop.security.token.Token;
import org.apache.hadoop.security.token.delegation.DelegationKey;
import org.apache.hadoop.service.Service;
import org.apache.hadoop.test.GenericTestUtils;
import org.apache.hadoop.yarn.api.records.*;
import org.apache.hadoop.yarn.api.records.impl.pb.ApplicationSubmissionContextPBImpl;
import org.apache.hadoop.yarn.api.records.impl.pb.ContainerLaunchContextPBImpl;
import org.apache.hadoop.yarn.api.records.impl.pb.ContainerPBImpl;
import org.apache.hadoop.yarn.api.records.impl.pb.ResourcePBImpl;
import org.apache.hadoop.yarn.conf.HAUtil;
import org.apache.hadoop.yarn.conf.YarnConfiguration;
import org.apache.hadoop.yarn.event.Event;
import org.apache.hadoop.yarn.security.AMRMTokenIdentifier;
import org.apache.hadoop.yarn.security.client.RMDelegationTokenIdentifier;
import org.apache.hadoop.yarn.server.records.Version;
import org.apache.hadoop.yarn.server.records.impl.pb.VersionPBImpl;
import org.apache.hadoop.yarn.server.resourcemanager.MockRM;
import org.apache.hadoop.yarn.server.resourcemanager.RMContext;
import org.apache.hadoop.yarn.server.resourcemanager.ResourceManager;
import org.apache.hadoop.yarn.server.resourcemanager.recovery.RMStateStore.RMState;
import org.apache.hadoop.yarn.server.resourcemanager.recovery.records.ApplicationAttemptStateData;
import org.apache.hadoop.yarn.server.resourcemanager.recovery.records.ApplicationStateData;
import org.apache.hadoop.yarn.server.resourcemanager.recovery.records.impl.pb.ApplicationStateDataPBImpl;
import org.apache.hadoop.yarn.server.resourcemanager.rmapp.RMApp;
import org.apache.hadoop.yarn.server.resourcemanager.rmapp.RMAppEvent;
import org.apache.hadoop.yarn.server.resourcemanager.rmapp.RMAppEventType;
import org.apache.hadoop.yarn.server.resourcemanager.rmapp.RMAppState;
import org.apache.hadoop.yarn.server.resourcemanager.rmapp.attempt.AggregateAppResourceUsage;
import org.apache.hadoop.yarn.server.resourcemanager.rmapp.attempt.RMAppAttempt;
import org.apache.hadoop.yarn.server.resourcemanager.rmapp.attempt.RMAppAttemptMetrics;
import org.apache.hadoop.yarn.server.resourcemanager.rmapp.attempt.RMAppAttemptState;
import org.apache.hadoop.yarn.server.resourcemanager.security.AMRMTokenSecretManager;
import org.apache.hadoop.yarn.server.resourcemanager.security.ClientToAMTokenSecretManagerInRM;
import org.apache.hadoop.yarn.server.security.MasterKeyData;
import org.apache.zookeeper.KeeperException;
import org.apache.zookeeper.ZooDefs.Perms;
import org.apache.zookeeper.data.ACL;
import org.junit.After;
import org.junit.Before;
import org.junit.Test;

import com.google.common.base.Joiner;
import com.google.common.base.Supplier;
import com.google.common.collect.ImmutableMap;
import com.google.common.collect.Lists;

import static org.assertj.core.api.Assertions.assertThat;
import static org.junit.Assert.assertArrayEquals;
import static org.junit.Assert.assertEquals;
import static org.junit.Assert.assertFalse;
import static org.junit.Assert.assertNotNull;
import static org.junit.Assert.assertTrue;
import static org.junit.Assert.fail;
import static org.mockito.Mockito.mock;
import static org.mockito.Mockito.spy;
import static org.mockito.Mockito.when;

import java.io.IOException;
import java.util.Collections;
import java.util.HashMap;
import java.util.HashSet;
import java.util.List;
import java.util.Map;
import java.util.Set;

import javax.crypto.SecretKey;

public class TestZKRMStateStore extends RMStateStoreTestBase {

  public static final Logger LOG =
      LoggerFactory.getLogger(TestZKRMStateStore.class);
  private static final int ZK_TIMEOUT_MS = 1000;
  private TestingServer curatorTestingServer;
  private CuratorFramework curatorFramework;

  public static TestingServer setupCuratorServer() throws Exception {
    TestingServer curatorTestingServer = new TestingServer();
    curatorTestingServer.start();
    return curatorTestingServer;
  }

  public static CuratorFramework setupCuratorFramework(
      TestingServer curatorTestingServer) throws Exception {
    CuratorFramework curatorFramework = CuratorFrameworkFactory.builder()
        .connectString(curatorTestingServer.getConnectString())
        .retryPolicy(new RetryNTimes(100, 100))
        .build();
    curatorFramework.start();
    return curatorFramework;
  }

  @Before
  public void setupCurator() throws Exception {
    curatorTestingServer = setupCuratorServer();
    curatorFramework = setupCuratorFramework(curatorTestingServer);
  }

  @After
  public void cleanupCuratorServer() throws IOException {
    curatorFramework.close();
    curatorTestingServer.stop();
  }

  class TestZKRMStateStoreTester implements RMStateStoreHelper {

    TestZKRMStateStoreInternal store;
    String workingZnode;

    class TestZKRMStateStoreInternal extends ZKRMStateStore {

      TestZKRMStateStoreInternal(Configuration conf, String workingZnode)
          throws Exception {
        setResourceManager(new ResourceManager());
        init(conf);
        dispatcher.disableExitOnDispatchException();
        start();
        assertTrue(znodeWorkingPath.equals(workingZnode));
      }

      private String getVersionNode() {
        return znodeWorkingPath + "/" + ROOT_ZNODE_NAME + "/" + VERSION_NODE;
      }

      @Override
      public Version getCurrentVersion() {
        return CURRENT_VERSION_INFO;
      }

      private String getAppNode(String appId, int splitIdx) {
        String rootPath = workingZnode + "/" + ROOT_ZNODE_NAME + "/" +
            RM_APP_ROOT;
        String appPath = appId;
        if (splitIdx != 0) {
          int idx = appId.length() - splitIdx;
          appPath = appId.substring(0, idx) + "/" + appId.substring(idx);
          return rootPath + "/" + RM_APP_ROOT_HIERARCHIES + "/" +
              Integer.toString(splitIdx) + "/" + appPath;
        }
        return rootPath + "/" + appPath;
      }

      private String getAppNode(String appId) {
        return getAppNode(appId, 0);
      }

      private String getAttemptNode(String appId, String attemptId) {
        return getAppNode(appId) + "/" + attemptId;
      }

      /**
       * Emulating retrying createRootDir not to raise NodeExist exception
       * @throws Exception
       */
      private void testRetryingCreateRootDir() throws Exception {
        create(znodeWorkingPath);
      }

      private String getDelegationTokenNode(int rmDTSequenceNumber, int splitIdx) {
        String rootPath = workingZnode + "/" + ROOT_ZNODE_NAME + "/" +
            RM_DT_SECRET_MANAGER_ROOT + "/" +
            RMStateStore.RM_DELEGATION_TOKENS_ROOT_ZNODE_NAME;
        String nodeName = DELEGATION_TOKEN_PREFIX;
        if (splitIdx == 0) {
          nodeName += rmDTSequenceNumber;
        } else {
          nodeName += String.format("%04d", rmDTSequenceNumber);
        }
        String path = nodeName;
        if (splitIdx != 0) {
          int idx = nodeName.length() - splitIdx;
          path = splitIdx + "/" + nodeName.substring(0, idx) + "/"
              + nodeName.substring(idx);
        }
        return rootPath + "/" + path;
      }
    }

    private RMStateStore createStore(Configuration conf) throws Exception {
      workingZnode = "/jira/issue/3077/rmstore";
      conf.set(CommonConfigurationKeys.ZK_ADDRESS,
          curatorTestingServer.getConnectString());
      conf.set(YarnConfiguration.ZK_RM_STATE_STORE_PARENT_PATH, workingZnode);
      conf.setLong(YarnConfiguration.RM_EPOCH, epoch);
      conf.setLong(YarnConfiguration.RM_EPOCH_RANGE, getEpochRange());
      this.store = new TestZKRMStateStoreInternal(conf, workingZnode);
      return this.store;
    }

    public RMStateStore getRMStateStore(Configuration conf) throws Exception {
      return createStore(conf);
    }

    @Override
    public RMStateStore getRMStateStore() throws Exception {
      YarnConfiguration conf = new YarnConfiguration();
      return createStore(conf);
    }

    @Override
    public boolean isFinalStateValid() throws Exception {
      return 1 ==
          curatorFramework.getChildren().forPath(store.znodeWorkingPath).size();
    }

    @Override
    public void writeVersion(Version version) throws Exception {
      curatorFramework.setData().withVersion(-1)
          .forPath(store.getVersionNode(),
              ((VersionPBImpl) version).getProto().toByteArray());
    }

    @Override
    public Version getCurrentVersion() throws Exception {
      return store.getCurrentVersion();
    }

    @Override
    public boolean appExists(RMApp app) throws Exception {
      String appIdPath = app.getApplicationId().toString();
      int split =
          store.getConfig().getInt(YarnConfiguration.ZK_APPID_NODE_SPLIT_INDEX,
          YarnConfiguration.DEFAULT_ZK_APPID_NODE_SPLIT_INDEX);
      return null != curatorFramework.checkExists()
          .forPath(store.getAppNode(appIdPath, split));
    }

    @Override
    public boolean attemptExists(RMAppAttempt attempt) throws Exception {
      ApplicationAttemptId attemptId = attempt.getAppAttemptId();
      return null != curatorFramework.checkExists()
          .forPath(store.getAttemptNode(
              attemptId.getApplicationId().toString(), attemptId.toString()));
    }

    public boolean delegationTokenExists(RMDelegationTokenIdentifier token,
        int index) throws Exception {
      int rmDTSequenceNumber = token.getSequenceNumber();
      return curatorFramework.checkExists().forPath(
          store.getDelegationTokenNode(rmDTSequenceNumber, index)) != null;
    }

    public int getDelegationTokenNodeSplitIndex() {
      return store.delegationTokenNodeSplitIndex;
    }
  }

  @Test (timeout = 60000)
  public void testZKRMStateStoreRealZK() throws Exception {
    TestZKRMStateStoreTester zkTester = new TestZKRMStateStoreTester();
    testRMAppStateStore(zkTester);
    testRMDTSecretManagerStateStore(zkTester);
    testCheckVersion(zkTester);
    testEpoch(zkTester);
    testAppDeletion(zkTester);
    testDeleteStore(zkTester);
    testRemoveApplication(zkTester);
    testRemoveAttempt(zkTester);
    testAMRMTokenSecretManagerStateStore(zkTester);
    testReservationStateStore(zkTester);
    ((TestZKRMStateStoreTester.TestZKRMStateStoreInternal)
        zkTester.getRMStateStore()).testRetryingCreateRootDir();
    testProxyCA(zkTester);
  }

  @Test
  public void testZKNodeLimit() throws Exception {
    TestZKRMStateStoreTester zkTester = new TestZKRMStateStoreTester();
    long submitTime = System.currentTimeMillis();
    long startTime = System.currentTimeMillis() + 1234;
    Configuration conf = new YarnConfiguration();
    conf.setInt(YarnConfiguration.RM_ZK_ZNODE_SIZE_LIMIT_BYTES, 1);
    RMStateStore store = zkTester.getRMStateStore(conf);
    TestAppRejDispatcher dispatcher = new TestAppRejDispatcher();
    store.setRMDispatcher(dispatcher);
    ApplicationId appId1 =
        ApplicationId.fromString("application_1352994193343_0001");
    storeApp(store, appId1, submitTime, startTime);
    GenericTestUtils.waitFor(new Supplier<Boolean>() {
      @Override
      public Boolean get() {
        return dispatcher.appsavefailedEvnt;
      }
    }, 100, 5000);
  }

  static class TestAppRejDispatcher extends TestDispatcher {
    private boolean appsavefailedEvnt;

    @Override
    public void handle(Event event) {
      if (event instanceof RMAppEvent && event.getType()
          .equals(RMAppEventType.APP_SAVE_FAILED)) {
        appsavefailedEvnt = true;
      }
    }

    ;
  }

  @Test (timeout = 60000)
  public void testCheckMajorVersionChange() throws Exception {
    TestZKRMStateStoreTester zkTester = new TestZKRMStateStoreTester() {
      Version VERSION_INFO = Version.newInstance(Integer.MAX_VALUE, 0);

      @Override
      public Version getCurrentVersion() throws Exception {
        return VERSION_INFO;
      }

      @Override
      public RMStateStore getRMStateStore() throws Exception {
        YarnConfiguration conf = new YarnConfiguration();
        workingZnode = "/jira/issue/3077/rmstore";
        conf.set(CommonConfigurationKeys.ZK_ADDRESS,
            curatorTestingServer.getConnectString());
        conf.set(YarnConfiguration.ZK_RM_STATE_STORE_PARENT_PATH, workingZnode);
        this.store = new TestZKRMStateStoreInternal(conf, workingZnode) {
          Version storedVersion = null;

          @Override
          public Version getCurrentVersion() {
            return VERSION_INFO;
          }

          @Override
          protected synchronized Version loadVersion() throws Exception {
            return storedVersion;
          }

          @Override
          protected synchronized void storeVersion() throws Exception {
            storedVersion = VERSION_INFO;
          }
        };
        return this.store;
      }

    };
    // default version
    RMStateStore store = zkTester.getRMStateStore();
    Version defaultVersion = zkTester.getCurrentVersion();
    store.checkVersion();
    assertEquals("Store had wrong version",
        defaultVersion, store.loadVersion());
  }

  public static Configuration createHARMConf(String rmIds, String rmId,
      int adminPort, boolean autoFailoverEnabled,
      TestingServer curatorTestServer) {
    Configuration conf = new YarnConfiguration();
    conf.setBoolean(YarnConfiguration.RM_HA_ENABLED, true);
    conf.set(YarnConfiguration.RM_HA_IDS, rmIds);
    conf.setBoolean(YarnConfiguration.RECOVERY_ENABLED, true);
    conf.set(YarnConfiguration.RM_STORE, ZKRMStateStore.class.getName());
    conf.set(CommonConfigurationKeys.ZK_ADDRESS,
        curatorTestServer.getConnectString());
    conf.setInt(CommonConfigurationKeys.ZK_TIMEOUT_MS, ZK_TIMEOUT_MS);
    conf.set(YarnConfiguration.RM_HA_ID, rmId);
    conf.set(YarnConfiguration.RM_WEBAPP_ADDRESS, "localhost:0");
    conf.setBoolean(
        YarnConfiguration.AUTO_FAILOVER_ENABLED, autoFailoverEnabled);
    for (String rpcAddress : YarnConfiguration.getServiceAddressConfKeys(conf)) {
      for (String id : HAUtil.getRMHAIds(conf)) {
        conf.set(HAUtil.addSuffix(rpcAddress, id), "localhost:0");
      }
    }
    conf.set(HAUtil.addSuffix(YarnConfiguration.RM_ADMIN_ADDRESS, rmId),
        "localhost:" + adminPort);
    return conf;
  }

  private static boolean verifyZKACL(String id, String scheme, int perm,
      List<ACL> acls) {
    for (ACL acl : acls) {
      if (acl.getId().getScheme().equals(scheme) &&
          acl.getId().getId().startsWith(id) &&
          acl.getPerms() == perm) {
        return true;
      }
    }
    return false;
  }

  /**
   * Test if RM can successfully start in HA disabled mode if it was previously
   * running in HA enabled mode. And then start it in HA mode after running it
   * with HA disabled. NoAuth Exception should not be sent by zookeeper and RM
   * should start successfully.
   */
  @Test
  public void testZKRootPathAcls() throws Exception {
    StateChangeRequestInfo req = new StateChangeRequestInfo(
        HAServiceProtocol.RequestSource.REQUEST_BY_USER);
    String parentPath = YarnConfiguration.DEFAULT_ZK_RM_STATE_STORE_PARENT_PATH;
    String rootPath = parentPath + "/" + ZKRMStateStore.ROOT_ZNODE_NAME;

    // Start RM with HA enabled
    Configuration conf =
        createHARMConf("rm1,rm2", "rm1", 1234, false, curatorTestingServer);
    conf.set(YarnConfiguration.RM_ZK_ACL, "world:anyone:rwca");
    int perm = 23;// rwca=1+2+4+16
    ResourceManager rm = new MockRM(conf);
    rm.start();
    rm.getRMContext().getRMAdminService().transitionToActive(req);
    ZKRMStateStore stateStore = (ZKRMStateStore) rm.getRMContext().getStateStore();
    List<ACL> acls = stateStore.getACL(rootPath);
<<<<<<< HEAD
    assertEquals(acls.size(), 2);
=======
    assertThat(acls).hasSize(2);
>>>>>>> e8cb2ae4
    // CREATE and DELETE permissions for root node based on RM ID
    verifyZKACL("digest", "localhost", Perms.CREATE | Perms.DELETE, acls);
    verifyZKACL(
        "world", "anyone", Perms.ALL ^ (Perms.CREATE | Perms.DELETE), acls);

    acls = stateStore.getACL(parentPath);
<<<<<<< HEAD
    assertEquals(1, acls.size());
=======
    assertThat(acls).hasSize(1);
>>>>>>> e8cb2ae4
    assertEquals(perm, acls.get(0).getPerms());
    rm.close();

    // Now start RM with HA disabled. NoAuth Exception should not be thrown.
    conf.setBoolean(YarnConfiguration.RM_HA_ENABLED, false);
    conf.set(YarnConfiguration.RM_ZK_ACL, YarnConfiguration.DEFAULT_RM_ZK_ACL);
    rm = new MockRM(conf);
    rm.start();
    rm.getRMContext().getRMAdminService().transitionToActive(req);
<<<<<<< HEAD
=======
    stateStore = (ZKRMStateStore) rm.getRMContext().getStateStore();
>>>>>>> e8cb2ae4
    acls = stateStore.getACL(rootPath);
    assertEquals(acls.size(), 1);
    verifyZKACL("world", "anyone", Perms.ALL, acls);
    rm.close();

    // Start RM with HA enabled.
    conf.setBoolean(YarnConfiguration.RM_HA_ENABLED, true);
    rm = new MockRM(conf);
    rm.start();
    rm.getRMContext().getRMAdminService().transitionToActive(req);
<<<<<<< HEAD
    acls = stateStore.getACL(rootPath);
    assertEquals(acls.size(), 2);
=======
    stateStore = (ZKRMStateStore) rm.getRMContext().getStateStore();
    acls = stateStore.getACL(rootPath);
    assertThat(acls).hasSize(2);
>>>>>>> e8cb2ae4
    verifyZKACL("digest", "localhost", Perms.CREATE | Perms.DELETE, acls);
    verifyZKACL(
        "world", "anyone", Perms.ALL ^ (Perms.CREATE | Perms.DELETE), acls);
    rm.close();
  }

  @Test
  public void testFencing() throws Exception {
    StateChangeRequestInfo req = new StateChangeRequestInfo(
        HAServiceProtocol.RequestSource.REQUEST_BY_USER);

    Configuration conf1 =
        createHARMConf("rm1,rm2", "rm1", 1234, false, curatorTestingServer);
    ResourceManager rm1 = new MockRM(conf1);
    rm1.start();
    rm1.getRMContext().getRMAdminService().transitionToActive(req);
    assertEquals("RM with ZKStore didn't start",
        Service.STATE.STARTED, rm1.getServiceState());
    assertEquals("RM should be Active",
        HAServiceProtocol.HAServiceState.ACTIVE,
        rm1.getRMContext().getRMAdminService().getServiceStatus().getState());

    Configuration conf2 =
        createHARMConf("rm1,rm2", "rm2", 5678, false, curatorTestingServer);
    ResourceManager rm2 = new MockRM(conf2);
    rm2.start();
    rm2.getRMContext().getRMAdminService().transitionToActive(req);
    assertEquals("RM with ZKStore didn't start",
        Service.STATE.STARTED, rm2.getServiceState());
    assertEquals("RM should be Active",
        HAServiceProtocol.HAServiceState.ACTIVE,
        rm2.getRMContext().getRMAdminService().getServiceStatus().getState());

    for (int i = 0; i < ZK_TIMEOUT_MS / 50; i++) {
      if (HAServiceProtocol.HAServiceState.ACTIVE ==
          rm1.getRMContext().getRMAdminService().getServiceStatus().getState()) {
        Thread.sleep(100);
      }
    }
    assertEquals("RM should have been fenced",
        HAServiceProtocol.HAServiceState.STANDBY,
        rm1.getRMContext().getRMAdminService().getServiceStatus().getState());
    assertEquals("RM should be Active",
        HAServiceProtocol.HAServiceState.ACTIVE,
        rm2.getRMContext().getRMAdminService().getServiceStatus().getState());
    rm1.close();
    rm2.close();
  }
  
  @Test
  public void testFencedState() throws Exception {
    TestZKRMStateStoreTester zkTester = new TestZKRMStateStoreTester();
    RMStateStore store = zkTester.getRMStateStore();

    // Move state to FENCED from ACTIVE
    store.updateFencedState();
    assertEquals("RMStateStore should have been in fenced state",
            true, store.isFencedState());    

    long submitTime = System.currentTimeMillis();
    long startTime = submitTime + 1000;

    // Add a new app
    RMApp mockApp = mock(RMApp.class);
    ApplicationSubmissionContext context =
      new ApplicationSubmissionContextPBImpl();
    when(mockApp.getSubmitTime()).thenReturn(submitTime);
    when(mockApp.getStartTime()).thenReturn(startTime);
    when(mockApp.getApplicationSubmissionContext()).thenReturn(context);
    when(mockApp.getUser()).thenReturn("test");
    store.storeNewApplication(mockApp);
    assertEquals("RMStateStore should have been in fenced state",
            true, store.isFencedState());

    // Add a new attempt
    ClientToAMTokenSecretManagerInRM clientToAMTokenMgr =
            new ClientToAMTokenSecretManagerInRM();
    ApplicationAttemptId attemptId = ApplicationAttemptId.fromString(
        "appattempt_1234567894321_0001_000001");
    SecretKey clientTokenMasterKey =
                clientToAMTokenMgr.createMasterKey(attemptId);
    RMAppAttemptMetrics mockRmAppAttemptMetrics = 
         mock(RMAppAttemptMetrics.class);
    Container container = new ContainerPBImpl();
    container.setId(ContainerId.fromString("container_1234567891234_0001_01_000001"));
    RMAppAttempt mockAttempt = mock(RMAppAttempt.class);
    when(mockAttempt.getAppAttemptId()).thenReturn(attemptId);
    when(mockAttempt.getMasterContainer()).thenReturn(container);
    when(mockAttempt.getClientTokenMasterKey())
        .thenReturn(clientTokenMasterKey);
    when(mockAttempt.getRMAppAttemptMetrics())
        .thenReturn(mockRmAppAttemptMetrics);
    when(mockRmAppAttemptMetrics.getAggregateAppResourceUsage())
        .thenReturn(new AggregateAppResourceUsage(new HashMap<>()));
    store.storeNewApplicationAttempt(mockAttempt);
    assertEquals("RMStateStore should have been in fenced state",
            true, store.isFencedState());

    long finishTime = submitTime + 1000;
    // Update attempt
    ApplicationAttemptStateData newAttemptState =
      ApplicationAttemptStateData.newInstance(attemptId, container,
            store.getCredentialsFromAppAttempt(mockAttempt),
            startTime, RMAppAttemptState.FINISHED, "testUrl", 
            "test", FinalApplicationStatus.SUCCEEDED, 100, 
            finishTime, new HashMap<>(), new HashMap<>(), 0);
    store.updateApplicationAttemptState(newAttemptState);
    assertEquals("RMStateStore should have been in fenced state",
            true, store.isFencedState());

    // Update app
    ApplicationStateData appState = ApplicationStateData.newInstance(submitTime, 
            startTime, context, "test");
    store.updateApplicationState(appState);
    assertEquals("RMStateStore should have been in fenced state",
            true, store.isFencedState());

    // Remove app
    store.removeApplication(mockApp);
    assertEquals("RMStateStore should have been in fenced state",
            true, store.isFencedState());

    // store RM delegation token;
    RMDelegationTokenIdentifier dtId1 =
        new RMDelegationTokenIdentifier(new Text("owner1"),
            new Text("renewer1"), new Text("realuser1"));
    Long renewDate1 = new Long(System.currentTimeMillis()); 
    dtId1.setSequenceNumber(1111);
    assertFalse("Token " + dtId1
        + " should not exist but was found in ZooKeeper",
        zkTester.delegationTokenExists(dtId1, 0));
    store.storeRMDelegationToken(dtId1, renewDate1);
    assertFalse("Token " + dtId1
        + " should not exist but was found in ZooKeeper",
        zkTester.delegationTokenExists(dtId1, 0));
    assertEquals("RMStateStore should have been in fenced state", true,
        store.isFencedState());

    store.updateRMDelegationToken(dtId1, renewDate1);
    assertFalse("Token " + dtId1
        + " should not exist but was found in ZooKeeper",
        zkTester.delegationTokenExists(dtId1, 0));
    assertEquals("RMStateStore should have been in fenced state", true,
        store.isFencedState());

    // remove delegation key;
    store.removeRMDelegationToken(dtId1);
    assertEquals("RMStateStore should have been in fenced state", true,
        store.isFencedState());

    // store delegation master key;
    DelegationKey key = new DelegationKey(1234, 4321, "keyBytes".getBytes());
    store.storeRMDTMasterKey(key);
    assertEquals("RMStateStore should have been in fenced state", true,
        store.isFencedState());

    // remove delegation master key;
    store.removeRMDTMasterKey(key);
    assertEquals("RMStateStore should have been in fenced state", true,
        store.isFencedState());

    // store or update AMRMToken;
    store.storeOrUpdateAMRMTokenSecretManager(null, false);
    assertEquals("RMStateStore should have been in fenced state", true,
        store.isFencedState());

    store.close();
  }

  @Test
  public void testDuplicateRMAppDeletion() throws Exception {
    TestZKRMStateStoreTester zkTester = new TestZKRMStateStoreTester();
    long submitTime = System.currentTimeMillis();
    long startTime = System.currentTimeMillis() + 1234;
    RMStateStore store = zkTester.getRMStateStore();
    TestDispatcher dispatcher = new TestDispatcher();
    store.setRMDispatcher(dispatcher);

    ApplicationAttemptId attemptIdRemoved = ApplicationAttemptId.fromString(
        "appattempt_1352994193343_0002_000001");
    ApplicationId appIdRemoved = attemptIdRemoved.getApplicationId();
    storeApp(store, appIdRemoved, submitTime, startTime);
    storeAttempt(store, attemptIdRemoved,
        "container_1352994193343_0002_01_000001", null, null, dispatcher);

    ApplicationSubmissionContext context =
        new ApplicationSubmissionContextPBImpl();
    context.setApplicationId(appIdRemoved);

    ApplicationStateData appStateRemoved =
        ApplicationStateData.newInstance(
            submitTime, startTime, context, "user1");
    appStateRemoved.attempts.put(attemptIdRemoved, null);
    store.removeApplicationStateInternal(appStateRemoved);
    try {
      store.removeApplicationStateInternal(appStateRemoved);
    } catch (KeeperException.NoNodeException nne) {
      fail("NoNodeException should not happen.");
    }
    store.close();
  }

  private static String createPath(String... parts) {
    return Joiner.on("/").join(parts);
  }

  private static Configuration createConfForAppNodeSplit(int splitIndex) {
    YarnConfiguration conf = new YarnConfiguration();
    conf.setInt(YarnConfiguration.ZK_APPID_NODE_SPLIT_INDEX, splitIndex);
    return conf;
  }

  private static RMApp createMockAppForRemove(ApplicationId appId,
      ApplicationAttemptId... attemptIds) {
    RMApp app = mock(RMApp.class);
    ApplicationSubmissionContextPBImpl context =
        new ApplicationSubmissionContextPBImpl();
    context.setApplicationId(appId);
    when(app.getApplicationSubmissionContext()).thenReturn(context);
    when(app.getUser()).thenReturn("test");
    if (attemptIds.length > 0) {
      HashMap<ApplicationAttemptId, RMAppAttempt> attempts = new HashMap<>();
      for (ApplicationAttemptId attemptId : attemptIds) {
        RMAppAttempt appAttempt = mock(RMAppAttempt.class);
        when(appAttempt.getAppAttemptId()).thenReturn(attemptId);
        attempts.put(attemptId, appAttempt);
      }
      when(app.getAppAttempts()).thenReturn(attempts);
    }
    return app;
  }

  private static void verifyLoadedApp(ApplicationStateData appState,
      ApplicationId appId, String user, long submitTime, long startTime,
      RMAppState state, long finishTime, String diagnostics) {
    // Check if app is loaded correctly
    assertNotNull("App " + appId + " should have been loaded.", appState);
    assertEquals("App submit time in app state", submitTime,
        appState.getSubmitTime());
    assertEquals("App start time in app state", startTime,
        appState.getStartTime());
    assertEquals("App ID in app state", appId,
        appState.getApplicationSubmissionContext().getApplicationId());
    assertEquals("App state", state, appState.getState());
    assertEquals("Finish time in app state", finishTime,
        appState.getFinishTime());
    assertEquals("User in app state", user, appState.getUser());
    assertEquals("Diagnostics in app state", diagnostics,
        appState.getDiagnostics());
  }

  private static void verifyLoadedApp(RMState rmState,
      ApplicationId appId, long submitTime, long startTime, long finishTime,
      boolean isFinished, List<ApplicationAttemptId> attempts) {
    verifyLoadedApp(rmState, appId, submitTime, startTime, finishTime,
        isFinished, attempts, null, null);
  }

  private static void verifyLoadedApp(RMState rmState,
      ApplicationId appId, long submitTime, long startTime, long finishTime,
      boolean isFinished, List<ApplicationAttemptId> attempts,
      List<Integer> amExitStatuses,
      List<FinalApplicationStatus> finalStatuses) {
    Map<ApplicationId, ApplicationStateData> rmAppState =
        rmState.getApplicationState();
    ApplicationStateData appState = rmAppState.get(appId);
    assertNotNull(appId + " is not there in loaded apps", appState);
    verifyLoadedApp(appState, appId, "test", submitTime, startTime,
        isFinished ? RMAppState.FINISHED : null, finishTime,
        isFinished ? "appDiagnostics" : "");
    // Check attempt state.
    if (attempts != null) {
      assertEquals("Attempts loaded for app " + appId, attempts.size(),
          appState.attempts.size());
      if (finalStatuses != null && amExitStatuses != null) {
        for (int i = 0; i < attempts.size(); i++) {
          if (finalStatuses.get(i) != null) {
            verifyLoadedAttempt(appState, attempts.get(i),
                amExitStatuses.get(i), true);
          } else {
            verifyLoadedAttempt(appState, attempts.get(i),
                amExitStatuses.get(i), false);
          }
        }
      }
    } else {
      assertEquals(
          "Attempts loaded for app " + appId, 0, appState.attempts.size());
    }
  }

  private static void verifyLoadedAttempt(ApplicationStateData appState,
      ApplicationAttemptId attemptId, int amExitStatus, boolean isFinished) {
    verifyLoadedAttempt(appState, attemptId, isFinished ? "myTrackingUrl" :
        "N/A", ContainerId.newContainerId(attemptId, 1), null,
        isFinished ? RMAppAttemptState.FINISHED : null, isFinished ?
        "attemptDiagnostics" : "", 0, amExitStatus,
        isFinished ? FinalApplicationStatus.SUCCEEDED : null);
  }

  private static void verifyLoadedAttempt(ApplicationStateData appState,
      ApplicationAttemptId attemptId, String trackingURL,
      ContainerId masterContainerId, SecretKey clientTokenKey,
      RMAppAttemptState state, String diagnostics, long finishTime,
      int amExitStatus, FinalApplicationStatus finalStatus) {
    ApplicationAttemptStateData attemptState = appState.getAttempt(attemptId);
    // Check if attempt is loaded correctly
    assertNotNull(
        "Attempt " + attemptId + " should have been loaded.", attemptState);
    assertEquals("Attempt Id in attempt state",
        attemptId, attemptState.getAttemptId());
    assertEquals("Master Container Id in attempt state",
        masterContainerId, attemptState.getMasterContainer().getId());
    if (null != clientTokenKey) {
      assertArrayEquals("Client token key in attempt state",
          clientTokenKey.getEncoded(), attemptState.getAppAttemptTokens().
          getSecretKey(RMStateStore.AM_CLIENT_TOKEN_MASTER_KEY_NAME));
    }
    assertEquals("Attempt state", state, attemptState.getState());
    assertEquals("Finish time in attempt state", finishTime,
        attemptState.getFinishTime());
    assertEquals("Diagnostics in attempt state", diagnostics,
        attemptState.getDiagnostics());
    assertEquals("AM Container exit status in attempt state", amExitStatus,
        attemptState.getAMContainerExitStatus());
    assertEquals("Final app status in attempt state", finalStatus,
        attemptState.getFinalApplicationStatus());
    assertEquals("Tracking URL in attempt state", trackingURL,
        attemptState.getFinalTrackingUrl());
  }

  private static ApplicationStateData createAppState(
      ApplicationSubmissionContext ctxt, long submitTime, long startTime,
      long finishTime, boolean isFinished) {
    return ApplicationStateData.newInstance(submitTime, startTime, "test",
        ctxt, isFinished ? RMAppState.FINISHED : null, isFinished ?
        "appDiagnostics" : "", 0, isFinished ? finishTime : 0, null);
  }

  private static ApplicationAttemptStateData createFinishedAttempt(
      ApplicationAttemptId attemptId, Container container, long startTime,
      int amExitStatus) {
    Map<String, Long> resourceSecondsMap = new HashMap<>();
    Map<String, Long> preemptedResoureSecondsMap = new HashMap<>();
    resourceSecondsMap
        .put(ResourceInformation.MEMORY_MB.getName(), 0L);
    resourceSecondsMap
        .put(ResourceInformation.VCORES.getName(), 0L);
    preemptedResoureSecondsMap.put(ResourceInformation.MEMORY_MB.getName(),
        0L);
    preemptedResoureSecondsMap
        .put(ResourceInformation.VCORES.getName(), 0L);
    return ApplicationAttemptStateData.newInstance(attemptId,
        container, null, startTime, RMAppAttemptState.FINISHED,
        "myTrackingUrl", "attemptDiagnostics", FinalApplicationStatus.SUCCEEDED,
        amExitStatus, 0, resourceSecondsMap, preemptedResoureSecondsMap, 0);
  }

  private ApplicationAttemptId storeAttempt(RMStateStore store,
      TestDispatcher dispatcher, String appAttemptIdStr,
      AMRMTokenSecretManager appTokenMgr,
      ClientToAMTokenSecretManagerInRM clientToAMTokenMgr,
      boolean createContainer) throws Exception {
    ApplicationAttemptId attemptId =
        ApplicationAttemptId.fromString(appAttemptIdStr);
    Token<AMRMTokenIdentifier> appAttemptToken = null;
    if (appTokenMgr != null) {
      appAttemptToken = generateAMRMToken(attemptId, appTokenMgr);
    }
    SecretKey clientTokenKey = null;
    if (clientToAMTokenMgr != null) {
      clientTokenKey = clientToAMTokenMgr.createMasterKey(attemptId);
      Credentials attemptCred = new Credentials();
      attemptCred.addSecretKey(RMStateStore.AM_CLIENT_TOKEN_MASTER_KEY_NAME,
          clientTokenKey.getEncoded());
    }
    ContainerId containerId = null;
    if (createContainer) {
      containerId = ContainerId.newContainerId(attemptId, 1);
    }
    storeAttempt(store, attemptId, containerId.toString(), appAttemptToken,
        clientTokenKey, dispatcher);
    return attemptId;
  }

  private void finishAppWithAttempts(RMState state, RMStateStore store,
      TestDispatcher dispatcher, ApplicationAttemptId attemptId,
      long submitTime, long startTime, int amExitStatus, long finishTime,
      boolean createNewApp) throws Exception {
    ApplicationId appId = attemptId.getApplicationId();
    ApplicationStateData appStateNew = null;
    if (createNewApp) {
      ApplicationSubmissionContext context =
          new ApplicationSubmissionContextPBImpl();
      context.setApplicationId(appId);
      context.setAMContainerSpec(new ContainerLaunchContextPBImpl());
      appStateNew = createAppState(context, submitTime, startTime, finishTime,
          true);
    } else {
      ApplicationStateData appState = state.getApplicationState().get(appId);
      appStateNew = createAppState(appState.getApplicationSubmissionContext(),
          submitTime, startTime, finishTime, true);
      appStateNew.attempts.putAll(appState.attempts);
    }
    store.updateApplicationState(appStateNew);
    waitNotify(dispatcher);
    Container container = new ContainerPBImpl();
    container.setId(ContainerId.newContainerId(attemptId, 1));
    ApplicationAttemptStateData newAttemptState =
        createFinishedAttempt(attemptId, container, startTime, amExitStatus);
    updateAttempt(store, dispatcher, newAttemptState);
  }

  private void storeAppWithAttempts(RMStateStore store,
      TestDispatcher dispatcher, ApplicationAttemptId attemptId,
      long submitTime, long startTime) throws Exception {
    storeAppWithAttempts(store, dispatcher, submitTime, startTime, null, null,
        attemptId);
  }

  private void storeApp(RMStateStore store, TestDispatcher dispatcher,
      ApplicationId appId, long submitTime, long startTime) throws Exception {
    storeApp(store, appId, submitTime, startTime);
    waitNotify(dispatcher);
  }

  private void storeAppWithAttempts(RMStateStore store,
      TestDispatcher dispatcher, long submitTime, long startTime,
      AMRMTokenSecretManager appTokenMgr,
      ClientToAMTokenSecretManagerInRM clientToAMTokenMgr,
      ApplicationAttemptId attemptId, ApplicationAttemptId... attemptIds)
      throws Exception {
    ApplicationId appId = attemptId.getApplicationId();
    storeApp(store, dispatcher, appId, submitTime, startTime);
    storeAttempt(store, dispatcher, attemptId.toString(), appTokenMgr,
        clientToAMTokenMgr, true);
    for (ApplicationAttemptId attempt : attemptIds) {
      storeAttempt(store, dispatcher, attempt.toString(), appTokenMgr,
          clientToAMTokenMgr, true);
    }
  }

  private static void removeApps(RMStateStore store,
      Map<ApplicationId, ApplicationAttemptId[]> appWithAttempts) {
    for (Map.Entry<ApplicationId, ApplicationAttemptId[]> entry :
        appWithAttempts.entrySet()) {
      RMApp mockApp = createMockAppForRemove(entry.getKey(), entry.getValue());
      store.removeApplication(mockApp);
    }
  }

  private static void verifyAppPathPath(RMStateStore store, ApplicationId appId,
        int splitIndex) throws Exception {
    String appIdStr = appId.toString();
    String appParent = appIdStr.substring(0, appIdStr.length() - splitIndex);
    String appPath = appIdStr.substring(appIdStr.length() - splitIndex);
    String path = createPath(((ZKRMStateStore)store).znodeWorkingPath,
        ZKRMStateStore.ROOT_ZNODE_NAME, ZKRMStateStore.RM_APP_ROOT,
        ZKRMStateStore.RM_APP_ROOT_HIERARCHIES, String.valueOf(splitIndex),
        appParent, appPath);
    assertTrue("Application with id " + appIdStr + " does not exist as per " +
        "split in state store.", ((ZKRMStateStore)store).exists(path));
  }

  private static void verifyAppInHierarchicalPath(RMStateStore store,
      String appId, int splitIdx) throws Exception {
    String path = createPath(((ZKRMStateStore)store).znodeWorkingPath,
        ZKRMStateStore.ROOT_ZNODE_NAME, ZKRMStateStore.RM_APP_ROOT);
    if (splitIdx != 0) {
      path = createPath(path, ZKRMStateStore.RM_APP_ROOT_HIERARCHIES,
          String.valueOf(splitIdx), appId.substring(0, appId.length() -
          splitIdx), appId.substring(appId.length() - splitIdx));
    } else {
      path = createPath(path, appId);
    }
    assertTrue(appId + " should exist in path " + path,
        ((ZKRMStateStore)store).exists(createPath(path)));
  }

  private static void assertHierarchicalPaths(RMStateStore store,
      Map<Integer, Integer> pathToApps) throws Exception {
    for (Map.Entry<Integer, Integer> entry : pathToApps.entrySet()) {
      String path = createPath(((ZKRMStateStore)store).znodeWorkingPath,
          ZKRMStateStore.ROOT_ZNODE_NAME, ZKRMStateStore.RM_APP_ROOT);
      if (entry.getKey() != 0) {
        path = createPath(path, ZKRMStateStore.RM_APP_ROOT_HIERARCHIES,
            String.valueOf(entry.getKey()));
      }
      assertEquals("Number of childrens for path " + path,
          (int) entry.getValue(),
          ((ZKRMStateStore)store).getChildren(path).size());
    }
  }

  // Test to verify storing of apps and app attempts in ZK state store with app
  // node split index configured more than 0.
  @Test
  public void testAppNodeSplit() throws Exception {
    TestZKRMStateStoreTester zkTester = new TestZKRMStateStoreTester();
    long submitTime = System.currentTimeMillis();
    long startTime = submitTime + 1234;
    Configuration conf = new YarnConfiguration();

    // Get store with app node split config set as 1.
    RMStateStore store = zkTester.getRMStateStore(createConfForAppNodeSplit(1));
    TestDispatcher dispatcher = new TestDispatcher();
    store.setRMDispatcher(dispatcher);

    // Create RM Context and app token manager.
    RMContext rmContext = mock(RMContext.class);
    when(rmContext.getStateStore()).thenReturn(store);
    AMRMTokenSecretManager appTokenMgr =
        spy(new AMRMTokenSecretManager(conf, rmContext));
    MasterKeyData masterKeyData = appTokenMgr.createNewMasterKey();
    when(appTokenMgr.getMasterKey()).thenReturn(masterKeyData);
    ClientToAMTokenSecretManagerInRM clientToAMTokenMgr =
        new ClientToAMTokenSecretManagerInRM();

    // Store app1.
    ApplicationId appId1 = ApplicationId.newInstance(1352994193343L, 1);
    ApplicationAttemptId attemptId1 =
        ApplicationAttemptId.newInstance(appId1, 1);
    ApplicationAttemptId attemptId2 =
        ApplicationAttemptId.newInstance(appId1, 2);
    storeAppWithAttempts(store, dispatcher, submitTime, startTime,
        appTokenMgr, clientToAMTokenMgr, attemptId1, attemptId2);

    // Store app2 with app id application_1352994193343_120213.
    ApplicationId appId21 = ApplicationId.newInstance(1352994193343L, 120213);
    storeApp(store, appId21, submitTime, startTime);
    waitNotify(dispatcher);

    // Store another app which will be removed.
    ApplicationId appIdRemoved = ApplicationId.newInstance(1352994193343L, 2);
    ApplicationAttemptId attemptIdRemoved =
        ApplicationAttemptId.newInstance(appIdRemoved, 1);
    storeAppWithAttempts(store, dispatcher, submitTime, startTime,
        null, null, attemptIdRemoved);
    // Remove the app.
    RMApp mockRemovedApp =
        createMockAppForRemove(appIdRemoved, attemptIdRemoved);
    store.removeApplication(mockRemovedApp);
    // Close state store
    store.close();

    // Load state store
    store = zkTester.getRMStateStore(createConfForAppNodeSplit(1));
    store.setRMDispatcher(dispatcher);
    RMState state = store.loadState();
    // Check if application_1352994193343_120213 (i.e. app2) exists in state
    // store as per split index.
    verifyAppPathPath(store, appId21, 1);

    // Verify loaded apps and attempts based on the operations we did before
    // reloading the state store.
    verifyLoadedApp(state, appId1, submitTime, startTime, 0, false,
        Lists.newArrayList(attemptId1, attemptId2), Lists.newArrayList(-1000,
        -1000), Lists.newArrayList((FinalApplicationStatus) null, null));

    // Update app state for app1.
    finishAppWithAttempts(state, store, dispatcher, attemptId2, submitTime,
        startTime, 100, 1234, false);

    // Test updating app/attempt for app whose initial state is not saved
    ApplicationId dummyAppId = ApplicationId.newInstance(1234, 10);
    ApplicationAttemptId dummyAttemptId =
        ApplicationAttemptId.newInstance(dummyAppId, 6);
    finishAppWithAttempts(state, store, dispatcher, dummyAttemptId, submitTime,
        startTime, 111, 1234, true);
    // Close the store
    store.close();

    // Check updated application state.
    store = zkTester.getRMStateStore(createConfForAppNodeSplit(1));
    store.setRMDispatcher(dispatcher);
    RMState newRMState = store.loadState();
    verifyLoadedApp(newRMState, dummyAppId, submitTime, startTime, 1234, true,
        Lists.newArrayList(dummyAttemptId), Lists.newArrayList(111),
        Lists.newArrayList(FinalApplicationStatus.SUCCEEDED));
    verifyLoadedApp(newRMState, appId1, submitTime, startTime, 1234, true,
        Lists.newArrayList(attemptId1, attemptId2),
        Lists.newArrayList(-1000, 100), Lists.newArrayList(null,
        FinalApplicationStatus.SUCCEEDED));

    // assert store is in expected state after everything is cleaned
    assertTrue("Store is not in expected state", zkTester.isFinalStateValid());
    store.close();
  }

  // Test to verify storing of apps and app attempts in ZK state store with app
  // node split index config changing across restarts.
  @Test
  public void testAppNodeSplitChangeAcrossRestarts() throws Exception {
    TestZKRMStateStoreTester zkTester = new TestZKRMStateStoreTester();
    long submitTime = System.currentTimeMillis();
    long startTime = submitTime + 1234;
    Configuration conf = new YarnConfiguration();

    // Create store with app node split set as 1.
    RMStateStore store = zkTester.getRMStateStore(createConfForAppNodeSplit(1));
    TestDispatcher dispatcher = new TestDispatcher();
    store.setRMDispatcher(dispatcher);
    RMContext rmContext = mock(RMContext.class);
    when(rmContext.getStateStore()).thenReturn(store);
    AMRMTokenSecretManager appTokenMgr =
        spy(new AMRMTokenSecretManager(conf, rmContext));
    MasterKeyData masterKeyData = appTokenMgr.createNewMasterKey();
    when(appTokenMgr.getMasterKey()).thenReturn(masterKeyData);
    ClientToAMTokenSecretManagerInRM clientToAMTokenMgr =
        new ClientToAMTokenSecretManagerInRM();

    // Store app1 with 2 attempts.
    ApplicationId appId1 = ApplicationId.newInstance(1442994194053L, 1);
    ApplicationAttemptId attemptId1 =
        ApplicationAttemptId.newInstance(appId1, 1);
    ApplicationAttemptId attemptId2 =
        ApplicationAttemptId.newInstance(appId1, 2);
    storeAppWithAttempts(store, dispatcher, submitTime, startTime,
        appTokenMgr, clientToAMTokenMgr, attemptId1, attemptId2);

    // Store app2 and associated attempt.
    ApplicationId appId11 = ApplicationId.newInstance(1442994194053L, 2);
    ApplicationAttemptId attemptId11 =
        ApplicationAttemptId.newInstance(appId11, 1);
    storeAppWithAttempts(store, dispatcher, attemptId11, submitTime, startTime);
    // Close state store
    store.close();

    // Load state store with app node split config of 2.
    store = zkTester.getRMStateStore(createConfForAppNodeSplit(2));
    store.setRMDispatcher(dispatcher);
    RMState state = store.loadState();
    ApplicationId appId21 = ApplicationId.newInstance(1442994194053L, 120213);
    storeApp(store, dispatcher, appId21, submitTime, startTime);

    // Check if app is loaded correctly despite change in split index.
    verifyLoadedApp(state, appId1, submitTime, startTime, 0, false,
        Lists.newArrayList(attemptId1, attemptId2), Lists.newArrayList(-1000,
        -1000), Lists.newArrayList((FinalApplicationStatus) null, null));

    // Finish app/attempt state
    finishAppWithAttempts(state, store, dispatcher, attemptId2, submitTime,
        startTime, 100, 1234, false);

    // Test updating app/attempt for app whose initial state is not saved
    ApplicationId dummyAppId = ApplicationId.newInstance(1234, 10);
    ApplicationAttemptId dummyAttemptId =
        ApplicationAttemptId.newInstance(dummyAppId, 6);
    finishAppWithAttempts(state, store, dispatcher, dummyAttemptId, submitTime,
        startTime, 111, 1234, true);
    // Close the store
    store.close();

    // Load state store this time with split index of 0.
    store = zkTester.getRMStateStore(createConfForAppNodeSplit(0));
    store.setRMDispatcher(dispatcher);
    state = store.loadState();
    assertEquals("Number of Apps loaded should be 4.", 4,
        state.getApplicationState().size());
    verifyLoadedApp(state, appId1, submitTime, startTime, 1234, true,
        Lists.newArrayList(attemptId1, attemptId2), Lists.newArrayList(-1000,
        100), Lists.newArrayList(null, FinalApplicationStatus.SUCCEEDED));
    // Remove attempt1
    store.removeApplicationAttempt(attemptId1);
    ApplicationId appId31 = ApplicationId.newInstance(1442994195071L, 45);
    storeApp(store, dispatcher, appId31, submitTime, startTime);
    // Close state store.
    store.close();

    // Load state store with split index of 3.
    store = zkTester.getRMStateStore(createConfForAppNodeSplit(3));
    store.setRMDispatcher(dispatcher);
    state = store.loadState();
    assertEquals("Number of apps loaded should be 5.", 5,
        state.getApplicationState().size());
    verifyLoadedApp(state, dummyAppId, submitTime, startTime, 1234, true,
        Lists.newArrayList(dummyAttemptId), Lists.newArrayList(111),
        Lists.newArrayList(FinalApplicationStatus.SUCCEEDED));
    verifyLoadedApp(state, appId31, submitTime, startTime, 0, false, null);
    verifyLoadedApp(state, appId21, submitTime, startTime, 0, false, null);
    verifyLoadedApp(state, appId11, submitTime, startTime, 0, false,
        Lists.newArrayList(attemptId11), Lists.newArrayList(-1000),
        Lists.newArrayList((FinalApplicationStatus) null));
    verifyLoadedApp(state, appId1, submitTime, startTime, 1234, true,
        Lists.newArrayList(attemptId2), Lists.newArrayList(100),
        Lists.newArrayList(FinalApplicationStatus.SUCCEEDED));

    // Store another app.
    ApplicationId appId41 = ApplicationId.newInstance(1442994195087L, 1);
    storeApp(store, dispatcher, appId41, submitTime, startTime);
    // Check how many apps exist in each of the hierarchy based paths. 0 paths
    // should exist in "HIERARCHIES/4" path as app split index was never set
    // as 4 in tests above.
    assertHierarchicalPaths(store, ImmutableMap.of(0, 2, 1, 1, 2, 2,
        3, 1, 4, 0));
    verifyAppInHierarchicalPath(store, "application_1442994195087_0001", 3);

    ApplicationId appId71 = ApplicationId.newInstance(1442994195087L, 7);
    //storeApp(store, dispatcher, appId71, submitTime, startTime);
    storeApp(store, appId71, submitTime, startTime);
    waitNotify(dispatcher);
    ApplicationAttemptId attemptId71 =
        ApplicationAttemptId.newInstance(appId71, 1);
    storeAttempt(store, ApplicationAttemptId.newInstance(appId71, 1),
        ContainerId.newContainerId(attemptId71, 1).toString(), null, null,
        dispatcher);
    // Remove applications.
    removeApps(store, ImmutableMap.of(appId11, new ApplicationAttemptId[]
        {attemptId11}, appId71, new ApplicationAttemptId[] {attemptId71},
        appId41, new ApplicationAttemptId[0], appId31,
        new ApplicationAttemptId[0], appId21, new ApplicationAttemptId[0]));
    removeApps(store, ImmutableMap.of(dummyAppId,
        new ApplicationAttemptId[] {dummyAttemptId}, appId1,
        new ApplicationAttemptId[] {attemptId1, attemptId2}));
    store.close();

    // Load state store with split index of 3 again. As all apps have been
    // removed nothing should be loaded back.
    store = zkTester.getRMStateStore(createConfForAppNodeSplit(3));
    store.setRMDispatcher(dispatcher);
    state = store.loadState();
    assertEquals("Number of apps loaded should be 0.", 0,
        state.getApplicationState().size());
    // Close the state store.
    store.close();
  }

  private static Configuration createConfForDelegationTokenNodeSplit(
      int splitIndex) {
    YarnConfiguration conf = new YarnConfiguration();
    conf.setInt(YarnConfiguration.ZK_DELEGATION_TOKEN_NODE_SPLIT_INDEX,
        splitIndex);
    return conf;
  }

  private void verifyDelegationTokensStateStore(
      TestZKRMStateStoreTester zkTester,
      Map<RMDelegationTokenIdentifier, Long> tokensWithRenewal,
      Map<RMDelegationTokenIdentifier, Integer> tokensWithIndex,
      int sequenceNumber) throws Exception {
    RMStateStore.RMDTSecretManagerState secretManagerState =
        zkTester.store.loadState().getRMDTSecretManagerState();
    assertEquals("Unexpected token state",
        tokensWithRenewal, secretManagerState.getTokenState());
    assertEquals("Unexpected sequence number", sequenceNumber,
        secretManagerState.getDTSequenceNumber());
    for (Map.Entry<RMDelegationTokenIdentifier, Integer> tokenEntry
        : tokensWithIndex.entrySet()) {
      assertTrue("Expected to find token " + tokenEntry.getKey()
          + " in zookeeper but did not",
          zkTester.delegationTokenExists(tokenEntry.getKey(),
          tokenEntry.getValue()));
    }
  }

  private void verifyDelegationTokenInStateStore(
      TestZKRMStateStoreTester zkTester, RMDelegationTokenIdentifier token,
      long renewDate, int index) throws Exception {
    RMStateStore.RMDTSecretManagerState secretManagerState =
        zkTester.store.loadState().getRMDTSecretManagerState();
    Map<RMDelegationTokenIdentifier, Long> tokenState =
        secretManagerState.getTokenState();
    assertTrue("token state does not contain " + token,
        tokenState.containsKey(token));
    assertTrue("token state does not contain a token with renewal " + renewDate,
        tokenState.containsValue(renewDate));
    assertTrue("Token " + token + "should exist but was not found in ZooKeeper",
        zkTester.delegationTokenExists(token, index));
  }

  private RMDelegationTokenIdentifier storeUpdateAndVerifyDelegationToken(
      TestZKRMStateStoreTester zkTester,
      Map<RMDelegationTokenIdentifier, Long> tokensWithRenewal,
      Map<RMDelegationTokenIdentifier, Integer> tokensWithIndex,
      int sequenceNumber, int split) throws Exception {
    // Store token
    RMDelegationTokenIdentifier token =
        new RMDelegationTokenIdentifier(new Text("owner"),
            new Text("renewer"), new Text("realuser"));
    assertFalse("Token should not exist but was found in ZooKeeper",
        zkTester.delegationTokenExists(token, split));
    token.setSequenceNumber(sequenceNumber);
    Long renewDate = System.currentTimeMillis();
    zkTester.store.storeRMDelegationToken(token, renewDate);
    modifyRMDelegationTokenState();
    tokensWithRenewal.put(token, renewDate);
    tokensWithIndex.put(token, split);

    // Verify the token
    verifyDelegationTokensStateStore(zkTester, tokensWithRenewal,
        tokensWithIndex, sequenceNumber);

    // Update the token
    renewDate = System.currentTimeMillis();
    zkTester.store.updateRMDelegationToken(token, renewDate);
    tokensWithRenewal.put(token, renewDate);
    tokensWithIndex.put(token, split);

    // Verify updates
    verifyDelegationTokensStateStore(zkTester, tokensWithRenewal,
        tokensWithIndex, sequenceNumber);

    return token;
  }

  @Test
  public void testDelegationTokenSplitIndexConfig() throws Exception {
    // Valid values
    TestZKRMStateStoreTester zkTester = new TestZKRMStateStoreTester();
    zkTester.getRMStateStore(createConfForDelegationTokenNodeSplit(0)).close();
    assertEquals("Incorrect split index",
        0, zkTester.getDelegationTokenNodeSplitIndex());
    zkTester.getRMStateStore(createConfForDelegationTokenNodeSplit(1)).close();
    assertEquals("Incorrect split index",
        1, zkTester.getDelegationTokenNodeSplitIndex());
    zkTester.getRMStateStore(createConfForDelegationTokenNodeSplit(2)).close();
    assertEquals("Incorrect split index",
        2, zkTester.getDelegationTokenNodeSplitIndex());
    zkTester.getRMStateStore(createConfForDelegationTokenNodeSplit(3)).close();
    assertEquals("Incorrect split index",
        3, zkTester.getDelegationTokenNodeSplitIndex());
    zkTester.getRMStateStore(createConfForDelegationTokenNodeSplit(4)).close();
    assertEquals("Incorrect split index",
        4, zkTester.getDelegationTokenNodeSplitIndex());

    // Invalid values --> override to 0
    zkTester.getRMStateStore(createConfForDelegationTokenNodeSplit(-1)).close();
    assertEquals("Incorrect split index",
        0, zkTester.getDelegationTokenNodeSplitIndex());
    zkTester.getRMStateStore(createConfForDelegationTokenNodeSplit(5)).close();
    assertEquals("Incorrect split index",
        0, zkTester.getDelegationTokenNodeSplitIndex());
  }

  @Test
  public void testDelegationTokenNodeNoSplit() throws Exception {
    testDelegationTokenNode(0);
  }

  @Test
  public void testDelegationTokenNodeWithSplitOne() throws Exception {
    testDelegationTokenNode(1);
  }

  @Test
  public void testDelegationTokenNodeWithSplitTwo() throws Exception {
    testDelegationTokenNode(2);
  }

  @Test
  public void testDelegationTokenNodeWithSplitThree() throws Exception {
    testDelegationTokenNode(3);
  }

  @Test
  public void testDelegationTokenNodeWithSplitFour() throws Exception {
    testDelegationTokenNode(4);
  }

  public void testDelegationTokenNode(int split) throws Exception {
    TestZKRMStateStoreTester zkTester = new TestZKRMStateStoreTester();
    Configuration conf = createConfForDelegationTokenNodeSplit(split);
    RMStateStore store = zkTester.getRMStateStore(conf);

    // Store the token and verify
    Map<RMDelegationTokenIdentifier, Long> tokensWithRenewal = new HashMap<>();
    Map<RMDelegationTokenIdentifier, Integer> tokensWithIndex = new HashMap<>();
    int sequenceNumber = 0;
    RMDelegationTokenIdentifier token = storeUpdateAndVerifyDelegationToken(
        zkTester, tokensWithRenewal, tokensWithIndex, sequenceNumber, split);

    // Delete the token and verify
    store.removeRMDelegationToken(token);
    RMStateStore.RMDTSecretManagerState state =
        store.loadState().getRMDTSecretManagerState();
    tokensWithRenewal.clear();
    tokensWithIndex.clear();
    assertEquals("Unexpected token state",
        tokensWithRenewal, state.getTokenState());
    assertEquals("Unexpected sequence number",
        sequenceNumber, state.getDTSequenceNumber());
    assertFalse("Token should not exist but was found in ZooKeeper",
        zkTester.delegationTokenExists(token, split));
    store.close();
  }

  @Test
  public void testDelegationTokenNodeWithSplitMultiple() throws Exception {
    TestZKRMStateStoreTester zkTester = new TestZKRMStateStoreTester();
    Configuration conf = createConfForDelegationTokenNodeSplit(1);
    RMStateStore store = zkTester.getRMStateStore(conf);

    // With the split set to 1, we can store 10 tokens under a znode (i.e. 0-9)
    // Try to store more than 10
    Map<RMDelegationTokenIdentifier, Long> tokensWithRenewal = new HashMap<>();
    Map<RMDelegationTokenIdentifier, Integer> tokensWithIndex = new HashMap<>();
    Set<RMDelegationTokenIdentifier> tokensToDelete = new HashSet<>();
    int sequenceNumber = 0;
    for (int i = 0; i <= 12; i++) {
      RMDelegationTokenIdentifier token =
          new RMDelegationTokenIdentifier(new Text("owner" + i),
              new Text("renewer" + i), new Text("realuser" + i));
      sequenceNumber = i;
      token.setSequenceNumber(sequenceNumber);
      assertFalse("Token should not exist but was found in ZooKeeper",
          zkTester.delegationTokenExists(token, 1));
      Long renewDate = System.currentTimeMillis();
      store.storeRMDelegationToken(token, renewDate);
      modifyRMDelegationTokenState();
      tokensWithRenewal.put(token, renewDate);
      tokensWithIndex.put(token, 1);
      switch (i) {
        case 0:
        case 3:
        case 6:
        case 11:
          tokensToDelete.add(token);
          break;
        default:
          break;
      }
    }
    // Verify
    verifyDelegationTokensStateStore(zkTester, tokensWithRenewal,
        tokensWithIndex, sequenceNumber);

    // Try deleting some tokens and adding some new ones
    for (RMDelegationTokenIdentifier tokenToDelete : tokensToDelete) {
      store.removeRMDelegationToken(tokenToDelete);
      tokensWithRenewal.remove(tokenToDelete);
      tokensWithIndex.remove(tokenToDelete);
    }
    for (int i = 13; i <= 22; i++) {
      RMDelegationTokenIdentifier token =
          new RMDelegationTokenIdentifier(new Text("owner" + i),
              new Text("renewer" + i), new Text("realuser" + i));
      sequenceNumber = i;
      token.setSequenceNumber(sequenceNumber);
      Long renewDate = System.currentTimeMillis();
      store.storeRMDelegationToken(token, renewDate);
      modifyRMDelegationTokenState();
      tokensWithRenewal.put(token, renewDate);
      tokensWithIndex.put(token, 1);
    }
    // Verify
    verifyDelegationTokensStateStore(zkTester, tokensWithRenewal,
        tokensWithIndex, sequenceNumber);
    for (RMDelegationTokenIdentifier token : tokensToDelete) {
      assertFalse("Token " + token
              + " should not exist but was found in ZooKeeper",
          zkTester.delegationTokenExists(token, 1));
    }
    store.close();
  }

  @Test
  public void testDelegationTokenNodeWithSplitChangeAcrossRestarts()
      throws Exception {
    TestZKRMStateStoreTester zkTester = new TestZKRMStateStoreTester();
    Map<RMDelegationTokenIdentifier, Long> tokensWithRenewal = new HashMap<>();
    Map<RMDelegationTokenIdentifier, Integer> tokensWithIndex = new HashMap<>();
    int sequenceNumber = 0;

    // Start the store with index 1
    Configuration conf = createConfForDelegationTokenNodeSplit(1);
    RMStateStore store = zkTester.getRMStateStore(conf);
    // Store a token with index 1
    RMDelegationTokenIdentifier token1 = storeUpdateAndVerifyDelegationToken(
        zkTester, tokensWithRenewal, tokensWithIndex, sequenceNumber, 1);
    store.close();

    // Start the store with index 2
    conf = createConfForDelegationTokenNodeSplit(2);
    store = zkTester.getRMStateStore(conf);
    // Verify token1 is still there and under the /1/ znode
    verifyDelegationTokenInStateStore(
        zkTester, token1, tokensWithRenewal.get(token1), 1);
    // Store a token with index 2
    sequenceNumber++;
    RMDelegationTokenIdentifier token2 = storeUpdateAndVerifyDelegationToken(
        zkTester, tokensWithRenewal, tokensWithIndex, sequenceNumber, 2);
    // Update and verify token1
    long renewDate1 = System.currentTimeMillis();
    zkTester.store.updateRMDelegationToken(token1, renewDate1);
    tokensWithRenewal.put(token1, renewDate1);
    verifyDelegationTokenInStateStore(
        zkTester, token1, tokensWithRenewal.get(token1), 1);
    store.close();

    // Start the store with index 0
    conf = createConfForDelegationTokenNodeSplit(0);
    store = zkTester.getRMStateStore(conf);
    // Verify token1 is still there and under the /1/ znode
    verifyDelegationTokenInStateStore(
        zkTester, token1, tokensWithRenewal.get(token1), 1);
    // Verify token2 is still there and under the /2/ znode
    verifyDelegationTokenInStateStore(
        zkTester, token2, tokensWithRenewal.get(token2), 2);
    // Store a token with no index
    sequenceNumber++;
    RMDelegationTokenIdentifier token0 = storeUpdateAndVerifyDelegationToken(
        zkTester, tokensWithRenewal, tokensWithIndex, sequenceNumber, 0);
    store.close();

    // Start the store with index 3
    conf = createConfForDelegationTokenNodeSplit(3);
    store = zkTester.getRMStateStore(conf);
    // Verify token1 is still there and under the /1/ znode
    verifyDelegationTokenInStateStore(
        zkTester, token1, tokensWithRenewal.get(token1), 1);
    // Verify token2 is still there and under the /2/ znode
    verifyDelegationTokenInStateStore(
        zkTester, token2, tokensWithRenewal.get(token2), 2);
    // Verify token0 is still there and under the token root node
    verifyDelegationTokenInStateStore(
        zkTester, token0, tokensWithRenewal.get(token0), 0);
    // Delete all tokens and verify
    for (RMDelegationTokenIdentifier token : tokensWithRenewal.keySet()) {
      store.removeRMDelegationToken(token);
    }
    tokensWithRenewal.clear();
    tokensWithIndex.clear();
    verifyDelegationTokensStateStore(
        zkTester, tokensWithRenewal, tokensWithIndex, sequenceNumber);
    assertFalse("Token " + token1
            + " should not exist but was found in ZooKeeper",
        zkTester.delegationTokenExists(token1, 1));
    assertFalse("Token " + token1
            + " should not exist but was found in ZooKeeper",
        zkTester.delegationTokenExists(token2, 2));
    assertFalse("Token " + token1
            + " should not exist but was found in ZooKeeper",
        zkTester.delegationTokenExists(token0, 0));
    // Store a token with index 3
    sequenceNumber++;
    storeUpdateAndVerifyDelegationToken(zkTester, tokensWithRenewal,
        tokensWithIndex, sequenceNumber, 3);
    store.close();
  }

  @Test
  public void testAppSubmissionContextIsPrunedInFinalApplicationState()
      throws Exception {
    TestZKRMStateStoreTester zkTester = new TestZKRMStateStoreTester();
    ApplicationId appId = ApplicationId.fromString("application_1234_0010");

    Configuration conf = createConfForDelegationTokenNodeSplit(1);
    RMStateStore store = zkTester.getRMStateStore(conf);
    ApplicationSubmissionContext ctx =
        new ApplicationSubmissionContextPBImpl();
    ctx.setApplicationId(appId);
    ctx.setQueue("a_queue");
    ContainerLaunchContextPBImpl containerLaunchCtx =
        new ContainerLaunchContextPBImpl();
    containerLaunchCtx.setCommands(Collections.singletonList("a_command"));
    ctx.setAMContainerSpec(containerLaunchCtx);
    Resource resource = new ResourcePBImpl();
    resource.setMemorySize(17L);
    ctx.setResource(resource);
    Map<String, String> schedulingPropertiesMap =
        Collections.singletonMap("a_key", "a_value");
    ctx.setApplicationSchedulingPropertiesMap(schedulingPropertiesMap);
    ApplicationStateDataPBImpl appState = new ApplicationStateDataPBImpl();
    appState.setState(RMAppState.RUNNING);
    appState.setApplicationSubmissionContext(ctx);
    store.storeApplicationStateInternal(appId, appState);

    RMState rmState = store.loadState();
    assertEquals(1, rmState.getApplicationState().size());
    ctx = rmState.getApplicationState().get(appId)
        .getApplicationSubmissionContext();

    appState.setState(RMAppState.RUNNING);
    store.handleStoreEvent(new RMStateUpdateAppEvent(appState, false, null));

    rmState = store.loadState();
    ctx = rmState.getApplicationState().get(appId)
        .getApplicationSubmissionContext();

    assertEquals("ApplicationSchedulingPropertiesMap should not have been "
        + "pruned from the application submission context before the "
        + "FINISHED state",
        schedulingPropertiesMap, ctx.getApplicationSchedulingPropertiesMap());

    appState.setState(RMAppState.FINISHED);
    store.handleStoreEvent(new RMStateUpdateAppEvent(appState, false, null));

    rmState = store.loadState();
    ctx = rmState.getApplicationState().get(appId)
        .getApplicationSubmissionContext();

    assertEquals(appId, ctx.getApplicationId());
    assertEquals("a_queue", ctx.getQueue());
    assertNotNull(ctx.getAMContainerSpec());
    assertEquals(17L, ctx.getResource().getMemorySize());
    assertEquals("ApplicationSchedulingPropertiesMap should have been pruned"
        + " from the application submission context when in FINISHED STATE",
        Collections.emptyMap(), ctx.getApplicationSchedulingPropertiesMap());
    store.close();
  }
}<|MERGE_RESOLUTION|>--- conflicted
+++ resolved
@@ -436,22 +436,14 @@
     rm.getRMContext().getRMAdminService().transitionToActive(req);
     ZKRMStateStore stateStore = (ZKRMStateStore) rm.getRMContext().getStateStore();
     List<ACL> acls = stateStore.getACL(rootPath);
-<<<<<<< HEAD
-    assertEquals(acls.size(), 2);
-=======
     assertThat(acls).hasSize(2);
->>>>>>> e8cb2ae4
     // CREATE and DELETE permissions for root node based on RM ID
     verifyZKACL("digest", "localhost", Perms.CREATE | Perms.DELETE, acls);
     verifyZKACL(
         "world", "anyone", Perms.ALL ^ (Perms.CREATE | Perms.DELETE), acls);
 
     acls = stateStore.getACL(parentPath);
-<<<<<<< HEAD
-    assertEquals(1, acls.size());
-=======
     assertThat(acls).hasSize(1);
->>>>>>> e8cb2ae4
     assertEquals(perm, acls.get(0).getPerms());
     rm.close();
 
@@ -461,10 +453,7 @@
     rm = new MockRM(conf);
     rm.start();
     rm.getRMContext().getRMAdminService().transitionToActive(req);
-<<<<<<< HEAD
-=======
     stateStore = (ZKRMStateStore) rm.getRMContext().getStateStore();
->>>>>>> e8cb2ae4
     acls = stateStore.getACL(rootPath);
     assertEquals(acls.size(), 1);
     verifyZKACL("world", "anyone", Perms.ALL, acls);
@@ -475,14 +464,9 @@
     rm = new MockRM(conf);
     rm.start();
     rm.getRMContext().getRMAdminService().transitionToActive(req);
-<<<<<<< HEAD
-    acls = stateStore.getACL(rootPath);
-    assertEquals(acls.size(), 2);
-=======
     stateStore = (ZKRMStateStore) rm.getRMContext().getStateStore();
     acls = stateStore.getACL(rootPath);
     assertThat(acls).hasSize(2);
->>>>>>> e8cb2ae4
     verifyZKACL("digest", "localhost", Perms.CREATE | Perms.DELETE, acls);
     verifyZKACL(
         "world", "anyone", Perms.ALL ^ (Perms.CREATE | Perms.DELETE), acls);
