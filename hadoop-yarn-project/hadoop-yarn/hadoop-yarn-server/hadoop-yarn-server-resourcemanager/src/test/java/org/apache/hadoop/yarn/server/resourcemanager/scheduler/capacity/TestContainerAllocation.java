/**
* Licensed to the Apache Software Foundation (ASF) under one
* or more contributor license agreements.  See the NOTICE file
* distributed with this work for additional information
* regarding copyright ownership.  The ASF licenses this file
* to you under the Apache License, Version 2.0 (the
* "License"); you may not use this file except in compliance
* with the License.  You may obtain a copy of the License at
*
*     http://www.apache.org/licenses/LICENSE-2.0
*
* Unless required by applicable law or agreed to in writing, software
* distributed under the License is distributed on an "AS IS" BASIS,
* WITHOUT WARRANTIES OR CONDITIONS OF ANY KIND, either express or implied.
* See the License for the specific language governing permissions and
* limitations under the License.
*/

package org.apache.hadoop.yarn.server.resourcemanager.scheduler.capacity;

import java.util.ArrayList;
import java.util.List;
import java.util.Set;

import org.slf4j.Logger;
import org.slf4j.LoggerFactory;
import org.apache.hadoop.conf.Configuration;
import org.apache.hadoop.net.NetworkTopology;
import org.apache.hadoop.security.SecurityUtilTestHelper;
import org.apache.hadoop.yarn.api.protocolrecords.AllocateResponse;
import org.apache.hadoop.yarn.api.records.Container;
import org.apache.hadoop.yarn.api.records.ContainerId;
import org.apache.hadoop.yarn.api.records.ExecutionType;
import org.apache.hadoop.yarn.api.records.LogAggregationContext;
import org.apache.hadoop.yarn.api.records.NodeId;
import org.apache.hadoop.yarn.api.records.Priority;
import org.apache.hadoop.yarn.api.records.Resource;
import org.apache.hadoop.yarn.api.records.ResourceRequest;
import org.apache.hadoop.yarn.api.records.Token;
import org.apache.hadoop.yarn.conf.YarnConfiguration;
import org.apache.hadoop.yarn.exceptions.InvalidResourceRequestException;
import org.apache.hadoop.yarn.security.ContainerTokenIdentifier;
import org.apache.hadoop.yarn.server.api.ContainerType;
import org.apache.hadoop.yarn.server.resourcemanager.MockAM;
import org.apache.hadoop.yarn.server.resourcemanager.MockNM;
import org.apache.hadoop.yarn.server.resourcemanager.MockRM;
import org.apache.hadoop.yarn.server.resourcemanager.MockRMAppSubmissionData;
import org.apache.hadoop.yarn.server.resourcemanager.MockRMAppSubmitter;
import org.apache.hadoop.yarn.server.resourcemanager.RMContextImpl;
import org.apache.hadoop.yarn.server.resourcemanager.RMSecretManagerService;
import org.apache.hadoop.yarn.server.resourcemanager.nodelabels.NullRMNodeLabelsManager;
import org.apache.hadoop.yarn.server.resourcemanager.nodelabels.RMNodeLabelsManager;
import org.apache.hadoop.yarn.server.resourcemanager.resource.TestResourceProfiles;
import org.apache.hadoop.yarn.server.resourcemanager.rmapp.RMApp;
import org.apache.hadoop.yarn.server.resourcemanager.rmapp.attempt.RMAppAttempt;
import org.apache.hadoop.yarn.server.resourcemanager.rmapp.attempt.RMAppAttemptState;
import org.apache.hadoop.yarn.server.resourcemanager.rmcontainer.RMContainer;
import org.apache.hadoop.yarn.server.resourcemanager.rmcontainer.RMContainerState;
import org.apache.hadoop.yarn.server.resourcemanager.rmnode.RMNode;
import org.apache.hadoop.yarn.server.resourcemanager.scheduler.ResourceScheduler;
import org.apache.hadoop.yarn.server.resourcemanager.scheduler.common.fica.FiCaSchedulerApp;
import org.apache.hadoop.yarn.server.resourcemanager.scheduler.event.NodeRemovedSchedulerEvent;
import org.apache.hadoop.yarn.server.resourcemanager.scheduler.event.NodeUpdateSchedulerEvent;
import org.apache.hadoop.yarn.server.resourcemanager.security.RMContainerTokenSecretManager;
import org.apache.hadoop.yarn.server.utils.BuilderUtils;
<<<<<<< HEAD
=======
import org.apache.hadoop.yarn.util.resource.CustomResourceTypesConfigurationProvider;
>>>>>>> e8cb2ae4
import org.apache.hadoop.yarn.util.resource.DominantResourceCalculator;
import org.apache.hadoop.yarn.util.resource.ResourceCalculator;
import org.apache.hadoop.yarn.util.resource.Resources;
import org.apache.hadoop.yarn.util.resource.TestResourceUtils;
import org.junit.Assert;
import org.junit.Before;
import org.junit.Test;

import static org.apache.hadoop.yarn.server.resourcemanager.scheduler.capacity.CapacitySchedulerConfiguration.MAXIMUM_ALLOCATION_MB;
import static org.apache.hadoop.yarn.server.resourcemanager.scheduler.capacity.CapacitySchedulerConfiguration.MAX_ASSIGN_PER_HEARTBEAT;

public class TestContainerAllocation {

  private static final Logger LOG = LoggerFactory
      .getLogger(TestContainerAllocation.class);

  private final int GB = 1024;

  private YarnConfiguration conf;
  
  RMNodeLabelsManager mgr;

  @Before
  public void setUp() throws Exception {
    conf = new YarnConfiguration();
    conf.setClass(YarnConfiguration.RM_SCHEDULER, CapacityScheduler.class,
      ResourceScheduler.class);
    mgr = new NullRMNodeLabelsManager();
    mgr.init(conf);
  }

  @Test(timeout = 60000)
  public void testExcessReservationThanNodeManagerCapacity() throws Exception {
    @SuppressWarnings("resource")
    MockRM rm = new MockRM(conf);
    rm.start();

    // Register node1
    MockNM nm1 = rm.registerNode("127.0.0.1:1234", 2 * GB, 4);
    MockNM nm2 = rm.registerNode("127.0.0.1:2234", 3 * GB, 4);

    nm1.nodeHeartbeat(true);
    nm2.nodeHeartbeat(true);

    // wait..
    int waitCount = 20;
    int size = rm.getRMContext().getRMNodes().size();
    while ((size = rm.getRMContext().getRMNodes().size()) != 2
        && waitCount-- > 0) {
      LOG.info("Waiting for node managers to register : " + size);
      Thread.sleep(100);
    }
    Assert.assertEquals(2, rm.getRMContext().getRMNodes().size());
    // Submit an application
    RMApp app1 = MockRMAppSubmitter.submitWithMemory(128, rm);

    // kick the scheduling
    nm1.nodeHeartbeat(true);
    RMAppAttempt attempt1 = app1.getCurrentAppAttempt();
    MockAM am1 = rm.sendAMLaunched(attempt1.getAppAttemptId());
    am1.registerAppAttempt();

    LOG.info("sending container requests ");
    am1.addRequests(new String[] {"*"}, 2 * GB, 1, 1);
    AllocateResponse alloc1Response = am1.schedule(); // send the request

    // kick the scheduler
    nm1.nodeHeartbeat(true);
    int waitCounter = 20;
    LOG.info("heartbeating nm1");
    while (alloc1Response.getAllocatedContainers().size() < 1
        && waitCounter-- > 0) {
      LOG.info("Waiting for containers to be created for app 1...");
      Thread.sleep(500);
      alloc1Response = am1.schedule();
    }
    LOG.info("received container : "
        + alloc1Response.getAllocatedContainers().size());

    // No container should be allocated.
    // Internally it should not been reserved.
    Assert.assertTrue(alloc1Response.getAllocatedContainers().size() == 0);

    LOG.info("heartbeating nm2");
    waitCounter = 20;
    nm2.nodeHeartbeat(true);
    while (alloc1Response.getAllocatedContainers().size() < 1
        && waitCounter-- > 0) {
      LOG.info("Waiting for containers to be created for app 1...");
      Thread.sleep(500);
      alloc1Response = am1.schedule();
    }
    LOG.info("received container : "
        + alloc1Response.getAllocatedContainers().size());
    Assert.assertTrue(alloc1Response.getAllocatedContainers().size() == 1);

    rm.stop();
  }

  // This is to test container tokens are generated when the containers are
  // acquired by the AM, not when the containers are allocated
  @Test
  public void testContainerTokenGeneratedOnPullRequest() throws Exception {
    MockRM rm1 = new MockRM(conf);
    rm1.start();
    MockNM nm1 = rm1.registerNode("127.0.0.1:1234", 8000);
    RMApp app1 = MockRMAppSubmitter.submitWithMemory(200, rm1);
    MockAM am1 = MockRM.launchAndRegisterAM(app1, rm1, nm1);
    // request a container.
    am1.allocate("127.0.0.1", 1024, 1, new ArrayList<ContainerId>());
    ContainerId containerId2 =
        ContainerId.newContainerId(am1.getApplicationAttemptId(), 2);
    rm1.waitForState(nm1, containerId2, RMContainerState.ALLOCATED);

    RMContainer container =
        rm1.getResourceScheduler().getRMContainer(containerId2);
    // no container token is generated.
    Assert.assertEquals(containerId2, container.getContainerId());
    Assert.assertNull(container.getContainer().getContainerToken());

    // acquire the container.
    List<Container> containers =
        am1.allocate(new ArrayList<ResourceRequest>(),
          new ArrayList<ContainerId>()).getAllocatedContainers();
    Assert.assertEquals(containerId2, containers.get(0).getId());
    // container token is generated.
    Assert.assertNotNull(containers.get(0).getContainerToken());
    rm1.stop();
  }

  @Test
  public void testNormalContainerAllocationWhenDNSUnavailable() throws Exception{
    MockRM rm1 = new MockRM(conf);
    rm1.start();
    MockNM nm1 = rm1.registerNode("unknownhost:1234", 8000);
    RMApp app1 = MockRMAppSubmitter.submitWithMemory(200, rm1);
    MockAM am1 = MockRM.launchAndRegisterAM(app1, rm1, nm1);

    // request a container.
    am1.allocate("127.0.0.1", 1024, 1, new ArrayList<ContainerId>());
    ContainerId containerId2 =
        ContainerId.newContainerId(am1.getApplicationAttemptId(), 2);
    rm1.waitForState(nm1, containerId2, RMContainerState.ALLOCATED);

    // acquire the container.
    SecurityUtilTestHelper.setTokenServiceUseIp(true);
    List<Container> containers;
    try {
      containers =
          am1.allocate(new ArrayList<ResourceRequest>(),
              new ArrayList<ContainerId>()).getAllocatedContainers();
      // not able to fetch the container;
      Assert.assertEquals(0, containers.size());
    } finally {
      SecurityUtilTestHelper.setTokenServiceUseIp(false);
    }
    containers =
        am1.allocate(new ArrayList<ResourceRequest>(),
          new ArrayList<ContainerId>()).getAllocatedContainers();
    // should be able to fetch the container;
    Assert.assertEquals(1, containers.size());
  }

  // This is to test whether LogAggregationContext is passed into
  // container tokens correctly
  @Test
  public void testLogAggregationContextPassedIntoContainerToken()
      throws Exception {
    MockRM rm1 = new MockRM(conf);
    rm1.start();
    MockNM nm1 = rm1.registerNode("127.0.0.1:1234", 8000);
    MockNM nm2 = rm1.registerNode("127.0.0.1:2345", 8000);
    // LogAggregationContext is set as null
    Assert
      .assertNull(getLogAggregationContextFromContainerToken(rm1, nm1, null));

    // create a not-null LogAggregationContext
    LogAggregationContext logAggregationContext =
        LogAggregationContext.newInstance(
          "includePattern", "excludePattern",
          "rolledLogsIncludePattern",
          "rolledLogsExcludePattern",
          "policyClass",
          "policyParameters");
    LogAggregationContext returned =
        getLogAggregationContextFromContainerToken(rm1, nm2,
          logAggregationContext);
    Assert.assertEquals("includePattern", returned.getIncludePattern());
    Assert.assertEquals("excludePattern", returned.getExcludePattern());
    Assert.assertEquals("rolledLogsIncludePattern",
        returned.getRolledLogsIncludePattern());
    Assert.assertEquals("rolledLogsExcludePattern",
        returned.getRolledLogsExcludePattern());
    Assert.assertEquals("policyClass",
        returned.getLogAggregationPolicyClassName());
    Assert.assertEquals("policyParameters",
        returned.getLogAggregationPolicyParameters());
    rm1.stop();
  }

  private LogAggregationContext getLogAggregationContextFromContainerToken(
      MockRM rm1, MockNM nm1, LogAggregationContext logAggregationContext)
      throws Exception {
    RMApp app2 = MockRMAppSubmitter.submit(rm1,
        MockRMAppSubmissionData.Builder.createWithMemory(200, rm1)
            .withLogAggregationContext(logAggregationContext)
            .build());
    MockAM am2 = MockRM.launchAndRegisterAM(app2, rm1, nm1);
    nm1.nodeHeartbeat(true);
    // request a container.
    am2.allocate("127.0.0.1", 512, 1, new ArrayList<ContainerId>());
    ContainerId containerId =
        ContainerId.newContainerId(am2.getApplicationAttemptId(), 2);
    rm1.waitForState(nm1, containerId, RMContainerState.ALLOCATED);

    // acquire the container.
    List<Container> containers =
        am2.allocate(new ArrayList<ResourceRequest>(),
          new ArrayList<ContainerId>()).getAllocatedContainers();
    Assert.assertEquals(containerId, containers.get(0).getId());
    // container token is generated.
    Assert.assertNotNull(containers.get(0).getContainerToken());
    ContainerTokenIdentifier token =
        BuilderUtils.newContainerTokenIdentifier(containers.get(0)
          .getContainerToken());
    return token.getLogAggregationContext();
  }

  private volatile int numRetries = 0;
  private class TestRMSecretManagerService extends RMSecretManagerService {

    public TestRMSecretManagerService(Configuration conf,
        RMContextImpl rmContext) {
      super(conf, rmContext);
    }
    @Override
    protected RMContainerTokenSecretManager createContainerTokenSecretManager(
        Configuration conf) {
      return new RMContainerTokenSecretManager(conf) {

        @Override
        public Token createContainerToken(ContainerId containerId,
            int containerVersion, NodeId nodeId, String appSubmitter,
            Resource capability, Priority priority, long createTime,
            LogAggregationContext logAggregationContext, String nodeLabelExp,
            ContainerType containerType, ExecutionType executionType,
            long allocationRequestId, Set<String> allocationTags) {
          numRetries++;
          return super.createContainerToken(containerId, containerVersion,
              nodeId, appSubmitter, capability, priority, createTime,
              logAggregationContext, nodeLabelExp, containerType,
              executionType, allocationRequestId, allocationTags);
        }
      };
    }
  }

  // This is to test fetching AM container will be retried, if AM container is
  // not fetchable since DNS is unavailable causing container token/NMtoken
  // creation failure.
  @Test(timeout = 30000)
  public void testAMContainerAllocationWhenDNSUnavailable() throws Exception {
    MockRM rm1 = new MockRM(conf) {
      @Override
      protected RMSecretManagerService createRMSecretManagerService() {
        return new TestRMSecretManagerService(conf, rmContext);
      }
    };
    rm1.start();

    MockNM nm1 = rm1.registerNode("unknownhost:1234", 8000);
    RMApp app1;
    try {
      SecurityUtilTestHelper.setTokenServiceUseIp(true);
      app1 = MockRMAppSubmitter.submitWithMemory(200, rm1);
      RMAppAttempt attempt = app1.getCurrentAppAttempt();
      nm1.nodeHeartbeat(true);

      // fetching am container will fail, keep retrying 5 times.
      while (numRetries <= 5) {
        nm1.nodeHeartbeat(true);
        Thread.sleep(1000);
        Assert.assertEquals(RMAppAttemptState.SCHEDULED,
            attempt.getAppAttemptState());
        System.out.println("Waiting for am container to be allocated.");
      }
    } finally {
      SecurityUtilTestHelper.setTokenServiceUseIp(false);
    }
    MockRM.launchAndRegisterAM(app1, rm1, nm1);
  }
  
  @Test(timeout = 60000)
  public void testExcessReservationWillBeUnreserved() throws Exception {
    /**
     * Test case: Submit two application (app1/app2) to a queue. And there's one
     * node with 8G resource in the cluster. App1 allocates a 6G container, Then
     * app2 asks for a 4G container. App2's request will be reserved on the
     * node.
     * 
     * Before next node heartbeat, app2 cancels the reservation, we should found
     * the reserved resource is cancelled as well.
     */
    // inject node label manager
    MockRM rm1 = new MockRM();

    rm1.getRMContext().setNodeLabelManager(mgr);
    rm1.start();
    MockNM nm1 = rm1.registerNode("h1:1234", 8 * GB);
    MockNM nm2 = rm1.registerNode("h2:1234", 8 * GB);

    // launch an app to queue, AM container should be launched in nm1
    MockRMAppSubmissionData data1 =
        MockRMAppSubmissionData.Builder.createWithMemory(1 * GB, rm1)
            .withAppName("app")
            .withUser("user")
            .withAcls(null)
            .withQueue("default")
            .withUnmanagedAM(false)
            .build();
    RMApp app1 = MockRMAppSubmitter.submit(rm1, data1);
    MockAM am1 = MockRM.launchAndRegisterAM(app1, rm1, nm1);
    
    // launch another app to queue, AM container should be launched in nm1
    MockRMAppSubmissionData data =
        MockRMAppSubmissionData.Builder.createWithMemory(1 * GB, rm1)
            .withAppName("app")
            .withUser("user")
            .withAcls(null)
            .withQueue("default")
            .withUnmanagedAM(false)
            .build();
    RMApp app2 = MockRMAppSubmitter.submit(rm1, data);
    MockAM am2 = MockRM.launchAndRegisterAM(app2, rm1, nm1);
  
    am1.allocate("*", 4 * GB, 1, new ArrayList<ContainerId>());
    am2.allocate("*", 4 * GB, 1, new ArrayList<ContainerId>());
    
    CapacityScheduler cs = (CapacityScheduler) rm1.getResourceScheduler();
    RMNode rmNode1 = rm1.getRMContext().getRMNodes().get(nm1.getNodeId());
    LeafQueue leafQueue = (LeafQueue) cs.getQueue("default");

    // Do node heartbeats 2 times
    // First time will allocate container for app1, second time will reserve
    // container for app2
    cs.handle(new NodeUpdateSchedulerEvent(rmNode1));
    cs.handle(new NodeUpdateSchedulerEvent(rmNode1));
    
    // App2 will get preference to be allocated on node1, and node1 will be all
    // used by App2.
    FiCaSchedulerApp schedulerApp1 =
        cs.getApplicationAttempt(am1.getApplicationAttemptId());
    FiCaSchedulerApp schedulerApp2 =
        cs.getApplicationAttempt(am2.getApplicationAttemptId());

    // Check if a 4G contaienr allocated for app1, and nothing allocated for app2
    Assert.assertEquals(2, schedulerApp1.getLiveContainers().size());
    Assert.assertEquals(1, schedulerApp2.getLiveContainers().size());
    Assert.assertTrue(schedulerApp2.getReservedContainers().size() > 0);
    
    // NM1 has available resource = 2G (8G - 2 * 1G - 4G)
    Assert.assertEquals(2 * GB, cs.getNode(nm1.getNodeId())
        .getUnallocatedResource().getMemorySize());
    Assert.assertNotNull(cs.getNode(nm1.getNodeId()).getReservedContainer());
    // Usage of queue = 4G + 2 * 1G + 4G (reserved)
    Assert.assertEquals(10 * GB, cs.getRootQueue().getQueueResourceUsage()
        .getUsed().getMemorySize());
    Assert.assertEquals(4 * GB, cs.getRootQueue().getQueueResourceUsage()
        .getReserved().getMemorySize());
    Assert.assertEquals(4 * GB, leafQueue.getQueueResourceUsage().getReserved()
        .getMemorySize());

    // Cancel asks of app2 and re-kick RM
    am2.allocate("*", 4 * GB, 0, new ArrayList<ContainerId>());
    cs.handle(new NodeUpdateSchedulerEvent(rmNode1));
    
    // App2's reservation will be cancelled
    Assert.assertTrue(schedulerApp2.getReservedContainers().size() == 0);
    Assert.assertEquals(2 * GB, cs.getNode(nm1.getNodeId())
        .getUnallocatedResource().getMemorySize());
    Assert.assertNull(cs.getNode(nm1.getNodeId()).getReservedContainer());
    Assert.assertEquals(6 * GB, cs.getRootQueue().getQueueResourceUsage()
        .getUsed().getMemorySize());
    Assert.assertEquals(0, cs.getRootQueue().getQueueResourceUsage()
        .getReserved().getMemorySize());
    Assert.assertEquals(0, leafQueue.getQueueResourceUsage().getReserved()
        .getMemorySize());

    rm1.close();
  }

  @Test(timeout = 60000)
  public void testAllocationForReservedContainer() throws Exception {
    /**
     * Test case: Submit two application (app1/app2) to a queue. And there's one
     * node with 8G resource in the cluster. App1 allocates a 6G container, Then
     * app2 asks for a 4G container. App2's request will be reserved on the
     * node.
     *
     * Before next node heartbeat, app1 container is completed/killed. So app1
     * container which was reserved will be allocated.
     */
    // inject node label manager
    MockRM rm1 = new MockRM();

    rm1.getRMContext().setNodeLabelManager(mgr);
    rm1.start();
    MockNM nm1 = rm1.registerNode("h1:1234", 8 * GB);
    MockNM nm2 = rm1.registerNode("h2:1234", 8 * GB);

    // launch an app to queue, AM container should be launched in nm1
    MockRMAppSubmissionData data1 =
        MockRMAppSubmissionData.Builder.createWithMemory(1 * GB, rm1)
            .withAppName("app")
            .withUser("user")
            .withAcls(null)
            .withQueue("default")
            .withUnmanagedAM(false)
            .build();
    RMApp app1 = MockRMAppSubmitter.submit(rm1, data1);
    MockAM am1 = MockRM.launchAndRegisterAM(app1, rm1, nm1);

    // launch another app to queue, AM container should be launched in nm1
    MockRMAppSubmissionData data =
        MockRMAppSubmissionData.Builder.createWithMemory(1 * GB, rm1)
            .withAppName("app")
            .withUser("user")
            .withAcls(null)
            .withQueue("default")
            .withUnmanagedAM(false)
            .build();
    RMApp app2 = MockRMAppSubmitter.submit(rm1, data);
    MockAM am2 = MockRM.launchAndRegisterAM(app2, rm1, nm1);

    am1.allocate("*", 4 * GB, 1, new ArrayList<ContainerId>());
    am2.allocate("*", 4 * GB, 1, new ArrayList<ContainerId>());

    CapacityScheduler cs = (CapacityScheduler) rm1.getResourceScheduler();
    RMNode rmNode1 = rm1.getRMContext().getRMNodes().get(nm1.getNodeId());
    LeafQueue leafQueue = (LeafQueue) cs.getQueue("default");

    // Do node heartbeats 2 times
    // First time will allocate container for app1, second time will reserve
    // container for app2
    cs.handle(new NodeUpdateSchedulerEvent(rmNode1));
    cs.handle(new NodeUpdateSchedulerEvent(rmNode1));

    // App2 will get preference to be allocated on node1, and node1 will be all
    // used by App2.
    FiCaSchedulerApp schedulerApp1 =
        cs.getApplicationAttempt(am1.getApplicationAttemptId());
    FiCaSchedulerApp schedulerApp2 =
        cs.getApplicationAttempt(am2.getApplicationAttemptId());

    // Check if a 4G container allocated for app1, and nothing allocated for app2
    Assert.assertEquals(2, schedulerApp1.getLiveContainers().size());
    Assert.assertEquals(1, schedulerApp2.getLiveContainers().size());
    Assert.assertTrue(schedulerApp2.getReservedContainers().size() > 0);

    // NM1 has available resource = 2G (8G - 2 * 1G - 4G)
    Assert.assertEquals(2 * GB, cs.getNode(nm1.getNodeId())
        .getUnallocatedResource().getMemorySize());
    Assert.assertNotNull(cs.getNode(nm1.getNodeId()).getReservedContainer());
    // Usage of queue = 4G + 2 * 1G + 4G (reserved)
    Assert.assertEquals(10 * GB, cs.getRootQueue().getQueueResourceUsage()
        .getUsed().getMemorySize());
    Assert.assertEquals(4 * GB, cs.getRootQueue().getQueueResourceUsage()
        .getReserved().getMemorySize());
    Assert.assertEquals(4 * GB, leafQueue.getQueueResourceUsage().getReserved()
        .getMemorySize());

    // Mark one app1 container as killed/completed and re-kick RM
    for (RMContainer container : schedulerApp1.getLiveContainers()) {
      if (container.isAMContainer()) {
        continue;
      }
      cs.markContainerForKillable(container);
    }
    // Cancel asks of app1 and re-kick RM
    am1.allocate("*", 4 * GB, 0, new ArrayList<ContainerId>());
    cs.handle(new NodeUpdateSchedulerEvent(rmNode1));

    // Check 4G container cancelled for app1, and one container allocated for
    // app2
    Assert.assertEquals(1, schedulerApp1.getLiveContainers().size());
    Assert.assertEquals(2, schedulerApp2.getLiveContainers().size());
    Assert.assertFalse(schedulerApp2.getReservedContainers().size() > 0);

    // NM1 has available resource = 2G (8G - 2 * 1G - 4G)
    Assert.assertEquals(2 * GB, cs.getNode(nm1.getNodeId())
        .getUnallocatedResource().getMemorySize());
    Assert.assertNull(cs.getNode(nm1.getNodeId()).getReservedContainer());
    // Usage of queue = 4G + 2 * 1G
    Assert.assertEquals(6 * GB, cs.getRootQueue().getQueueResourceUsage()
        .getUsed().getMemorySize());
    Assert.assertEquals(0 * GB, cs.getRootQueue().getQueueResourceUsage()
        .getReserved().getMemorySize());
    Assert.assertEquals(0 * GB, leafQueue.getQueueResourceUsage().getReserved()
        .getMemorySize());

    rm1.close();
  }

  @Test(timeout = 60000)
  public void testReservedContainerMetricsOnDecommisionedNode() throws Exception {
    /**
     * Test case: Submit two application (app1/app2) to a queue. And there's one
     * node with 8G resource in the cluster. App1 allocates a 6G container, Then
     * app2 asks for a 4G container. App2's request will be reserved on the
     * node.
     *
     * Before next node heartbeat, app1 container is completed/killed. So app1
     * container which was reserved will be allocated.
     */
    // inject node label manager
    MockRM rm1 = new MockRM();

    rm1.getRMContext().setNodeLabelManager(mgr);
    rm1.start();
    MockNM nm1 = rm1.registerNode("h1:1234", 8 * GB);
    MockNM nm2 = rm1.registerNode("h2:1234", 8 * GB);

    // launch an app to queue, AM container should be launched in nm1
    MockRMAppSubmissionData data1 =
        MockRMAppSubmissionData.Builder.createWithMemory(1 * GB, rm1)
            .withAppName("app")
            .withUser("user")
            .withAcls(null)
            .withQueue("default")
            .withUnmanagedAM(false)
            .build();
    RMApp app1 = MockRMAppSubmitter.submit(rm1, data1);
    MockAM am1 = MockRM.launchAndRegisterAM(app1, rm1, nm1);

    // launch another app to queue, AM container should be launched in nm1
    MockRMAppSubmissionData data =
        MockRMAppSubmissionData.Builder.createWithMemory(1 * GB, rm1)
            .withAppName("app")
            .withUser("user")
            .withAcls(null)
            .withQueue("default")
            .withUnmanagedAM(false)
            .build();
    RMApp app2 = MockRMAppSubmitter.submit(rm1, data);
    MockAM am2 = MockRM.launchAndRegisterAM(app2, rm1, nm1);

    am1.allocate("*", 4 * GB, 1, new ArrayList<ContainerId>());
    am2.allocate("*", 4 * GB, 1, new ArrayList<ContainerId>());

    CapacityScheduler cs = (CapacityScheduler) rm1.getResourceScheduler();
    RMNode rmNode1 = rm1.getRMContext().getRMNodes().get(nm1.getNodeId());
    LeafQueue leafQueue = (LeafQueue) cs.getQueue("default");

    // Do node heartbeats 2 times
    // First time will allocate container for app1, second time will reserve
    // container for app2
    cs.handle(new NodeUpdateSchedulerEvent(rmNode1));
    cs.handle(new NodeUpdateSchedulerEvent(rmNode1));

    // App2 will get preference to be allocated on node1, and node1 will be all
    // used by App2.
    FiCaSchedulerApp schedulerApp1 =
        cs.getApplicationAttempt(am1.getApplicationAttemptId());
    FiCaSchedulerApp schedulerApp2 =
        cs.getApplicationAttempt(am2.getApplicationAttemptId());

    // Check if a 4G container allocated for app1, and nothing allocated for app2
    Assert.assertEquals(2, schedulerApp1.getLiveContainers().size());
    Assert.assertEquals(1, schedulerApp2.getLiveContainers().size());
    Assert.assertTrue(schedulerApp2.getReservedContainers().size() > 0);

    // NM1 has available resource = 2G (8G - 2 * 1G - 4G)
    Assert.assertEquals(2 * GB, cs.getNode(nm1.getNodeId())
        .getUnallocatedResource().getMemorySize());
    Assert.assertNotNull(cs.getNode(nm1.getNodeId()).getReservedContainer());
    // Usage of queue = 4G + 2 * 1G + 4G (reserved)
    Assert.assertEquals(10 * GB, cs.getRootQueue().getQueueResourceUsage()
        .getUsed().getMemorySize());
    Assert.assertEquals(4 * GB, cs.getRootQueue().getQueueResourceUsage()
        .getReserved().getMemorySize());
    Assert.assertEquals(4 * GB, leafQueue.getQueueResourceUsage().getReserved()
        .getMemorySize());

    // Remove the node
    cs.handle(new NodeRemovedSchedulerEvent(rmNode1));

    // Check all container cancelled for app1 and app2
    Assert.assertEquals(0, schedulerApp1.getLiveContainers().size());
    Assert.assertEquals(0, schedulerApp2.getLiveContainers().size());
    Assert.assertFalse(schedulerApp2.getReservedContainers().size() > 0);

    // Usage and Reserved capacity of queue is 0
    Assert.assertEquals(0 * GB, cs.getRootQueue().getQueueResourceUsage()
        .getUsed().getMemorySize());
    Assert.assertEquals(0 * GB, cs.getRootQueue().getQueueResourceUsage()
        .getReserved().getMemorySize());
    Assert.assertEquals(0 * GB, leafQueue.getQueueResourceUsage().getReserved()
        .getMemorySize());

    rm1.close();
  }

  @Test(timeout = 60000)
  public void testAssignMultipleOffswitchContainers() throws Exception {
    MockRM rm1 = new MockRM();

    rm1.getRMContext().setNodeLabelManager(mgr);
    rm1.start();
    MockNM nm1 = rm1.registerNode("h1:1234", 80 * GB);

    // launch an app to queue, AM container should be launched in nm1
    MockRMAppSubmissionData data =
        MockRMAppSubmissionData.Builder.createWithMemory(1 * GB, rm1)
            .withAppName("app")
            .withUser("user")
            .withAcls(null)
            .withQueue("default")
            .withUnmanagedAM(false)
            .build();
    RMApp app1 = MockRMAppSubmitter.submit(rm1, data);
    MockAM am1 = MockRM.launchAndRegisterAM(app1, rm1, nm1);

    am1.allocate("*", 1 * GB, 5, new ArrayList<ContainerId>());

    CapacityScheduler cs = (CapacityScheduler) rm1.getResourceScheduler();
    RMNode rmNode1 = rm1.getRMContext().getRMNodes().get(nm1.getNodeId());

    // Do node heartbeats once
    cs.handle(new NodeUpdateSchedulerEvent(rmNode1));

    FiCaSchedulerApp schedulerApp1 =
        cs.getApplicationAttempt(am1.getApplicationAttemptId());

    // App1 will get one container allocated (plus AM container
    Assert.assertEquals(2, schedulerApp1.getLiveContainers().size());

    // Set assign multiple off-switch containers to 3
    CapacitySchedulerConfiguration newCSConf = new CapacitySchedulerConfiguration();
    newCSConf.setInt(
        CapacitySchedulerConfiguration.OFFSWITCH_PER_HEARTBEAT_LIMIT, 3);

    cs.reinitialize(newCSConf, rm1.getRMContext());

    // Do node heartbeats once
    cs.handle(new NodeUpdateSchedulerEvent(rmNode1));

    // App1 will get 3 new container allocated (plus 2 previously allocated
    // container)
    Assert.assertEquals(5, schedulerApp1.getLiveContainers().size());

    rm1.close();
  }

  @Test(timeout = 60000)
  public void testContinuousReservationLookingWhenUsedEqualsMax() throws Exception {
    CapacitySchedulerConfiguration newConf =
        (CapacitySchedulerConfiguration) TestUtils
            .getConfigurationWithMultipleQueues(conf);
    // Set maximum capacity of A to 10
    newConf.setMaximumCapacity(CapacitySchedulerConfiguration.ROOT + ".a", 10);
    MockRM rm1 = new MockRM(newConf);

    rm1.getRMContext().setNodeLabelManager(mgr);
    rm1.start();
    MockNM nm1 = rm1.registerNode("h1:1234", 10 * GB);
    MockNM nm2 = rm1.registerNode("h2:1234", 90 * GB);

    // launch an app to queue A, AM container should be launched in nm1
    MockRMAppSubmissionData data1 =
        MockRMAppSubmissionData.Builder.createWithMemory(2 * GB, rm1)
            .withAppName("app")
            .withUser("user")
            .withAcls(null)
            .withQueue("a")
            .withUnmanagedAM(false)
            .build();
    RMApp app1 = MockRMAppSubmitter.submit(rm1, data1);
    MockAM am1 = MockRM.launchAndRegisterAM(app1, rm1, nm1);

    // launch 2nd app to queue B, AM container should be launched in nm1
    // Now usage of nm1 is 3G (2G + 1G)
    MockRMAppSubmissionData data =
        MockRMAppSubmissionData.Builder.createWithMemory(1 * GB, rm1)
            .withAppName("app")
            .withUser("user")
            .withAcls(null)
            .withQueue("b")
            .withUnmanagedAM(false)
            .build();
    RMApp app2 = MockRMAppSubmitter.submit(rm1, data);
    MockAM am2 = MockRM.launchAndRegisterAM(app2, rm1, nm1);

    am1.allocate("*", 4 * GB, 2, null);

    CapacityScheduler cs = (CapacityScheduler) rm1.getResourceScheduler();
    RMNode rmNode1 = rm1.getRMContext().getRMNodes().get(nm1.getNodeId());
    RMNode rmNode2 = rm1.getRMContext().getRMNodes().get(nm2.getNodeId());

    // Do node heartbeats twice, we expect one container allocated on nm1 and
    // one container reserved on nm1.
    cs.handle(new NodeUpdateSchedulerEvent(rmNode1));
    cs.handle(new NodeUpdateSchedulerEvent(rmNode1));

    FiCaSchedulerApp schedulerApp1 =
        cs.getApplicationAttempt(am1.getApplicationAttemptId());

    // App1 will get 2 container allocated (plus AM container)
    Assert.assertEquals(2, schedulerApp1.getLiveContainers().size());
    Assert.assertEquals(1, schedulerApp1.getReservedContainers().size());

    // Do node heartbeats on nm2, we expect one container allocated on nm2 and
    // one unreserved on nm1
    cs.handle(new NodeUpdateSchedulerEvent(rmNode2));
    Assert.assertEquals(3, schedulerApp1.getLiveContainers().size());
    Assert.assertEquals(0, schedulerApp1.getReservedContainers().size());

    rm1.close();
  }

  @Test
  public void testPendingResourcesConsideringUserLimit() throws Exception {
    // Set maximum capacity of A to 10
    CapacitySchedulerConfiguration newConf = new CapacitySchedulerConfiguration(
        conf);
    newConf.setUserLimitFactor(CapacitySchedulerConfiguration.ROOT + ".default",
        0.5f);
    newConf.setMaximumAMResourcePercentPerPartition(
        CapacitySchedulerConfiguration.ROOT + ".default", "", 1.0f);
    MockRM rm1 = new MockRM(newConf);

    rm1.getRMContext().setNodeLabelManager(mgr);
    rm1.start();
    MockNM nm1 = rm1.registerNode("h1:1234", 8 * GB);
    MockNM nm2 = rm1.registerNode("h2:1234", 8 * GB);

    // launch an app to queue default, AM container should be launched in nm1
    MockRMAppSubmissionData data1 =
        MockRMAppSubmissionData.Builder.createWithMemory(2 * GB, rm1)
            .withAppName("app")
            .withUser("u1")
            .withAcls(null)
            .withQueue("default")
            .withUnmanagedAM(false)
            .build();
    RMApp app1 = MockRMAppSubmitter.submit(rm1, data1);
    MockAM am1 = MockRM.launchAndRegisterAM(app1, rm1, nm1);

    // launch 2nd app to queue default, AM container should be launched in nm1
    MockRMAppSubmissionData data =
        MockRMAppSubmissionData.Builder.createWithMemory(4 * GB, rm1)
            .withAppName("app")
            .withUser("u2")
            .withAcls(null)
            .withQueue("default")
            .withUnmanagedAM(false)
            .build();
    RMApp app2 = MockRMAppSubmitter.submit(rm1, data);
    MockAM am2 = MockRM.launchAndRegisterAM(app2, rm1, nm1);

    // am1 asks 1 * 3G container
    am1.allocate("*", 3 * GB, 1, null);

    // am2 asks 4 * 5G container
    am2.allocate("*", 5 * GB, 4, null);

    CapacityScheduler cs = (CapacityScheduler) rm1.getResourceScheduler();
    RMNode rmNode1 = rm1.getRMContext().getRMNodes().get(nm1.getNodeId());
    RMNode rmNode2 = rm1.getRMContext().getRMNodes().get(nm2.getNodeId());

    // Do node heartbeats one, we expect one container allocated reserved on nm1
    cs.handle(new NodeUpdateSchedulerEvent(rmNode1));

    FiCaSchedulerApp schedulerApp1 =
        cs.getApplicationAttempt(am1.getApplicationAttemptId());

    // App1 will get 1 container reserved
    Assert.assertEquals(1, schedulerApp1.getReservedContainers().size());

    /*
     * Note that the behavior of appAttemptResourceUsage is different from queue's
     * For queue, used = actual-used + reserved
     * For app, used = actual-used.
     *
     * TODO (wangda): Need to make behaviors of queue/app's resource usage
     * consistent
     */
    Assert.assertEquals(2 * GB,
        schedulerApp1.getAppAttemptResourceUsage().getUsed().getMemorySize());
    Assert.assertEquals(3 * GB,
        schedulerApp1.getAppAttemptResourceUsage().getReserved()
            .getMemorySize());
    Assert.assertEquals(3 * GB,
        schedulerApp1.getAppAttemptResourceUsage().getPending()
            .getMemorySize());

    FiCaSchedulerApp schedulerApp2 =
        cs.getApplicationAttempt(am2.getApplicationAttemptId());
    Assert.assertEquals(4 * GB,
        schedulerApp2.getAppAttemptResourceUsage().getUsed().getMemorySize());
    Assert.assertEquals(0 * GB,
        schedulerApp2.getAppAttemptResourceUsage().getReserved()
            .getMemorySize());
    Assert.assertEquals(5 * 4 * GB,
        schedulerApp2.getAppAttemptResourceUsage().getPending()
            .getMemorySize());

    LeafQueue lq = (LeafQueue) cs.getQueue("default");

    // UL = 8GB, so head room of u1 = 8GB - 2GB (AM) - 3GB (Reserved) = 3GB
    //                           u2 = 8GB - 4GB = 4GB
    // When not deduct reserved, total-pending = 3G (u1) + 4G (u2) = 7G
    //          deduct reserved, total-pending = 0G (u1) + 4G = 4G
    Assert.assertEquals(7 * GB, lq.getTotalPendingResourcesConsideringUserLimit(
        Resources.createResource(20 * GB), "", false).getMemorySize());
    Assert.assertEquals(4 * GB, lq.getTotalPendingResourcesConsideringUserLimit(
        Resources.createResource(20 * GB), "", true).getMemorySize());
    rm1.close();
  }


  @Test(timeout = 60000)
  public void testQueuePriorityOrdering() throws Exception {
    CapacitySchedulerConfiguration newConf =
        (CapacitySchedulerConfiguration) TestUtils
            .getConfigurationWithMultipleQueues(conf);

    // Set ordering policy
    newConf.setQueueOrderingPolicy(CapacitySchedulerConfiguration.ROOT,
        CapacitySchedulerConfiguration.QUEUE_PRIORITY_UTILIZATION_ORDERING_POLICY);

    // Set maximum capacity of A to 20
    newConf.setMaximumCapacity(CapacitySchedulerConfiguration.ROOT + ".a", 20);
    newConf.setQueuePriority(CapacitySchedulerConfiguration.ROOT + ".c", 1);
    newConf.setQueuePriority(CapacitySchedulerConfiguration.ROOT + ".b", 2);
    newConf.setQueuePriority(CapacitySchedulerConfiguration.ROOT + ".a", 3);

    MockRM rm1 = new MockRM(newConf);

    rm1.getRMContext().setNodeLabelManager(mgr);
    rm1.start();
    MockNM nm1 = rm1.registerNode("h1:1234", 100 * GB);

    // launch an app to queue A, AM container should be launched in nm1
    MockRMAppSubmissionData data2 =
        MockRMAppSubmissionData.Builder.createWithMemory(2 * GB, rm1)
            .withAppName("app")
            .withUser("user")
            .withAcls(null)
            .withQueue("a")
            .withUnmanagedAM(false)
            .build();
    RMApp app1 = MockRMAppSubmitter.submit(rm1, data2);
    MockAM am1 = MockRM.launchAndRegisterAM(app1, rm1, nm1);

    // launch an app to queue B, AM container should be launched in nm1
    MockRMAppSubmissionData data1 =
        MockRMAppSubmissionData.Builder.createWithMemory(2 * GB, rm1)
            .withAppName("app")
            .withUser("user")
            .withAcls(null)
            .withQueue("b")
            .withUnmanagedAM(false)
            .build();
    RMApp app2 = MockRMAppSubmitter.submit(rm1, data1);
    MockAM am2 = MockRM.launchAndRegisterAM(app2, rm1, nm1);

    // launch an app to queue C, AM container should be launched in nm1
    MockRMAppSubmissionData data =
        MockRMAppSubmissionData.Builder.createWithMemory(2 * GB, rm1)
            .withAppName("app")
            .withUser("user")
            .withAcls(null)
            .withQueue("c")
            .withUnmanagedAM(false)
            .build();
    RMApp app3 = MockRMAppSubmitter.submit(rm1, data);
    MockAM am3 = MockRM.launchAndRegisterAM(app3, rm1, nm1);

    // Each application asks 10 * 5GB containers
    am1.allocate("*", 5 * GB, 10, null);
    am2.allocate("*", 5 * GB, 10, null);
    am3.allocate("*", 5 * GB, 10, null);

    CapacityScheduler cs = (CapacityScheduler) rm1.getResourceScheduler();
    RMNode rmNode1 = rm1.getRMContext().getRMNodes().get(nm1.getNodeId());

    FiCaSchedulerApp schedulerApp1 =
        cs.getApplicationAttempt(am1.getApplicationAttemptId());
    FiCaSchedulerApp schedulerApp2 =
        cs.getApplicationAttempt(am2.getApplicationAttemptId());
    FiCaSchedulerApp schedulerApp3 =
        cs.getApplicationAttempt(am3.getApplicationAttemptId());

    // container will be allocated to am1
    // App1 will get 2 container allocated (plus AM container)
    cs.handle(new NodeUpdateSchedulerEvent(rmNode1));
    Assert.assertEquals(2, schedulerApp1.getLiveContainers().size());
    Assert.assertEquals(1, schedulerApp2.getLiveContainers().size());
    Assert.assertEquals(1, schedulerApp3.getLiveContainers().size());

    // container will be allocated to am1 again,
    // App1 will get 3 container allocated (plus AM container)
    cs.handle(new NodeUpdateSchedulerEvent(rmNode1));
    Assert.assertEquals(3, schedulerApp1.getLiveContainers().size());
    Assert.assertEquals(1, schedulerApp2.getLiveContainers().size());
    Assert.assertEquals(1, schedulerApp3.getLiveContainers().size());

    // (Now usages of queues: a=12G (satisfied), b=2G, c=2G)

    // container will be allocated to am2 (since app1 reaches its guaranteed
    // capacity)
    // App2 will get 2 container allocated (plus AM container)
    cs.handle(new NodeUpdateSchedulerEvent(rmNode1));
    Assert.assertEquals(3, schedulerApp1.getLiveContainers().size());
    Assert.assertEquals(2, schedulerApp2.getLiveContainers().size());
    Assert.assertEquals(1, schedulerApp3.getLiveContainers().size());

    // Do this 3 times
    // container will be allocated to am2 (since app1 reaches its guaranteed
    // capacity)
    // App2 will get 2 container allocated (plus AM container)
    for (int i = 0; i < 3; i++) {
      cs.handle(new NodeUpdateSchedulerEvent(rmNode1));
    }
    Assert.assertEquals(3, schedulerApp1.getLiveContainers().size());
    Assert.assertEquals(5, schedulerApp2.getLiveContainers().size());
    Assert.assertEquals(1, schedulerApp3.getLiveContainers().size());

    // (Now usages of queues: a=12G (satisfied), b=22G (satisfied), c=2G))

    // Do this 10 times
    for (int i = 0; i < 10; i++) {
      cs.handle(new NodeUpdateSchedulerEvent(rmNode1));
    }
    Assert.assertEquals(3, schedulerApp1.getLiveContainers().size());
    Assert.assertEquals(5, schedulerApp2.getLiveContainers().size());
    Assert.assertEquals(11, schedulerApp3.getLiveContainers().size());

    // (Now usages of queues: a=12G (satisfied), b=22G (satisfied),
    // c=52G (satisfied and no pending))

    // Do this 20 times, we can only allocate 3 containers, 1 to A and 3 to B
    for (int i = 0; i < 20; i++) {
      cs.handle(new NodeUpdateSchedulerEvent(rmNode1));
    }
    Assert.assertEquals(4, schedulerApp1.getLiveContainers().size());
    Assert.assertEquals(6, schedulerApp2.getLiveContainers().size());
    Assert.assertEquals(11, schedulerApp3.getLiveContainers().size());

    // (Now usages of queues: a=17G (satisfied), b=27G (satisfied), c=52G))

    rm1.close();
  }



  @Test(timeout = 60000)
  public void testUserLimitAllocationMultipleContainers() throws Exception {
    CapacitySchedulerConfiguration newConf =
        (CapacitySchedulerConfiguration) TestUtils
            .getConfigurationWithMultipleQueues(conf);
    // make sure an unlimited number of containers can be assigned,
    // overriding the default of 100 after YARN-8896
    newConf.set(MAX_ASSIGN_PER_HEARTBEAT, "-1");
    newConf.setUserLimit("root.c", 50);
    MockRM rm1 = new MockRM(newConf);

    rm1.getRMContext().setNodeLabelManager(mgr);
    rm1.start();
    MockNM nm1 = rm1.registerNode("h1:1234", 1000 * GB);

    // launch app from 1st user to queue C, AM container should be launched in nm1
    MockRMAppSubmissionData data1 =
        MockRMAppSubmissionData.Builder.createWithMemory(2 * GB, rm1)
            .withAppName("app")
            .withUser("user1")
            .withAcls(null)
            .withQueue("c")
            .withUnmanagedAM(false)
            .build();
    RMApp app1 = MockRMAppSubmitter.submit(rm1, data1);
    MockAM am1 = MockRM.launchAndRegisterAM(app1, rm1, nm1);

    // launch app from 2nd user to queue C, AM container should be launched in nm1
    MockRMAppSubmissionData data =
        MockRMAppSubmissionData.Builder.createWithMemory(2 * GB, rm1)
            .withAppName("app")
            .withUser("user2")
            .withAcls(null)
            .withQueue("c")
            .withUnmanagedAM(false)
            .build();
    RMApp app2 = MockRMAppSubmitter.submit(rm1, data);
    MockAM am2 = MockRM.launchAndRegisterAM(app2, rm1, nm1);

    // Each application asks 1000 * 5GB containers
    am1.allocate("*", 5 * GB, 1000, null);
    am1.allocate("h1", 5 * GB, 1000, null);
    am1.allocate(NetworkTopology.DEFAULT_RACK, 5 * GB, 1000, null);

    // Each application asks 1000 * 5GB containers
    am2.allocate("*", 5 * GB, 1000, null);
    am2.allocate("h1", 5 * GB, 1000, null);
    am2.allocate(NetworkTopology.DEFAULT_RACK, 5 * GB, 1000, null);

    CapacityScheduler cs = (CapacityScheduler) rm1.getResourceScheduler();
    RMNode rmNode1 = rm1.getRMContext().getRMNodes().get(nm1.getNodeId());

    FiCaSchedulerApp schedulerApp1 =
        cs.getApplicationAttempt(am1.getApplicationAttemptId());
    FiCaSchedulerApp schedulerApp2 =
        cs.getApplicationAttempt(am2.getApplicationAttemptId());

    // container will be allocated to am1
    // App1 will get 2 container allocated (plus AM container)
    cs.handle(new NodeUpdateSchedulerEvent(rmNode1));
    Assert.assertEquals(101, schedulerApp1.getLiveContainers().size());
    Assert.assertEquals(100, schedulerApp2.getLiveContainers().size());

    rm1.close();
  }

  @Test
  public void testActiveUsersWithOnlyPendingApps() throws Exception {

    CapacitySchedulerConfiguration newConf =
        new CapacitySchedulerConfiguration(conf);
    newConf.setMaximumAMResourcePercentPerPartition(
        CapacitySchedulerConfiguration.ROOT + ".default", "", 0.2f);
    MockRM rm1 = new MockRM(newConf);

    rm1.getRMContext().setNodeLabelManager(mgr);
    rm1.start();
    MockNM nm1 = rm1.registerNode("h1:1234", 8 * GB);

<<<<<<< HEAD
    RMApp app1 = rm1.submitApp(1 * GB, "app", "u1", null, "default");
    MockAM am1 = MockRM.launchAndRegisterAM(app1, rm1, nm1);

    RMApp app2 = rm1.submitApp(1 * GB, "app", "u2", null, "default");
    MockAM am2 = MockRM.launchAndRegisterAM(app2, rm1, nm1);

    RMApp app3 = rm1.submitApp(1 * GB, "app", "u3", null, "default");

    RMApp app4 = rm1.submitApp(1 * GB, "app", "u4", null, "default");
=======
    MockRMAppSubmissionData data3 =
        MockRMAppSubmissionData.Builder.createWithMemory(1 * GB, rm1)
            .withAppName("app")
            .withUser("u1")
            .withAcls(null)
            .withQueue("default")
            .withUnmanagedAM(false)
            .build();
    RMApp app1 = MockRMAppSubmitter.submit(rm1, data3);
    MockAM am1 = MockRM.launchAndRegisterAM(app1, rm1, nm1);

    MockRMAppSubmissionData data2 =
        MockRMAppSubmissionData.Builder.createWithMemory(1 * GB, rm1)
            .withAppName("app")
            .withUser("u2")
            .withAcls(null)
            .withQueue("default")
            .withUnmanagedAM(false)
            .build();
    RMApp app2 = MockRMAppSubmitter.submit(rm1, data2);
    MockAM am2 = MockRM.launchAndRegisterAM(app2, rm1, nm1);

    MockRMAppSubmissionData data1 =
        MockRMAppSubmissionData.Builder.createWithMemory(1 * GB, rm1)
            .withAppName("app")
            .withUser("u3")
            .withAcls(null)
            .withQueue("default")
            .withUnmanagedAM(false)
            .build();
    RMApp app3 = MockRMAppSubmitter.submit(rm1, data1);

    MockRMAppSubmissionData data =
        MockRMAppSubmissionData.Builder.createWithMemory(1 * GB, rm1)
            .withAppName("app")
            .withUser("u4")
            .withAcls(null)
            .withQueue("default")
            .withUnmanagedAM(false)
            .build();
    RMApp app4 = MockRMAppSubmitter.submit(rm1, data);
>>>>>>> e8cb2ae4

    // Each application asks 50 * 1GB containers
    am1.allocate("*", 1 * GB, 50, null);
    am2.allocate("*", 1 * GB, 50, null);

    CapacityScheduler cs = (CapacityScheduler) rm1.getResourceScheduler();
    RMNode rmNode1 = rm1.getRMContext().getRMNodes().get(nm1.getNodeId());

    for (int i = 0; i < 10; i++) {
      cs.handle(new NodeUpdateSchedulerEvent(rmNode1));
      Thread.sleep(1000);
    }
    LeafQueue lq = (LeafQueue) cs.getQueue("default");
    UsersManager um = (UsersManager) lq.getAbstractUsersManager();

    Assert.assertEquals(4, um.getNumActiveUsers());
    Assert.assertEquals(2, um.getNumActiveUsersWithOnlyPendingApps());
    Assert.assertEquals(2, lq.getMetrics().getAppsPending());
    rm1.close();
  }

  @Test(timeout = 60000)
  public void testUnreserveWhenClusterResourceHasEmptyResourceType()
      throws Exception {
    /**
     * Test case:
     * Create a cluster with two nodes whose node resource both are
     * <8GB, 8core, 0>, create queue "a" whose max-resource is <8GB, 8 core, 0>,
     * submit app1 to queue "a" whose am use <1GB, 1 core, 0> and launch on nm1,
     * submit app2 to queue "b" whose am use <1GB, 1 core, 0> and launch on nm1,
     * app1 asks two <7GB, 1core> containers and nm1 do 1 heartbeat,
     * then scheduler reserves one container on nm1.
     *
     * After nm2 do next node heartbeat, scheduler should unreserve the reserved
     * container on nm1 then allocate a container on nm2.
     */
<<<<<<< HEAD
    TestResourceUtils.addNewTypesToResources("resource1");
=======
    CustomResourceTypesConfigurationProvider.
        initResourceTypes("resource1");
>>>>>>> e8cb2ae4
    CapacitySchedulerConfiguration newConf =
        (CapacitySchedulerConfiguration) TestUtils
            .getConfigurationWithMultipleQueues(conf);
    newConf.setClass(CapacitySchedulerConfiguration.RESOURCE_CALCULATOR_CLASS,
        DominantResourceCalculator.class, ResourceCalculator.class);
    newConf
        .setBoolean(TestResourceProfiles.TEST_CONF_RESET_RESOURCE_TYPES, false);
    // Set maximum capacity of queue "a" to 50
    newConf.setMaximumCapacity(CapacitySchedulerConfiguration.ROOT + ".a", 50);
    MockRM rm1 = new MockRM(newConf);

    RMNodeLabelsManager nodeLabelsManager = new NullRMNodeLabelsManager();
    nodeLabelsManager.init(newConf);
    rm1.getRMContext().setNodeLabelManager(nodeLabelsManager);
    rm1.start();
    MockNM nm1 = rm1.registerNode("h1:1234", 8 * GB);
    MockNM nm2 = rm1.registerNode("h2:1234", 8 * GB);

    // launch an app to queue "a", AM container should be launched on nm1
<<<<<<< HEAD
    RMApp app1 = rm1.submitApp(1 * GB, "app", "user", null, "a");
    MockAM am1 = MockRM.launchAndRegisterAM(app1, rm1, nm1);

    // launch another app to queue "b", AM container should be launched on nm1
    RMApp app2 = rm1.submitApp(1 * GB, "app", "user", null, "b");
=======
    MockRMAppSubmissionData data1 =
        MockRMAppSubmissionData.Builder.createWithMemory(1 * GB, rm1)
            .withAppName("app")
            .withUser("user")
            .withAcls(null)
            .withQueue("a")
            .withUnmanagedAM(false)
            .build();
    RMApp app1 = MockRMAppSubmitter.submit(rm1, data1);
    MockAM am1 = MockRM.launchAndRegisterAM(app1, rm1, nm1);

    // launch another app to queue "b", AM container should be launched on nm1
    MockRMAppSubmissionData data =
        MockRMAppSubmissionData.Builder.createWithMemory(1 * GB, rm1)
            .withAppName("app")
            .withUser("user")
            .withAcls(null)
            .withQueue("b")
            .withUnmanagedAM(false)
            .build();
    RMApp app2 = MockRMAppSubmitter.submit(rm1, data);
>>>>>>> e8cb2ae4
    MockRM.launchAndRegisterAM(app2, rm1, nm1);

    am1.allocate("*", 7 * GB, 2, new ArrayList<ContainerId>());

    CapacityScheduler cs = (CapacityScheduler) rm1.getResourceScheduler();
    RMNode rmNode1 = rm1.getRMContext().getRMNodes().get(nm1.getNodeId());
    RMNode rmNode2 = rm1.getRMContext().getRMNodes().get(nm2.getNodeId());
    FiCaSchedulerApp schedulerApp1 =
        cs.getApplicationAttempt(am1.getApplicationAttemptId());

    // Do nm1 heartbeats 1 times, will reserve a container on nm1 for app1
    cs.handle(new NodeUpdateSchedulerEvent(rmNode1));
    Assert.assertEquals(1, schedulerApp1.getLiveContainers().size());
    Assert.assertEquals(1, schedulerApp1.getReservedContainers().size());

    // Do nm2 heartbeats 1 times, will unreserve a container on nm1
    // and allocate a container on nm2 for app1
    cs.handle(new NodeUpdateSchedulerEvent(rmNode2));
    Assert.assertEquals(2, schedulerApp1.getLiveContainers().size());
    Assert.assertEquals(0, schedulerApp1.getReservedContainers().size());

    rm1.close();
  }

  @Test(timeout = 60000)
  public void testAllocationCannotBeBlockedWhenFormerQueueReachedItsLimit()
      throws Exception {
    /**
     * Queue structure:
     * <pre>
     *             Root
     *            /  |  \
     *           a   b   c
     *          10   20  70
     *                   |  \
     *                  c1   c2
     *           10(max=10)  90
     * </pre>
     * Test case:
     * Create a cluster with two nodes whose node resource both are
     * <10GB, 10core>, create queues as above, among them max-capacity of "c1"
     * is 10 and others are all 100, so that max-capacity of queue "c1" is
     * <2GB, 2core>,
     * submit app1 to queue "c1" and launch am1(resource=<1GB, 1 core>) on nm1,
     * submit app2 to queue "b" and launch am2(resource=<1GB, 1 core>) on nm1,
     * app1 and app2 both ask one <2GB, 1core> containers
     *
     * Now queue "c" has lower capacity percentage than queue "b", the
     * allocation sequence will be "a" -> "c" -> "b", queue "c1" has reached
     * queue limit so that requests of app1 should be pending
     *
     * After nm1 do 1 heartbeat, scheduler should allocate one container for
     * app2 on nm1.
     */
    CapacitySchedulerConfiguration newConf =
        (CapacitySchedulerConfiguration) TestUtils
            .getConfigurationWithMultipleQueues(conf);
    newConf.setQueues(CapacitySchedulerConfiguration.ROOT + ".c",
        new String[] { "c1", "c2" });
    newConf.setCapacity(CapacitySchedulerConfiguration.ROOT + ".c.c1", 10);
    newConf
        .setMaximumCapacity(CapacitySchedulerConfiguration.ROOT + ".c.c1", 10);
    newConf.setCapacity(CapacitySchedulerConfiguration.ROOT + ".c.c2", 90);
    newConf.setClass(CapacitySchedulerConfiguration.RESOURCE_CALCULATOR_CLASS,
        DominantResourceCalculator.class, ResourceCalculator.class);

    MockRM rm1 = new MockRM(newConf);

    RMNodeLabelsManager nodeLabelsManager = new NullRMNodeLabelsManager();
    nodeLabelsManager.init(newConf);
    rm1.getRMContext().setNodeLabelManager(nodeLabelsManager);
    rm1.start();
    MockNM nm1 = rm1.registerNode("h1:1234", 10 * GB);
    MockNM nm2 = rm1.registerNode("h2:1234", 10 * GB);

    // launch an app to queue "c1", AM container should be launched on nm1
<<<<<<< HEAD
    RMApp app1 = rm1.submitApp(1 * GB, "app", "user", null, "c1");
    MockAM am1 = MockRM.launchAndRegisterAM(app1, rm1, nm1);

    // launch another app to queue "b", AM container should be launched on nm1
    RMApp app2 = rm1.submitApp(1 * GB, "app", "user", null, "b");
=======
    MockRMAppSubmissionData data1 =
        MockRMAppSubmissionData.Builder.createWithMemory(1 * GB, rm1)
            .withAppName("app")
            .withUser("user")
            .withAcls(null)
            .withQueue("c1")
            .withUnmanagedAM(false)
            .build();
    RMApp app1 = MockRMAppSubmitter.submit(rm1, data1);
    MockAM am1 = MockRM.launchAndRegisterAM(app1, rm1, nm1);

    // launch another app to queue "b", AM container should be launched on nm1
    MockRMAppSubmissionData data =
        MockRMAppSubmissionData.Builder.createWithMemory(1 * GB, rm1)
            .withAppName("app")
            .withUser("user")
            .withAcls(null)
            .withQueue("b")
            .withUnmanagedAM(false)
            .build();
    RMApp app2 = MockRMAppSubmitter.submit(rm1, data);
>>>>>>> e8cb2ae4
    MockAM am2 = MockRM.launchAndRegisterAM(app2, rm1, nm1);

    am1.allocate("*", 2 * GB, 1, new ArrayList<ContainerId>());
    am2.allocate("*", 2 * GB, 1, new ArrayList<ContainerId>());

    CapacityScheduler cs = (CapacityScheduler) rm1.getResourceScheduler();
    RMNode rmNode1 = rm1.getRMContext().getRMNodes().get(nm1.getNodeId());
    FiCaSchedulerApp schedulerApp1 =
        cs.getApplicationAttempt(am1.getApplicationAttemptId());
    FiCaSchedulerApp schedulerApp2 =
        cs.getApplicationAttempt(am2.getApplicationAttemptId());

    // Do nm1 heartbeats 1 times, will allocate a container on nm1 for app2
    cs.handle(new NodeUpdateSchedulerEvent(rmNode1));
    rm1.drainEvents();
    Assert.assertEquals(1, schedulerApp1.getLiveContainers().size());
    Assert.assertEquals(2, schedulerApp2.getLiveContainers().size());

    rm1.close();
  }

  @Test(timeout = 60000)
  public void testContainerRejectionWhenAskBeyondDynamicMax()
      throws Exception {
    CapacitySchedulerConfiguration newConf =
        (CapacitySchedulerConfiguration) TestUtils
            .getConfigurationWithMultipleQueues(conf);
    newConf.setClass(CapacitySchedulerConfiguration.RESOURCE_CALCULATOR_CLASS,
        DominantResourceCalculator.class, ResourceCalculator.class);
    newConf.set(CapacitySchedulerConfiguration.getQueuePrefix("root.a")
        + MAXIMUM_ALLOCATION_MB, "4096");

    MockRM rm1 = new MockRM(newConf);
    rm1.start();

    // before any node registered or before registration timeout,
    // submit an app beyond queue max leads to failure.
    boolean submitFailed = false;
    MockNM nm1 = rm1.registerNode("h1:1234", 2 * GB, 1);
<<<<<<< HEAD
    RMApp app1 = rm1.submitApp(1 * GB, "app", "user", null, "a");
=======
    MockRMAppSubmissionData data =
        MockRMAppSubmissionData.Builder.createWithMemory(1 * GB, rm1)
            .withAppName("app")
            .withUser("user")
            .withAcls(null)
            .withQueue("a")
            .withUnmanagedAM(false)
            .build();
    RMApp app1 = MockRMAppSubmitter.submit(rm1, data);
>>>>>>> e8cb2ae4
    MockAM am1 = MockRM.launchAndRegisterAM(app1, rm1, nm1);
    try {
      am1.allocate("*", 5 * GB, 1, null);
    } catch (InvalidResourceRequestException e) {
      submitFailed = true;
    }
    Assert.assertTrue(submitFailed);

    // Ask 4GB succeeded.
    am1.allocate("*", 4 * GB, 1, null);

    // Add a new node, now the cluster maximum should be refreshed to 3GB.
    CapacityScheduler cs = (CapacityScheduler)rm1.getResourceScheduler();
    cs.getNodeTracker().setForceConfiguredMaxAllocation(false);
    rm1.registerNode("h2:1234", 3 * GB, 1);

    // Now ask 4 GB will fail
    submitFailed = false;
    try {
      am1.allocate("*", 4 * GB, 1, null);
    } catch (InvalidResourceRequestException e) {
      submitFailed = true;
    }
    Assert.assertTrue(submitFailed);

    // But ask 3 GB succeeded.
    am1.allocate("*", 3 * GB, 1, null);

    rm1.close();
  }
}<|MERGE_RESOLUTION|>--- conflicted
+++ resolved
@@ -63,14 +63,10 @@
 import org.apache.hadoop.yarn.server.resourcemanager.scheduler.event.NodeUpdateSchedulerEvent;
 import org.apache.hadoop.yarn.server.resourcemanager.security.RMContainerTokenSecretManager;
 import org.apache.hadoop.yarn.server.utils.BuilderUtils;
-<<<<<<< HEAD
-=======
 import org.apache.hadoop.yarn.util.resource.CustomResourceTypesConfigurationProvider;
->>>>>>> e8cb2ae4
 import org.apache.hadoop.yarn.util.resource.DominantResourceCalculator;
 import org.apache.hadoop.yarn.util.resource.ResourceCalculator;
 import org.apache.hadoop.yarn.util.resource.Resources;
-import org.apache.hadoop.yarn.util.resource.TestResourceUtils;
 import org.junit.Assert;
 import org.junit.Before;
 import org.junit.Test;
@@ -1102,17 +1098,6 @@
     rm1.start();
     MockNM nm1 = rm1.registerNode("h1:1234", 8 * GB);
 
-<<<<<<< HEAD
-    RMApp app1 = rm1.submitApp(1 * GB, "app", "u1", null, "default");
-    MockAM am1 = MockRM.launchAndRegisterAM(app1, rm1, nm1);
-
-    RMApp app2 = rm1.submitApp(1 * GB, "app", "u2", null, "default");
-    MockAM am2 = MockRM.launchAndRegisterAM(app2, rm1, nm1);
-
-    RMApp app3 = rm1.submitApp(1 * GB, "app", "u3", null, "default");
-
-    RMApp app4 = rm1.submitApp(1 * GB, "app", "u4", null, "default");
-=======
     MockRMAppSubmissionData data3 =
         MockRMAppSubmissionData.Builder.createWithMemory(1 * GB, rm1)
             .withAppName("app")
@@ -1154,7 +1139,6 @@
             .withUnmanagedAM(false)
             .build();
     RMApp app4 = MockRMAppSubmitter.submit(rm1, data);
->>>>>>> e8cb2ae4
 
     // Each application asks 50 * 1GB containers
     am1.allocate("*", 1 * GB, 50, null);
@@ -1191,12 +1175,8 @@
      * After nm2 do next node heartbeat, scheduler should unreserve the reserved
      * container on nm1 then allocate a container on nm2.
      */
-<<<<<<< HEAD
-    TestResourceUtils.addNewTypesToResources("resource1");
-=======
     CustomResourceTypesConfigurationProvider.
         initResourceTypes("resource1");
->>>>>>> e8cb2ae4
     CapacitySchedulerConfiguration newConf =
         (CapacitySchedulerConfiguration) TestUtils
             .getConfigurationWithMultipleQueues(conf);
@@ -1216,13 +1196,6 @@
     MockNM nm2 = rm1.registerNode("h2:1234", 8 * GB);
 
     // launch an app to queue "a", AM container should be launched on nm1
-<<<<<<< HEAD
-    RMApp app1 = rm1.submitApp(1 * GB, "app", "user", null, "a");
-    MockAM am1 = MockRM.launchAndRegisterAM(app1, rm1, nm1);
-
-    // launch another app to queue "b", AM container should be launched on nm1
-    RMApp app2 = rm1.submitApp(1 * GB, "app", "user", null, "b");
-=======
     MockRMAppSubmissionData data1 =
         MockRMAppSubmissionData.Builder.createWithMemory(1 * GB, rm1)
             .withAppName("app")
@@ -1244,7 +1217,6 @@
             .withUnmanagedAM(false)
             .build();
     RMApp app2 = MockRMAppSubmitter.submit(rm1, data);
->>>>>>> e8cb2ae4
     MockRM.launchAndRegisterAM(app2, rm1, nm1);
 
     am1.allocate("*", 7 * GB, 2, new ArrayList<ContainerId>());
@@ -1321,13 +1293,6 @@
     MockNM nm2 = rm1.registerNode("h2:1234", 10 * GB);
 
     // launch an app to queue "c1", AM container should be launched on nm1
-<<<<<<< HEAD
-    RMApp app1 = rm1.submitApp(1 * GB, "app", "user", null, "c1");
-    MockAM am1 = MockRM.launchAndRegisterAM(app1, rm1, nm1);
-
-    // launch another app to queue "b", AM container should be launched on nm1
-    RMApp app2 = rm1.submitApp(1 * GB, "app", "user", null, "b");
-=======
     MockRMAppSubmissionData data1 =
         MockRMAppSubmissionData.Builder.createWithMemory(1 * GB, rm1)
             .withAppName("app")
@@ -1349,7 +1314,6 @@
             .withUnmanagedAM(false)
             .build();
     RMApp app2 = MockRMAppSubmitter.submit(rm1, data);
->>>>>>> e8cb2ae4
     MockAM am2 = MockRM.launchAndRegisterAM(app2, rm1, nm1);
 
     am1.allocate("*", 2 * GB, 1, new ArrayList<ContainerId>());
@@ -1389,9 +1353,6 @@
     // submit an app beyond queue max leads to failure.
     boolean submitFailed = false;
     MockNM nm1 = rm1.registerNode("h1:1234", 2 * GB, 1);
-<<<<<<< HEAD
-    RMApp app1 = rm1.submitApp(1 * GB, "app", "user", null, "a");
-=======
     MockRMAppSubmissionData data =
         MockRMAppSubmissionData.Builder.createWithMemory(1 * GB, rm1)
             .withAppName("app")
@@ -1401,7 +1362,6 @@
             .withUnmanagedAM(false)
             .build();
     RMApp app1 = MockRMAppSubmitter.submit(rm1, data);
->>>>>>> e8cb2ae4
     MockAM am1 = MockRM.launchAndRegisterAM(app1, rm1, nm1);
     try {
       am1.allocate("*", 5 * GB, 1, null);
