/**
 * Licensed to the Apache Software Foundation (ASF) under one
 * or more contributor license agreements.  See the NOTICE file
 * distributed with this work for additional information
 * regarding copyright ownership.  The ASF licenses this file
 * to you under the Apache License, Version 2.0 (the
 * "License"); you may not use this file except in compliance
 * with the License.  You may obtain a copy of the License at
 *
 *     http://www.apache.org/licenses/LICENSE-2.0
 *
 * Unless required by applicable law or agreed to in writing, software
 * distributed under the License is distributed on an "AS IS" BASIS,
 * WITHOUT WARRANTIES OR CONDITIONS OF ANY KIND, either express or implied.
 * See the License for the specific language governing permissions and
 * limitations under the License.
 */

package org.apache.hadoop.yarn.server.resourcemanager;

import org.apache.hadoop.conf.Configuration;
import org.apache.hadoop.ipc.ProtobufRpcEngine;
import org.apache.hadoop.ipc.RPC;
import org.apache.hadoop.ipc.Server;
import org.apache.hadoop.net.NetUtils;
import org.apache.hadoop.test.GenericTestUtils;
import org.apache.hadoop.yarn.api.ApplicationMasterProtocolPB;
import org.apache.hadoop.yarn.api.protocolrecords.impl.pb.AllocateRequestPBImpl;
import org.apache.hadoop.yarn.api.protocolrecords.impl.pb.AllocateResponsePBImpl;
import org.apache.hadoop.yarn.api.protocolrecords.impl.pb.FinishApplicationMasterRequestPBImpl;
import org.apache.hadoop.yarn.api.protocolrecords.impl.pb.FinishApplicationMasterResponsePBImpl;
import org.apache.hadoop.yarn.api.protocolrecords.impl.pb.RegisterApplicationMasterRequestPBImpl;
import org.apache.hadoop.yarn.api.protocolrecords.impl.pb.RegisterApplicationMasterResponsePBImpl;
import org.apache.hadoop.yarn.api.records.ApplicationAttemptId;
import org.apache.hadoop.yarn.api.records.ApplicationId;
import org.apache.hadoop.yarn.api.records.Container;
import org.apache.hadoop.yarn.api.records.ContainerId;
import org.apache.hadoop.yarn.api.records.ContainerState;
import org.apache.hadoop.yarn.api.records.ContainerStatus;
import org.apache.hadoop.yarn.api.records.ContainerUpdateType;
import org.apache.hadoop.yarn.api.records.ExecutionTypeRequest;
import org.apache.hadoop.yarn.api.records.ExecutionType;
import org.apache.hadoop.yarn.api.records.Priority;
import org.apache.hadoop.yarn.api.records.Resource;
import org.apache.hadoop.yarn.api.records.ResourceRequest;
import org.apache.hadoop.yarn.api.records.UpdateContainerRequest;
import org.apache.hadoop.yarn.api.records.UpdatedContainer;
import org.apache.hadoop.yarn.event.Dispatcher;
import org.apache.hadoop.yarn.event.DrainDispatcher;
import org.apache.hadoop.yarn.server.api.DistributedSchedulingAMProtocolPB;
import org.apache.hadoop.yarn.api.protocolrecords.AllocateRequest;
import org.apache.hadoop.yarn.api.protocolrecords.AllocateResponse;
import org.apache.hadoop.yarn.server.api.protocolrecords.DistributedSchedulingAllocateRequest;
import org.apache.hadoop.yarn.server.api.protocolrecords.DistributedSchedulingAllocateResponse;
import org.apache.hadoop.yarn.server.api.protocolrecords.NodeHeartbeatResponse;
import org.apache.hadoop.yarn.server.api.protocolrecords.RegisterDistributedSchedulingAMResponse;
import org.apache.hadoop.yarn.api.protocolrecords.FinishApplicationMasterRequest;
import org.apache.hadoop.yarn.api.protocolrecords.FinishApplicationMasterResponse;
import org.apache.hadoop.yarn.api.protocolrecords.RegisterApplicationMasterRequest;
import org.apache.hadoop.yarn.api.protocolrecords.RegisterApplicationMasterResponse;

import org.apache.hadoop.yarn.api.records.NodeId;
import org.apache.hadoop.yarn.conf.YarnConfiguration;
import org.apache.hadoop.yarn.exceptions.YarnException;
import org.apache.hadoop.yarn.factories.RecordFactory;
import org.apache.hadoop.yarn.factory.providers.RecordFactoryProvider;
import org.apache.hadoop.yarn.ipc.HadoopYarnProtoRPC;
import org.apache.hadoop.yarn.ipc.YarnRPC;
import org.apache.hadoop.yarn.server.api.protocolrecords.RemoteNode;
import org.apache.hadoop.yarn.server.api.protocolrecords.impl.pb.DistributedSchedulingAllocateRequestPBImpl;
import org.apache.hadoop.yarn.server.api.protocolrecords.impl.pb.DistributedSchedulingAllocateResponsePBImpl;
import org.apache.hadoop.yarn.server.api.protocolrecords.impl.pb.RegisterDistributedSchedulingAMResponsePBImpl;
import org.apache.hadoop.yarn.server.api.records.OpportunisticContainersStatus;
import org.apache.hadoop.yarn.server.metrics.OpportunisticSchedulerMetrics;
import org.apache.hadoop.yarn.server.resourcemanager.rmapp.RMApp;
import org.apache.hadoop.yarn.server.resourcemanager.rmapp.attempt.AMLivelinessMonitor;
import org.apache.hadoop.yarn.server.resourcemanager.rmapp.attempt.RMAppAttemptState;
import org.apache.hadoop.yarn.server.resourcemanager.rmcontainer.RMContainer;
import org.apache.hadoop.yarn.server.resourcemanager.rmcontainer.RMContainerImpl;
import org.apache.hadoop.yarn.server.resourcemanager.rmcontainer.RMContainerState;
import org.apache.hadoop.yarn.server.resourcemanager.rmnode.RMNode;
import org.apache.hadoop.yarn.server.resourcemanager.scheduler.QueueMetrics;
import org.apache.hadoop.yarn.server.resourcemanager.scheduler.ResourceScheduler;
<<<<<<< HEAD
=======
import org.apache.hadoop.yarn.server.resourcemanager.scheduler.SchedulerApplication;
>>>>>>> e8cb2ae4
import org.apache.hadoop.yarn.server.resourcemanager.scheduler.SchedulerApplicationAttempt;
import org.apache.hadoop.yarn.server.resourcemanager.scheduler.SchedulerUtils;
import org.apache.hadoop.yarn.server.resourcemanager.scheduler.capacity.CapacityScheduler;
import org.apache.hadoop.yarn.server.resourcemanager.scheduler.capacity.CapacitySchedulerConfiguration;
<<<<<<< HEAD
import org.apache.hadoop.yarn.server.resourcemanager.scheduler.event.AppAttemptRemovedSchedulerEvent;
import org.apache.hadoop.yarn.server.resourcemanager.scheduler.event.NodeAddedSchedulerEvent;
=======
import org.apache.hadoop.yarn.server.resourcemanager.scheduler.capacity.TestUtils;
import org.apache.hadoop.yarn.server.resourcemanager.scheduler.common.fica.FiCaSchedulerApp;
import org.apache.hadoop.yarn.server.resourcemanager.scheduler.event.AppAttemptRemovedSchedulerEvent;
>>>>>>> e8cb2ae4
import org.apache.hadoop.yarn.server.resourcemanager.scheduler.event.NodeRemovedSchedulerEvent;

import org.apache.hadoop.yarn.server.resourcemanager.scheduler.fifo.FifoScheduler;
import org.apache.hadoop.yarn.server.resourcemanager.security.RMContainerTokenSecretManager;
import org.apache.hadoop.yarn.server.scheduler.OpportunisticContainerContext;
import org.apache.hadoop.yarn.server.scheduler.SchedulerRequestKey;
import org.apache.hadoop.yarn.util.resource.Resources;
import org.junit.After;
import org.junit.Assert;
import org.junit.Before;
import org.junit.Test;

import com.google.common.base.Supplier;

import static org.junit.Assert.fail;

import java.io.IOException;
import java.net.InetSocketAddress;
import java.util.ArrayList;
import java.util.Arrays;
import java.util.HashMap;
import java.util.List;
import java.util.concurrent.TimeoutException;

/**
 * Test cases for {@link OpportunisticContainerAllocatorAMService}.
 */
public class TestOpportunisticContainerAllocatorAMService {

  private static final int GB = 1024;

  private MockRM rm;
  private DrainDispatcher dispatcher;

  private OpportunisticContainersStatus oppContainersStatus =
      getOpportunisticStatus();

  @Before
  public void createAndStartRM() {
    CapacitySchedulerConfiguration csConf =
        new CapacitySchedulerConfiguration();
    YarnConfiguration conf = new YarnConfiguration(csConf);
    conf.setClass(YarnConfiguration.RM_SCHEDULER, CapacityScheduler.class,
        ResourceScheduler.class);
    conf.setBoolean(
        YarnConfiguration.OPPORTUNISTIC_CONTAINER_ALLOCATION_ENABLED, true);
    conf.setInt(
        YarnConfiguration.NM_CONTAINER_QUEUING_SORTING_NODES_INTERVAL_MS, 100);
    startRM(conf);
  }

  public void createAndStartRMWithAutoUpdateContainer() {
    CapacitySchedulerConfiguration csConf =
        new CapacitySchedulerConfiguration();
    YarnConfiguration conf = new YarnConfiguration(csConf);
    conf.setBoolean(YarnConfiguration.RM_AUTO_UPDATE_CONTAINERS, true);
    conf.setClass(YarnConfiguration.RM_SCHEDULER, CapacityScheduler.class,
        ResourceScheduler.class);
    conf.setBoolean(
        YarnConfiguration.OPPORTUNISTIC_CONTAINER_ALLOCATION_ENABLED, true);
    conf.setInt(
        YarnConfiguration.NM_CONTAINER_QUEUING_SORTING_NODES_INTERVAL_MS, 100);
    startRM(conf);
  }

  private void startRM(final YarnConfiguration conf) {
    dispatcher = new DrainDispatcher();
    rm = new MockRM(conf) {
      @Override
      protected Dispatcher createDispatcher() {
        return dispatcher;
      }
    };
    rm.start();
  }

  @After
  public void stopRM() {
    if (rm != null) {
      rm.stop();
    }
  }

  @Test(timeout = 600000)
  public void testContainerPromoteAndDemoteBeforeContainerStart() throws Exception {
    HashMap<NodeId, MockNM> nodes = new HashMap<>();
    MockNM nm1 = new MockNM("h1:1234", 4096, rm.getResourceTrackerService());
    nodes.put(nm1.getNodeId(), nm1);
    MockNM nm2 = new MockNM("h1:4321", 4096, rm.getResourceTrackerService());
    nodes.put(nm2.getNodeId(), nm2);
    MockNM nm3 = new MockNM("h2:1234", 4096, rm.getResourceTrackerService());
    nodes.put(nm3.getNodeId(), nm3);
    MockNM nm4 = new MockNM("h2:4321", 4096, rm.getResourceTrackerService());
    nodes.put(nm4.getNodeId(), nm4);
    nm1.registerNode();
    nm2.registerNode();
    nm3.registerNode();
    nm4.registerNode();

    nm1.nodeHeartbeat(oppContainersStatus, true);
    nm2.nodeHeartbeat(oppContainersStatus, true);
    nm3.nodeHeartbeat(oppContainersStatus, true);
    nm4.nodeHeartbeat(oppContainersStatus, true);

    OpportunisticContainerAllocatorAMService amservice =
        (OpportunisticContainerAllocatorAMService) rm
            .getApplicationMasterService();
    MockRMAppSubmissionData data =
        MockRMAppSubmissionData.Builder.createWithMemory(1 * GB, rm)
            .withAppName("app")
            .withUser("user")
            .withAcls(null)
            .withQueue("default")
            .withUnmanagedAM(false)
            .build();
    RMApp app1 = MockRMAppSubmitter.submit(rm, data);
    MockAM am1 = MockRM.launchAndRegisterAM(app1, rm, nm2);
    ResourceScheduler scheduler = rm.getResourceScheduler();

    // All nodes 1 - 4 will be applicable for scheduling.
    nm1.nodeHeartbeat(oppContainersStatus, true);
    nm2.nodeHeartbeat(oppContainersStatus, true);
    nm3.nodeHeartbeat(oppContainersStatus, true);
    nm4.nodeHeartbeat(oppContainersStatus, true);

    GenericTestUtils.waitFor(() ->
        amservice.getLeastLoadedNodes().size() == 4, 10, 10 * 100);

    QueueMetrics metrics = ((CapacityScheduler) scheduler).getRootQueue()
        .getMetrics();

    // Verify Metrics
    verifyMetrics(metrics, 15360, 15, 1024, 1, 1);

    AllocateResponse allocateResponse = am1.allocate(
        Arrays.asList(ResourceRequest.newInstance(Priority.newInstance(1),
            "*", Resources.createResource(1 * GB), 2, true, null,
            ExecutionTypeRequest.newInstance(
                ExecutionType.OPPORTUNISTIC, true))),
        null);
    List<Container> allocatedContainers = allocateResponse
        .getAllocatedContainers();
    Assert.assertEquals(2, allocatedContainers.size());
    Container container = allocatedContainers.get(0);
    MockNM allocNode = nodes.get(container.getNodeId());
    MockNM sameHostDiffNode = null;
    for (NodeId n : nodes.keySet()) {
      if (n.getHost().equals(allocNode.getNodeId().getHost()) &&
          n.getPort() != allocNode.getNodeId().getPort()) {
        sameHostDiffNode = nodes.get(n);
      }
    }

    // Verify Metrics After OPP allocation (Nothing should change)
    verifyMetrics(metrics, 15360, 15, 1024, 1, 1);

    am1.sendContainerUpdateRequest(
        Arrays.asList(UpdateContainerRequest.newInstance(0,
            container.getId(), ContainerUpdateType.PROMOTE_EXECUTION_TYPE,
            null, ExecutionType.GUARANTEED)));
    // Node on same host should not result in allocation
    sameHostDiffNode.nodeHeartbeat(oppContainersStatus, true);
    rm.drainEvents();
    allocateResponse =  am1.allocate(new ArrayList<>(), new ArrayList<>());
    Assert.assertEquals(0, allocateResponse.getUpdatedContainers().size());

    // Wait for scheduler to process all events
    dispatcher.waitForEventThreadToWait();
    rm.drainEvents();
    // Verify Metrics After OPP allocation (Nothing should change again)
    verifyMetrics(metrics, 15360, 15, 1024, 1, 1);

    // Send Promotion req again... this should result in update error
    allocateResponse = am1.sendContainerUpdateRequest(
        Arrays.asList(UpdateContainerRequest.newInstance(0,
            container.getId(), ContainerUpdateType.PROMOTE_EXECUTION_TYPE,
            null, ExecutionType.GUARANTEED)));
    Assert.assertEquals(0, allocateResponse.getUpdatedContainers().size());
    Assert.assertEquals(1, allocateResponse.getUpdateErrors().size());
    Assert.assertEquals("UPDATE_OUTSTANDING_ERROR",
        allocateResponse.getUpdateErrors().get(0).getReason());
    Assert.assertEquals(container.getId(),
        allocateResponse.getUpdateErrors().get(0)
            .getUpdateContainerRequest().getContainerId());

    // Send Promotion req again with incorrect version...
    // this should also result in update error
    allocateResponse = am1.sendContainerUpdateRequest(
        Arrays.asList(UpdateContainerRequest.newInstance(1,
            container.getId(), ContainerUpdateType.PROMOTE_EXECUTION_TYPE,
            null, ExecutionType.GUARANTEED)));

    Assert.assertEquals(0, allocateResponse.getUpdatedContainers().size());
    Assert.assertEquals(1, allocateResponse.getUpdateErrors().size());
    Assert.assertEquals("INCORRECT_CONTAINER_VERSION_ERROR",
        allocateResponse.getUpdateErrors().get(0).getReason());
    Assert.assertEquals(0,
        allocateResponse.getUpdateErrors().get(0)
            .getCurrentContainerVersion());
    Assert.assertEquals(container.getId(),
        allocateResponse.getUpdateErrors().get(0)
            .getUpdateContainerRequest().getContainerId());

    // Ensure after correct node heartbeats, we should get the allocation
    allocNode.nodeHeartbeat(oppContainersStatus, true);
    rm.drainEvents();
    allocateResponse =  am1.allocate(new ArrayList<>(), new ArrayList<>());
    Assert.assertEquals(1, allocateResponse.getUpdatedContainers().size());
    Container uc =
        allocateResponse.getUpdatedContainers().get(0).getContainer();
    Assert.assertEquals(ExecutionType.GUARANTEED, uc.getExecutionType());
    Assert.assertEquals(uc.getId(), container.getId());
    Assert.assertEquals(uc.getVersion(), container.getVersion() + 1);

    // Verify Metrics After OPP allocation :
    // Allocated cores+mem should have increased, available should decrease
    verifyMetrics(metrics, 14336, 14, 2048, 2, 2);

    nm1.nodeHeartbeat(oppContainersStatus, true);
    nm2.nodeHeartbeat(oppContainersStatus, true);
    nm3.nodeHeartbeat(oppContainersStatus, true);
    nm4.nodeHeartbeat(oppContainersStatus, true);
    rm.drainEvents();

    // Verify that the container is still in ACQUIRED state wrt the RM.
    RMContainer rmContainer = ((CapacityScheduler) scheduler)
        .getApplicationAttempt(
        uc.getId().getApplicationAttemptId()).getRMContainer(uc.getId());
    Assert.assertEquals(RMContainerState.ACQUIRED, rmContainer.getState());

    // Now demote the container back..
    allocateResponse = am1.sendContainerUpdateRequest(
        Arrays.asList(UpdateContainerRequest.newInstance(uc.getVersion(),
            uc.getId(), ContainerUpdateType.DEMOTE_EXECUTION_TYPE,
            null, ExecutionType.OPPORTUNISTIC)));
    // This should happen in the same heartbeat..
    Assert.assertEquals(1, allocateResponse.getUpdatedContainers().size());
    uc = allocateResponse.getUpdatedContainers().get(0).getContainer();
    Assert.assertEquals(ExecutionType.OPPORTUNISTIC, uc.getExecutionType());
    Assert.assertEquals(uc.getId(), container.getId());
    Assert.assertEquals(uc.getVersion(), container.getVersion() + 2);

    // Wait for scheduler to finish processing events
    dispatcher.waitForEventThreadToWait();
    rm.drainEvents();
    // Verify Metrics After OPP allocation :
    // Everything should have reverted to what it was
    verifyMetrics(metrics, 15360, 15, 1024, 1, 1);
  }

  @Test(timeout = 60000)
  public void testContainerPromoteAfterContainerStart() throws Exception {
    HashMap<NodeId, MockNM> nodes = new HashMap<>();
    MockNM nm1 = new MockNM("h1:1234", 4096, rm.getResourceTrackerService());
    nodes.put(nm1.getNodeId(), nm1);
    MockNM nm2 = new MockNM("h2:1234", 4096, rm.getResourceTrackerService());
    nodes.put(nm2.getNodeId(), nm2);
    nm1.registerNode();
    nm2.registerNode();

    nm1.nodeHeartbeat(oppContainersStatus, true);
    nm2.nodeHeartbeat(oppContainersStatus, true);

    OpportunisticContainerAllocatorAMService amservice =
        (OpportunisticContainerAllocatorAMService) rm
            .getApplicationMasterService();
    MockRMAppSubmissionData data =
        MockRMAppSubmissionData.Builder.createWithMemory(1 * GB, rm)
            .withAppName("app")
            .withUser("user")
            .withAcls(null)
            .withQueue("default")
            .withUnmanagedAM(false)
            .build();
    RMApp app1 = MockRMAppSubmitter.submit(rm, data);
    MockAM am1 = MockRM.launchAndRegisterAM(app1, rm, nm2);
    ResourceScheduler scheduler = rm.getResourceScheduler();

    // All nodes 1 to 2 will be applicable for scheduling.
    nm1.nodeHeartbeat(oppContainersStatus, true);
    nm2.nodeHeartbeat(oppContainersStatus, true);

    GenericTestUtils.waitFor(() ->
        amservice.getLeastLoadedNodes().size() == 2, 10, 10 * 100);

    QueueMetrics metrics = ((CapacityScheduler) scheduler).getRootQueue()
        .getMetrics();

    // Verify Metrics
    verifyMetrics(metrics, 7168, 7, 1024, 1, 1);

    AllocateResponse allocateResponse = am1.allocate(
        Arrays.asList(ResourceRequest.newInstance(Priority.newInstance(1),
            "*", Resources.createResource(1 * GB), 2, true, null,
            ExecutionTypeRequest.newInstance(
                ExecutionType.OPPORTUNISTIC, true))),
        null);
    List<Container> allocatedContainers = allocateResponse
        .getAllocatedContainers();
    Assert.assertEquals(2, allocatedContainers.size());
    Container container = allocatedContainers.get(0);
    MockNM allocNode = nodes.get(container.getNodeId());

    // Start Container in NM
    allocNode.nodeHeartbeat(Arrays.asList(
        ContainerStatus.newInstance(container.getId(),
            ExecutionType.OPPORTUNISTIC, ContainerState.RUNNING, "", 0)),
        true);
    rm.drainEvents();

    // Verify that container is actually running wrt the RM..
    RMContainer rmContainer = ((CapacityScheduler) scheduler)
        .getApplicationAttempt(
            container.getId().getApplicationAttemptId()).getRMContainer(
            container.getId());
    Assert.assertEquals(RMContainerState.RUNNING, rmContainer.getState());

    // Verify Metrics After OPP allocation (Nothing should change)
    verifyMetrics(metrics, 7168, 7, 1024, 1, 1);

    am1.sendContainerUpdateRequest(
        Arrays.asList(UpdateContainerRequest.newInstance(0,
            container.getId(), ContainerUpdateType.PROMOTE_EXECUTION_TYPE,
            null, ExecutionType.GUARANTEED)));

    // Verify Metrics After OPP allocation (Nothing should change again)
    verifyMetrics(metrics, 7168, 7, 1024, 1, 1);

    // Send Promotion req again... this should result in update error
    allocateResponse = am1.sendContainerUpdateRequest(
        Arrays.asList(UpdateContainerRequest.newInstance(0,
            container.getId(), ContainerUpdateType.PROMOTE_EXECUTION_TYPE,
            null, ExecutionType.GUARANTEED)));
    Assert.assertEquals(0, allocateResponse.getUpdatedContainers().size());
    Assert.assertEquals(1, allocateResponse.getUpdateErrors().size());
    Assert.assertEquals("UPDATE_OUTSTANDING_ERROR",
        allocateResponse.getUpdateErrors().get(0).getReason());
    Assert.assertEquals(container.getId(),
        allocateResponse.getUpdateErrors().get(0)
            .getUpdateContainerRequest().getContainerId());

    // Start Container in NM
    allocNode.nodeHeartbeat(Arrays.asList(
        ContainerStatus.newInstance(container.getId(),
            ExecutionType.OPPORTUNISTIC, ContainerState.RUNNING, "", 0)),
        true);
    rm.drainEvents();

    allocateResponse =  am1.allocate(new ArrayList<>(), new ArrayList<>());
    Assert.assertEquals(1, allocateResponse.getUpdatedContainers().size());
    Container uc =
        allocateResponse.getUpdatedContainers().get(0).getContainer();
    Assert.assertEquals(ExecutionType.GUARANTEED, uc.getExecutionType());
    Assert.assertEquals(uc.getId(), container.getId());
    Assert.assertEquals(uc.getVersion(), container.getVersion() + 1);

    // Verify that the Container is still in RUNNING state wrt RM..
    rmContainer = ((CapacityScheduler) scheduler)
        .getApplicationAttempt(
            uc.getId().getApplicationAttemptId()).getRMContainer(uc.getId());
    Assert.assertEquals(RMContainerState.RUNNING, rmContainer.getState());

    // Verify Metrics After OPP allocation :
    // Allocated cores+mem should have increased, available should decrease
    verifyMetrics(metrics, 6144, 6, 2048, 2, 2);
  }

  @Test(timeout = 600000)
  public void testContainerPromoteAfterContainerComplete() throws Exception {
    HashMap<NodeId, MockNM> nodes = new HashMap<>();
    MockNM nm1 = new MockNM("h1:1234", 4096, rm.getResourceTrackerService());
    nodes.put(nm1.getNodeId(), nm1);
    MockNM nm2 = new MockNM("h2:1234", 4096, rm.getResourceTrackerService());
    nodes.put(nm2.getNodeId(), nm2);
    nm1.registerNode();
    nm2.registerNode();

    nm1.nodeHeartbeat(oppContainersStatus, true);
    nm2.nodeHeartbeat(oppContainersStatus, true);

    OpportunisticContainerAllocatorAMService amservice =
        (OpportunisticContainerAllocatorAMService) rm
            .getApplicationMasterService();
    MockRMAppSubmissionData data =
        MockRMAppSubmissionData.Builder.createWithMemory(1 * GB, rm)
            .withAppName("app")
            .withUser("user")
            .withAcls(null)
            .withQueue("default")
            .withUnmanagedAM(false)
            .build();
    RMApp app1 = MockRMAppSubmitter.submit(rm, data);
    MockAM am1 = MockRM.launchAndRegisterAM(app1, rm, nm2);
    ResourceScheduler scheduler = rm.getResourceScheduler();


    // All nodes 1 to 2 will be applicable for scheduling.
    nm1.nodeHeartbeat(oppContainersStatus, true);
    nm2.nodeHeartbeat(oppContainersStatus, true);

    GenericTestUtils.waitFor(() ->
        amservice.getLeastLoadedNodes().size() == 2, 10, 10 * 100);

    QueueMetrics metrics = ((CapacityScheduler) scheduler).getRootQueue()
        .getMetrics();

    // Verify Metrics
    verifyMetrics(metrics, 7168, 7, 1024, 1, 1);

    AllocateResponse allocateResponse = am1.allocate(
        Arrays.asList(ResourceRequest.newInstance(Priority.newInstance(1),
            "*", Resources.createResource(1 * GB), 2, true, null,
            ExecutionTypeRequest.newInstance(
                ExecutionType.OPPORTUNISTIC, true))),
        null);
    List<Container> allocatedContainers = allocateResponse
        .getAllocatedContainers();
    Assert.assertEquals(2, allocatedContainers.size());
    Container container = allocatedContainers.get(0);
    MockNM allocNode = nodes.get(container.getNodeId());

    // Start Container in NM
    allocNode.nodeHeartbeat(Arrays.asList(
        ContainerStatus.newInstance(container.getId(),
            ExecutionType.OPPORTUNISTIC, ContainerState.RUNNING, "", 0)),
        true);
    rm.drainEvents();

    // Verify that container is actually running wrt the RM..
    RMContainer rmContainer = ((CapacityScheduler) scheduler)
        .getApplicationAttempt(
            container.getId().getApplicationAttemptId()).getRMContainer(
            container.getId());
    Assert.assertEquals(RMContainerState.RUNNING, rmContainer.getState());

    // Container Completed in the NM
    allocNode.nodeHeartbeat(Arrays.asList(
        ContainerStatus.newInstance(container.getId(),
            ExecutionType.OPPORTUNISTIC, ContainerState.COMPLETE, "", 0)),
        true);
    rm.drainEvents();

    // Verify that container has been removed..
    rmContainer = ((CapacityScheduler) scheduler)
        .getApplicationAttempt(
            container.getId().getApplicationAttemptId()).getRMContainer(
            container.getId());
    Assert.assertNull(rmContainer);

    // Verify Metrics After OPP allocation (Nothing should change)
    verifyMetrics(metrics, 7168, 7, 1024, 1, 1);

    // Send Promotion req... this should result in update error
    // Since the container doesn't exist anymore..
    allocateResponse = am1.sendContainerUpdateRequest(
        Arrays.asList(UpdateContainerRequest.newInstance(0,
            container.getId(), ContainerUpdateType.PROMOTE_EXECUTION_TYPE,
            null, ExecutionType.GUARANTEED)));

    Assert.assertEquals(1,
        allocateResponse.getCompletedContainersStatuses().size());
    Assert.assertEquals(container.getId(),
        allocateResponse.getCompletedContainersStatuses().get(0)
            .getContainerId());
    Assert.assertEquals(0, allocateResponse.getUpdatedContainers().size());
    Assert.assertEquals(1, allocateResponse.getUpdateErrors().size());
    Assert.assertEquals("INVALID_CONTAINER_ID",
        allocateResponse.getUpdateErrors().get(0).getReason());
    Assert.assertEquals(container.getId(),
        allocateResponse.getUpdateErrors().get(0)
            .getUpdateContainerRequest().getContainerId());

    // Verify Metrics After OPP allocation (Nothing should change again)
    verifyMetrics(metrics, 7168, 7, 1024, 1, 1);
  }

  @Test(timeout = 600000)
  public void testContainerAutoUpdateContainer() throws Exception {
    rm.stop();
    createAndStartRMWithAutoUpdateContainer();
    MockNM nm1 = new MockNM("h1:1234", 4096, rm.getResourceTrackerService());
    nm1.registerNode();
    nm1.nodeHeartbeat(oppContainersStatus, true);

    OpportunisticContainerAllocatorAMService amservice =
        (OpportunisticContainerAllocatorAMService) rm
            .getApplicationMasterService();
    MockRMAppSubmissionData data =
        MockRMAppSubmissionData.Builder.createWithMemory(1 * GB, rm)
            .withAppName("app")
            .withUser("user")
            .withAcls(null)
            .withQueue("default")
            .withUnmanagedAM(false)
            .build();
    RMApp app1 = MockRMAppSubmitter.submit(rm, data);
    MockAM am1 = MockRM.launchAndRegisterAM(app1, rm, nm1);
    ResourceScheduler scheduler = rm.getResourceScheduler();
    RMNode rmNode1 = rm.getRMContext().getRMNodes().get(nm1.getNodeId());

    nm1.nodeHeartbeat(oppContainersStatus, true);

    GenericTestUtils.waitFor(() ->
        amservice.getLeastLoadedNodes().size() == 1, 10, 10 * 100);

    AllocateResponse allocateResponse = am1.allocate(Arrays.asList(
        ResourceRequest.newInstance(Priority.newInstance(1), "*",
            Resources.createResource(1 * GB), 2, true, null,
            ExecutionTypeRequest
                .newInstance(ExecutionType.OPPORTUNISTIC, true))), null);
    List<Container> allocatedContainers =
        allocateResponse.getAllocatedContainers();
    allocatedContainers.addAll(
        am1.allocate(null, null).getAllocatedContainers());
    Assert.assertEquals(2, allocatedContainers.size());
    Container container = allocatedContainers.get(0);
    // Start Container in NM
    nm1.nodeHeartbeat(Arrays.asList(ContainerStatus
        .newInstance(container.getId(), ExecutionType.OPPORTUNISTIC,
            ContainerState.RUNNING, "", 0)), true);
    rm.drainEvents();

    // Verify that container is actually running wrt the RM..
    RMContainer rmContainer = ((CapacityScheduler) scheduler)
        .getApplicationAttempt(container.getId().getApplicationAttemptId())
        .getRMContainer(container.getId());
    Assert.assertEquals(RMContainerState.RUNNING, rmContainer.getState());

    // Send Promotion req... this should result in update error
    // Since the container doesn't exist anymore..
    allocateResponse = am1.sendContainerUpdateRequest(Arrays.asList(
        UpdateContainerRequest.newInstance(0, container.getId(),
            ContainerUpdateType.PROMOTE_EXECUTION_TYPE, null,
            ExecutionType.GUARANTEED)));

    nm1.nodeHeartbeat(Arrays.asList(ContainerStatus
        .newInstance(container.getId(), ExecutionType.OPPORTUNISTIC,
            ContainerState.RUNNING, "", 0)), true);
    rm.drainEvents();
    // Get the update response on next allocate
    allocateResponse = am1.allocate(new ArrayList<>(), new ArrayList<>());
    // Check the update response from YARNRM
    Assert.assertEquals(1, allocateResponse.getUpdatedContainers().size());
    UpdatedContainer uc = allocateResponse.getUpdatedContainers().get(0);
    Assert.assertEquals(container.getId(), uc.getContainer().getId());
    Assert.assertEquals(ExecutionType.GUARANTEED,
        uc.getContainer().getExecutionType());
    // Check that the container is updated in NM through NM heartbeat response
    NodeHeartbeatResponse response = nm1.nodeHeartbeat(true);
    Assert.assertEquals(1, response.getContainersToUpdate().size());
    Container containersFromNM = response.getContainersToUpdate().get(0);
    Assert.assertEquals(container.getId(), containersFromNM.getId());
    Assert.assertEquals(ExecutionType.GUARANTEED,
        containersFromNM.getExecutionType());

    //Increase resources
    allocateResponse = am1.sendContainerUpdateRequest(Arrays.asList(
        UpdateContainerRequest.newInstance(1, container.getId(),
            ContainerUpdateType.INCREASE_RESOURCE,
            Resources.createResource(2 * GB, 1), null)));
    response = nm1.nodeHeartbeat(Arrays.asList(ContainerStatus
        .newInstance(container.getId(), ExecutionType.GUARANTEED,
            ContainerState.RUNNING, "", 0)), true);

    rm.drainEvents();
    if (allocateResponse.getUpdatedContainers().size() == 0) {
      allocateResponse = am1.allocate(new ArrayList<>(), new ArrayList<>());
    }
    Assert.assertEquals(1, allocateResponse.getUpdatedContainers().size());
    uc = allocateResponse.getUpdatedContainers().get(0);
    Assert.assertEquals(container.getId(), uc.getContainer().getId());
    Assert.assertEquals(Resource.newInstance(2 * GB, 1),
        uc.getContainer().getResource());
    rm.drainEvents();

    // Check that the container resources are increased in
    // NM through NM heartbeat response
    if (response.getContainersToUpdate().size() == 0) {
      response = nm1.nodeHeartbeat(true);
    }
    Assert.assertEquals(1, response.getContainersToUpdate().size());
    Assert.assertEquals(Resource.newInstance(2 * GB, 1),
        response.getContainersToUpdate().get(0).getResource());

    //Decrease resources
    allocateResponse = am1.sendContainerUpdateRequest(Arrays.asList(
        UpdateContainerRequest.newInstance(2, container.getId(),
            ContainerUpdateType.DECREASE_RESOURCE,
            Resources.createResource(1 * GB, 1), null)));
    Assert.assertEquals(1, allocateResponse.getUpdatedContainers().size());
    rm.drainEvents();

    // Check that the container resources are decreased
    // in NM through NM heartbeat response
    response = nm1.nodeHeartbeat(true);
    Assert.assertEquals(1, response.getContainersToUpdate().size());
    Assert.assertEquals(Resource.newInstance(1 * GB, 1),
        response.getContainersToUpdate().get(0).getResource());

    nm1.nodeHeartbeat(oppContainersStatus, true);
    // DEMOTE the container
    allocateResponse = am1.sendContainerUpdateRequest(Arrays.asList(
        UpdateContainerRequest.newInstance(3, container.getId(),
            ContainerUpdateType.DEMOTE_EXECUTION_TYPE, null,
            ExecutionType.OPPORTUNISTIC)));

    response = nm1.nodeHeartbeat(Arrays.asList(ContainerStatus
        .newInstance(container.getId(), ExecutionType.GUARANTEED,
            ContainerState.RUNNING, "", 0)), true);
    rm.drainEvents();
    if (allocateResponse.getUpdatedContainers().size() == 0) {
      // Get the update response on next allocate
      allocateResponse = am1.allocate(new ArrayList<>(), new ArrayList<>());
    }
    // Check the update response from YARNRM
    Assert.assertEquals(1, allocateResponse.getUpdatedContainers().size());
    uc = allocateResponse.getUpdatedContainers().get(0);
    Assert.assertEquals(ExecutionType.OPPORTUNISTIC,
        uc.getContainer().getExecutionType());
    // Check that the container is updated in NM through NM heartbeat response
    if (response.getContainersToUpdate().size() == 0) {
      response = nm1.nodeHeartbeat(oppContainersStatus, true);
    }
    Assert.assertEquals(1, response.getContainersToUpdate().size());
    Assert.assertEquals(ExecutionType.OPPORTUNISTIC,
        response.getContainersToUpdate().get(0).getExecutionType());
  }

  private void verifyMetrics(QueueMetrics metrics, long availableMB,
      int availableVirtualCores, long allocatedMB,
      int allocatedVirtualCores, int allocatedContainers) {
    Assert.assertEquals(availableMB, metrics.getAvailableMB());
    Assert.assertEquals(availableVirtualCores, metrics.getAvailableVirtualCores());
    Assert.assertEquals(allocatedMB, metrics.getAllocatedMB());
    Assert.assertEquals(allocatedVirtualCores, metrics.getAllocatedVirtualCores());
    Assert.assertEquals(allocatedContainers, metrics.getAllocatedContainers());
  }

  @Test(timeout = 60000)
  public void testOpportunisticSchedulerMetrics() throws Exception {
    HashMap<NodeId, MockNM> nodes = new HashMap<>();
    MockNM nm1 = new MockNM("h1:1234", 4096, rm.getResourceTrackerService());
    nodes.put(nm1.getNodeId(), nm1);
    MockNM nm2 = new MockNM("h2:1234", 4096, rm.getResourceTrackerService());
    nodes.put(nm2.getNodeId(), nm2);
    nm1.registerNode();
    nm2.registerNode();

    nm1.nodeHeartbeat(oppContainersStatus, true);
    nm2.nodeHeartbeat(oppContainersStatus, true);

    OpportunisticSchedulerMetrics metrics =
        OpportunisticSchedulerMetrics.getMetrics();

    int allocContainers = metrics.getAllocatedContainers();
    long aggrAllocatedContainers = metrics.getAggregatedAllocatedContainers();
    long aggrOffSwitchContainers = metrics.getAggregatedOffSwitchContainers();
    long aggrReleasedContainers = metrics.getAggregatedReleasedContainers();

    OpportunisticContainerAllocatorAMService amservice =
        (OpportunisticContainerAllocatorAMService) rm
            .getApplicationMasterService();
    RMApp app1 = MockRMAppSubmitter.submit(rm,
        MockRMAppSubmissionData.Builder.createWithMemory(1 * GB, rm)
            .withAppName("app")
            .withUser("user")
            .withAcls(null)
            .withQueue("default")
            .build());
    ApplicationAttemptId attemptId =
        app1.getCurrentAppAttempt().getAppAttemptId();
    MockAM am1 = MockRM.launchAndRegisterAM(app1, rm, nm2);
    ResourceScheduler scheduler = rm.getResourceScheduler();

    // All nodes 1 to 2 will be applicable for scheduling.
    nm1.nodeHeartbeat(oppContainersStatus, true);
    nm2.nodeHeartbeat(oppContainersStatus, true);

    GenericTestUtils.waitFor(() ->
        amservice.getLeastLoadedNodes().size() == 2, 10, 10 * 100);

    AllocateResponse allocateResponse = am1.allocate(Arrays.asList(
        ResourceRequest.newInstance(Priority.newInstance(1), "*",
            Resources.createResource(1 * GB), 2, true, null,
            ExecutionTypeRequest
                .newInstance(ExecutionType.OPPORTUNISTIC, true))), null);

    List<Container> allocatedContainers = allocateResponse
        .getAllocatedContainers();
    Assert.assertEquals(2, allocatedContainers.size());

    Assert.assertEquals(allocContainers + 2, metrics.getAllocatedContainers());
    Assert.assertEquals(aggrAllocatedContainers + 2,
        metrics.getAggregatedAllocatedContainers());
    Assert.assertEquals(aggrOffSwitchContainers + 2,
        metrics.getAggregatedOffSwitchContainers());

    Container container = allocatedContainers.get(0);
    MockNM allocNode = nodes.get(container.getNodeId());

    // Start Container in NM
    allocNode.nodeHeartbeat(Arrays.asList(
        ContainerStatus.newInstance(container.getId(),
            ExecutionType.OPPORTUNISTIC, ContainerState.RUNNING, "", 0)),
        true);
    rm.drainEvents();

    // Verify that container is actually running wrt the RM..
    RMContainer rmContainer = ((CapacityScheduler) scheduler)
        .getApplicationAttempt(
            container.getId().getApplicationAttemptId()).getRMContainer(
            container.getId());
    Assert.assertEquals(RMContainerState.RUNNING, rmContainer.getState());

    // Container Completed in the NM
    allocNode.nodeHeartbeat(Arrays.asList(
        ContainerStatus.newInstance(container.getId(),
            ExecutionType.OPPORTUNISTIC, ContainerState.COMPLETE, "", 0)),
        true);
    rm.drainEvents();

    // Verify that container has been removed..
    rmContainer = ((CapacityScheduler) scheduler)
        .getApplicationAttempt(
            container.getId().getApplicationAttemptId()).getRMContainer(
            container.getId());
    Assert.assertNull(rmContainer);

    Assert.assertEquals(allocContainers + 1, metrics.getAllocatedContainers());
    Assert.assertEquals(aggrReleasedContainers + 1,
        metrics.getAggregatedReleasedContainers());
  }

  @Test(timeout = 60000)
  public void testAMCrashDuringAllocate() throws Exception {
    MockNM nm = new MockNM("h:1234", 4096, rm.getResourceTrackerService());
    nm.registerNode();

    RMApp app = MockRMAppSubmitter.submit(rm,
        MockRMAppSubmissionData.Builder.createWithMemory(1 * GB, rm)
            .withAppName("app")
            .withUser("user")
            .withAcls(null)
            .withQueue("default")
            .build());
    ApplicationAttemptId attemptId0 =
        app.getCurrentAppAttempt().getAppAttemptId();
    MockAM am = MockRM.launchAndRegisterAM(app, rm, nm);

    //simulate AM crash by replacing the current attempt
    //Do not use rm.failApplicationAttempt, the bug will skip due to
    //ApplicationDoesNotExistInCacheException
    CapacityScheduler scheduler= ((CapacityScheduler) rm.getRMContext().
        getScheduler());
    SchedulerApplication<FiCaSchedulerApp> schApp =
        (SchedulerApplication<FiCaSchedulerApp>)scheduler.
        getSchedulerApplications().get(attemptId0.getApplicationId());
    final ApplicationAttemptId appAttemptId1 = TestUtils.
        getMockApplicationAttemptId(1, 1);
    schApp.setCurrentAppAttempt(new FiCaSchedulerApp(appAttemptId1,
        null, scheduler.getQueue("default"), null, rm.getRMContext()));

    //start to allocate
    am.allocate(
        Arrays.asList(ResourceRequest.newInstance(Priority.newInstance(1),
        "*", Resources.createResource(1 * GB), 2)), null);
  }

  @Test(timeout = 60000)
  public void testNodeRemovalDuringAllocate() throws Exception {
    MockNM nm1 = new MockNM("h1:1234", 4096, rm.getResourceTrackerService());
    MockNM nm2 = new MockNM("h2:1234", 4096, rm.getResourceTrackerService());
    nm1.registerNode();
    nm2.registerNode();

    nm1.nodeHeartbeat(oppContainersStatus, true);
    nm2.nodeHeartbeat(oppContainersStatus, true);

    OpportunisticContainerAllocatorAMService amservice =
        (OpportunisticContainerAllocatorAMService) rm
            .getApplicationMasterService();
    MockRMAppSubmissionData data =
        MockRMAppSubmissionData.Builder.createWithMemory(1 * GB, rm)
            .withAppName("app")
            .withUser("user")
            .withAcls(null)
            .withQueue("default")
            .withUnmanagedAM(false)
            .build();
    RMApp app1 = MockRMAppSubmitter.submit(rm, data);
    ApplicationAttemptId attemptId =
        app1.getCurrentAppAttempt().getAppAttemptId();
    MockAM am1 = MockRM.launchAndRegisterAM(app1, rm, nm2);
    ResourceScheduler scheduler = rm.getResourceScheduler();
    RMNode rmNode1 = rm.getRMContext().getRMNodes().get(nm1.getNodeId());
    RMNode rmNode2 = rm.getRMContext().getRMNodes().get(nm2.getNodeId());

    OpportunisticContainerContext ctxt = ((CapacityScheduler) scheduler)
        .getApplicationAttempt(attemptId).getOpportunisticContainerContext();

    // Both node 1 and node 2 will be applicable for scheduling.
    nm1.nodeHeartbeat(oppContainersStatus, true);
    nm2.nodeHeartbeat(oppContainersStatus, true);

    for (int i = 0; i < 10; i++) {
      am1.allocate(
          Arrays.asList(ResourceRequest.newInstance(Priority.newInstance(1),
              "*", Resources.createResource(1 * GB), 2)),
          null);
      if (ctxt.getNodeMap().size() == 2) {
        break;
      }
      Thread.sleep(50);
    }
    Assert.assertEquals(2, ctxt.getNodeMap().size());
    // Remove node from scheduler but not from AM Service.
    scheduler.handle(new NodeRemovedSchedulerEvent(rmNode1));
    // After removal of node 1, only 1 node will be applicable for scheduling.
    for (int i = 0; i < 10; i++) {
      try {
        am1.allocate(
            Arrays.asList(ResourceRequest.newInstance(Priority.newInstance(1),
                "*", Resources.createResource(1 * GB), 2)),
            null);
      } catch (Exception e) {
        Assert.fail("Allocate request should be handled on node removal");
      }
      if (ctxt.getNodeMap().size() == 1) {
        break;
      }
      Thread.sleep(50);
    }
    Assert.assertEquals(1, ctxt.getNodeMap().size());
  }

  @Test(timeout = 60000)
  public void testAppAttemptRemovalAfterNodeRemoval() throws Exception {
    MockNM nm = new MockNM("h:1234", 4096, rm.getResourceTrackerService());
<<<<<<< HEAD
    nm.registerNode();
    OpportunisticContainerAllocatorAMService amservice =
        (OpportunisticContainerAllocatorAMService) rm
            .getApplicationMasterService();
    RMApp app = rm.submitApp(1 * GB, "app", "user", null, "default");
=======

    nm.registerNode();
    nm.nodeHeartbeat(oppContainersStatus, true);

    RMApp app = MockRMAppSubmitter.submit(rm,
        MockRMAppSubmissionData.Builder.createWithMemory(1 * GB, rm)
            .withAppName("app")
            .withUser("user")
            .withAcls(null)
            .withQueue("default")
            .build());
>>>>>>> e8cb2ae4
    ApplicationAttemptId attemptId =
        app.getCurrentAppAttempt().getAppAttemptId();
    MockAM am = MockRM.launchAndRegisterAM(app, rm, nm);
    ResourceScheduler scheduler = rm.getResourceScheduler();
    SchedulerApplicationAttempt schedulerAttempt =
        ((CapacityScheduler)scheduler).getApplicationAttempt(attemptId);
    RMNode rmNode1 = rm.getRMContext().getRMNodes().get(nm.getNodeId());
<<<<<<< HEAD
    nm.nodeHeartbeat(true);
    ((RMNodeImpl) rmNode1)
        .setOpportunisticContainersStatus(getOppurtunisticStatus(-1, 100));
    // Send add and update node events to AM Service.
    amservice.handle(new NodeAddedSchedulerEvent(rmNode1));
    amservice.handle(new NodeUpdateSchedulerEvent(rmNode1));
    try {
      GenericTestUtils.waitFor(new Supplier<Boolean>() {
        @Override public Boolean get() {
          return scheduler.getNumClusterNodes() == 1;
        }
      }, 10, 200 * 100);
    }catch (TimeoutException e) {
      fail("timed out while waiting for NM to add.");
    }
=======

    nm.nodeHeartbeat(oppContainersStatus, true);

    GenericTestUtils.waitFor(() ->
        scheduler.getNumClusterNodes() == 1, 10, 200 * 100);

>>>>>>> e8cb2ae4
    AllocateResponse allocateResponse = am.allocate(
            Arrays.asList(ResourceRequest.newInstance(Priority.newInstance(1),
                "*", Resources.createResource(1 * GB), 2, true, null,
                ExecutionTypeRequest.newInstance(
                    ExecutionType.OPPORTUNISTIC, true))),
                null);
    List<Container> allocatedContainers = allocateResponse
        .getAllocatedContainers();
    Container container = allocatedContainers.get(0);
    scheduler.handle(new NodeRemovedSchedulerEvent(rmNode1));
<<<<<<< HEAD
    try {
      GenericTestUtils.waitFor(new Supplier<Boolean>() {
        @Override public Boolean get() {
          return scheduler.getNumClusterNodes() == 0;
        }
      }, 10, 200 * 100);
    }catch (TimeoutException e) {
      fail("timed out while waiting for NM to remove.");
    }
=======

    GenericTestUtils.waitFor(() ->
        scheduler.getNumClusterNodes() == 0, 10, 200 * 100);

>>>>>>> e8cb2ae4
    //test YARN-9165
    RMContainer rmContainer = null;
    rmContainer = SchedulerUtils.createOpportunisticRmContainer(
                    rm.getRMContext(), container, true);
    if (rmContainer == null) {
      rmContainer = new RMContainerImpl(container,
        SchedulerRequestKey.extractFrom(container),
        schedulerAttempt.getApplicationAttemptId(), container.getNodeId(),
        schedulerAttempt.getUser(), rm.getRMContext(), true);
    }
<<<<<<< HEAD
    assert(rmContainer!=null);
=======
>>>>>>> e8cb2ae4
    //test YARN-9164
    schedulerAttempt.addRMContainer(container.getId(), rmContainer);
    scheduler.handle(new AppAttemptRemovedSchedulerEvent(attemptId,
        RMAppAttemptState.FAILED, false));
  }

<<<<<<< HEAD
=======
  private OpportunisticContainersStatus getOpportunisticStatus() {
    return getOppurtunisticStatus(-1, 100, 1000);
  }

>>>>>>> e8cb2ae4
  private OpportunisticContainersStatus getOppurtunisticStatus(int waitTime,
      int queueLength, int queueCapacity) {
    OpportunisticContainersStatus status =
        OpportunisticContainersStatus.newInstance();
    status.setEstimatedQueueWaitTime(waitTime);
    status.setOpportQueueCapacity(queueCapacity);
    status.setWaitQueueLength(queueLength);
    return status;
  }

  // Test if the OpportunisticContainerAllocatorAMService can handle both
  // DSProtocol as well as AMProtocol clients
  @Test
  public void testRPCWrapping() throws Exception {
    Configuration conf = new Configuration();
    conf.set(YarnConfiguration.IPC_RPC_IMPL, HadoopYarnProtoRPC.class
        .getName());
    YarnRPC rpc = YarnRPC.create(conf);
    String bindAddr = "localhost:0";
    InetSocketAddress addr = NetUtils.createSocketAddr(bindAddr);
    conf.setSocketAddr(YarnConfiguration.RM_SCHEDULER_ADDRESS, addr);
    final RecordFactory factory = RecordFactoryProvider.getRecordFactory(null);
    final RMContext rmContext = new RMContextImpl() {
      @Override
      public AMLivelinessMonitor getAMLivelinessMonitor() {
        return null;
      }

      @Override
      public Configuration getYarnConfiguration() {
        return new YarnConfiguration();
      }

      @Override
      public RMContainerTokenSecretManager getContainerTokenSecretManager() {
        return new RMContainerTokenSecretManager(conf);
      }

      @Override
      public ResourceScheduler getScheduler() {
        return new FifoScheduler();
      }
    };
    Container c = factory.newRecordInstance(Container.class);
    c.setExecutionType(ExecutionType.OPPORTUNISTIC);
    c.setId(
        ContainerId.newContainerId(
            ApplicationAttemptId.newInstance(
                ApplicationId.newInstance(12345, 1), 2), 3));
    AllocateRequest allReq =
        (AllocateRequestPBImpl)factory.newRecordInstance(AllocateRequest.class);
    allReq.setAskList(Arrays.asList(
        ResourceRequest.newInstance(Priority.UNDEFINED, "a",
            Resource.newInstance(1, 2), 1, true, "exp",
            ExecutionTypeRequest.newInstance(
                ExecutionType.OPPORTUNISTIC, true))));
    OpportunisticContainerAllocatorAMService service =
        createService(factory, rmContext, c);
    conf.setBoolean(YarnConfiguration.DIST_SCHEDULING_ENABLED, true);
    Server server = service.getServer(rpc, conf, addr, null);
    server.start();

    // Verify that the OpportunisticContainerAllocatorAMSercvice can handle
    // vanilla ApplicationMasterProtocol clients
    RPC.setProtocolEngine(conf, ApplicationMasterProtocolPB.class,
        ProtobufRpcEngine.class);
    ApplicationMasterProtocolPB ampProxy =
        RPC.getProxy(ApplicationMasterProtocolPB
            .class, 1, NetUtils.getConnectAddress(server), conf);
    RegisterApplicationMasterResponse regResp =
        new RegisterApplicationMasterResponsePBImpl(
            ampProxy.registerApplicationMaster(null,
                ((RegisterApplicationMasterRequestPBImpl)factory
                    .newRecordInstance(
                        RegisterApplicationMasterRequest.class)).getProto()));
    Assert.assertEquals("dummyQueue", regResp.getQueue());
    FinishApplicationMasterResponse finishResp =
        new FinishApplicationMasterResponsePBImpl(
            ampProxy.finishApplicationMaster(null,
                ((FinishApplicationMasterRequestPBImpl)factory
                    .newRecordInstance(
                        FinishApplicationMasterRequest.class)).getProto()
            ));
    Assert.assertEquals(false, finishResp.getIsUnregistered());
    AllocateResponse allocResp =
        new AllocateResponsePBImpl(
            ampProxy.allocate(null,
                ((AllocateRequestPBImpl)factory
                    .newRecordInstance(AllocateRequest.class)).getProto())
        );
    List<Container> allocatedContainers = allocResp.getAllocatedContainers();
    Assert.assertEquals(1, allocatedContainers.size());
    Assert.assertEquals(ExecutionType.OPPORTUNISTIC,
        allocatedContainers.get(0).getExecutionType());
    Assert.assertEquals(12345, allocResp.getNumClusterNodes());


    // Verify that the DistrubutedSchedulingService can handle the
    // DistributedSchedulingAMProtocol clients as well
    RPC.setProtocolEngine(conf, DistributedSchedulingAMProtocolPB.class,
        ProtobufRpcEngine.class);
    DistributedSchedulingAMProtocolPB dsProxy =
        RPC.getProxy(DistributedSchedulingAMProtocolPB
            .class, 1, NetUtils.getConnectAddress(server), conf);

    RegisterDistributedSchedulingAMResponse dsRegResp =
        new RegisterDistributedSchedulingAMResponsePBImpl(
            dsProxy.registerApplicationMasterForDistributedScheduling(null,
                ((RegisterApplicationMasterRequestPBImpl)factory
                    .newRecordInstance(RegisterApplicationMasterRequest.class))
                    .getProto()));
    Assert.assertEquals(54321l, dsRegResp.getContainerIdStart());
    Assert.assertEquals(4,
        dsRegResp.getMaxContainerResource().getVirtualCores());
    Assert.assertEquals(1024,
        dsRegResp.getMinContainerResource().getMemorySize());
    Assert.assertEquals(2,
        dsRegResp.getIncrContainerResource().getVirtualCores());

    DistributedSchedulingAllocateRequestPBImpl distAllReq =
        (DistributedSchedulingAllocateRequestPBImpl)factory.newRecordInstance(
            DistributedSchedulingAllocateRequest.class);
    distAllReq.setAllocateRequest(allReq);
    distAllReq.setAllocatedContainers(Arrays.asList(c));
    DistributedSchedulingAllocateResponse dsAllocResp =
        new DistributedSchedulingAllocateResponsePBImpl(
            dsProxy.allocateForDistributedScheduling(null,
                distAllReq.getProto()));
    Assert.assertEquals(
        "h1", dsAllocResp.getNodesForScheduling().get(0).getNodeId().getHost());
    Assert.assertEquals(
        "l1", dsAllocResp.getNodesForScheduling().get(1).getNodePartition());

    FinishApplicationMasterResponse dsfinishResp =
        new FinishApplicationMasterResponsePBImpl(
            dsProxy.finishApplicationMaster(null,
                ((FinishApplicationMasterRequestPBImpl) factory
                    .newRecordInstance(FinishApplicationMasterRequest.class))
                    .getProto()));
    Assert.assertEquals(
        false, dsfinishResp.getIsUnregistered());
  }

  private OpportunisticContainerAllocatorAMService createService(
      final RecordFactory factory, final RMContext rmContext,
      final Container c) {
    return new OpportunisticContainerAllocatorAMService(rmContext, null) {
      @Override
      public RegisterApplicationMasterResponse registerApplicationMaster(
          RegisterApplicationMasterRequest request) throws
          YarnException, IOException {
        RegisterApplicationMasterResponse resp = factory.newRecordInstance(
            RegisterApplicationMasterResponse.class);
        // Dummy Entry to Assert that we get this object back
        resp.setQueue("dummyQueue");
        return resp;
      }

      @Override
      public FinishApplicationMasterResponse finishApplicationMaster(
          FinishApplicationMasterRequest request) throws YarnException,
          IOException {
        FinishApplicationMasterResponse resp = factory.newRecordInstance(
            FinishApplicationMasterResponse.class);
        // Dummy Entry to Assert that we get this object back
        resp.setIsUnregistered(false);
        return resp;
      }

      @Override
      public AllocateResponse allocate(AllocateRequest request) throws
          YarnException, IOException {
        AllocateResponse response = factory.newRecordInstance(
            AllocateResponse.class);
        response.setNumClusterNodes(12345);
        response.setAllocatedContainers(Arrays.asList(c));
        return response;
      }

      @Override
      public RegisterDistributedSchedulingAMResponse
          registerApplicationMasterForDistributedScheduling(
          RegisterApplicationMasterRequest request)
          throws YarnException, IOException {
        RegisterDistributedSchedulingAMResponse resp = factory
            .newRecordInstance(RegisterDistributedSchedulingAMResponse.class);
        resp.setContainerIdStart(54321L);
        resp.setMaxContainerResource(Resource.newInstance(4096, 4));
        resp.setMinContainerResource(Resource.newInstance(1024, 1));
        resp.setIncrContainerResource(Resource.newInstance(2048, 2));
        return resp;
      }

      @Override
      public DistributedSchedulingAllocateResponse
          allocateForDistributedScheduling(
          DistributedSchedulingAllocateRequest request)
          throws YarnException, IOException {
        List<ResourceRequest> askList =
            request.getAllocateRequest().getAskList();
        List<Container> allocatedContainers = request.getAllocatedContainers();
        Assert.assertEquals(1, allocatedContainers.size());
        Assert.assertEquals(ExecutionType.OPPORTUNISTIC,
            allocatedContainers.get(0).getExecutionType());
        Assert.assertEquals(1, askList.size());
        Assert.assertTrue(askList.get(0)
            .getExecutionTypeRequest().getEnforceExecutionType());
        DistributedSchedulingAllocateResponse resp = factory
            .newRecordInstance(DistributedSchedulingAllocateResponse.class);
        RemoteNode remoteNode1 = RemoteNode.newInstance(
            NodeId.newInstance("h1", 1234), "http://h1:4321");
        RemoteNode remoteNode2 = RemoteNode.newInstance(
            NodeId.newInstance("h2", 1234), "http://h2:4321");
        remoteNode2.setNodePartition("l1");
        resp.setNodesForScheduling(
            Arrays.asList(remoteNode1, remoteNode2));
        return resp;
      }
    };
  }
}<|MERGE_RESOLUTION|>--- conflicted
+++ resolved
@@ -81,22 +81,14 @@
 import org.apache.hadoop.yarn.server.resourcemanager.rmnode.RMNode;
 import org.apache.hadoop.yarn.server.resourcemanager.scheduler.QueueMetrics;
 import org.apache.hadoop.yarn.server.resourcemanager.scheduler.ResourceScheduler;
-<<<<<<< HEAD
-=======
 import org.apache.hadoop.yarn.server.resourcemanager.scheduler.SchedulerApplication;
->>>>>>> e8cb2ae4
 import org.apache.hadoop.yarn.server.resourcemanager.scheduler.SchedulerApplicationAttempt;
 import org.apache.hadoop.yarn.server.resourcemanager.scheduler.SchedulerUtils;
 import org.apache.hadoop.yarn.server.resourcemanager.scheduler.capacity.CapacityScheduler;
 import org.apache.hadoop.yarn.server.resourcemanager.scheduler.capacity.CapacitySchedulerConfiguration;
-<<<<<<< HEAD
-import org.apache.hadoop.yarn.server.resourcemanager.scheduler.event.AppAttemptRemovedSchedulerEvent;
-import org.apache.hadoop.yarn.server.resourcemanager.scheduler.event.NodeAddedSchedulerEvent;
-=======
 import org.apache.hadoop.yarn.server.resourcemanager.scheduler.capacity.TestUtils;
 import org.apache.hadoop.yarn.server.resourcemanager.scheduler.common.fica.FiCaSchedulerApp;
 import org.apache.hadoop.yarn.server.resourcemanager.scheduler.event.AppAttemptRemovedSchedulerEvent;
->>>>>>> e8cb2ae4
 import org.apache.hadoop.yarn.server.resourcemanager.scheduler.event.NodeRemovedSchedulerEvent;
 
 import org.apache.hadoop.yarn.server.resourcemanager.scheduler.fifo.FifoScheduler;
@@ -109,17 +101,12 @@
 import org.junit.Before;
 import org.junit.Test;
 
-import com.google.common.base.Supplier;
-
-import static org.junit.Assert.fail;
-
 import java.io.IOException;
 import java.net.InetSocketAddress;
 import java.util.ArrayList;
 import java.util.Arrays;
 import java.util.HashMap;
 import java.util.List;
-import java.util.concurrent.TimeoutException;
 
 /**
  * Test cases for {@link OpportunisticContainerAllocatorAMService}.
@@ -935,13 +922,6 @@
   @Test(timeout = 60000)
   public void testAppAttemptRemovalAfterNodeRemoval() throws Exception {
     MockNM nm = new MockNM("h:1234", 4096, rm.getResourceTrackerService());
-<<<<<<< HEAD
-    nm.registerNode();
-    OpportunisticContainerAllocatorAMService amservice =
-        (OpportunisticContainerAllocatorAMService) rm
-            .getApplicationMasterService();
-    RMApp app = rm.submitApp(1 * GB, "app", "user", null, "default");
-=======
 
     nm.registerNode();
     nm.nodeHeartbeat(oppContainersStatus, true);
@@ -953,7 +933,6 @@
             .withAcls(null)
             .withQueue("default")
             .build());
->>>>>>> e8cb2ae4
     ApplicationAttemptId attemptId =
         app.getCurrentAppAttempt().getAppAttemptId();
     MockAM am = MockRM.launchAndRegisterAM(app, rm, nm);
@@ -961,30 +940,12 @@
     SchedulerApplicationAttempt schedulerAttempt =
         ((CapacityScheduler)scheduler).getApplicationAttempt(attemptId);
     RMNode rmNode1 = rm.getRMContext().getRMNodes().get(nm.getNodeId());
-<<<<<<< HEAD
-    nm.nodeHeartbeat(true);
-    ((RMNodeImpl) rmNode1)
-        .setOpportunisticContainersStatus(getOppurtunisticStatus(-1, 100));
-    // Send add and update node events to AM Service.
-    amservice.handle(new NodeAddedSchedulerEvent(rmNode1));
-    amservice.handle(new NodeUpdateSchedulerEvent(rmNode1));
-    try {
-      GenericTestUtils.waitFor(new Supplier<Boolean>() {
-        @Override public Boolean get() {
-          return scheduler.getNumClusterNodes() == 1;
-        }
-      }, 10, 200 * 100);
-    }catch (TimeoutException e) {
-      fail("timed out while waiting for NM to add.");
-    }
-=======
 
     nm.nodeHeartbeat(oppContainersStatus, true);
 
     GenericTestUtils.waitFor(() ->
         scheduler.getNumClusterNodes() == 1, 10, 200 * 100);
 
->>>>>>> e8cb2ae4
     AllocateResponse allocateResponse = am.allocate(
             Arrays.asList(ResourceRequest.newInstance(Priority.newInstance(1),
                 "*", Resources.createResource(1 * GB), 2, true, null,
@@ -995,22 +956,10 @@
         .getAllocatedContainers();
     Container container = allocatedContainers.get(0);
     scheduler.handle(new NodeRemovedSchedulerEvent(rmNode1));
-<<<<<<< HEAD
-    try {
-      GenericTestUtils.waitFor(new Supplier<Boolean>() {
-        @Override public Boolean get() {
-          return scheduler.getNumClusterNodes() == 0;
-        }
-      }, 10, 200 * 100);
-    }catch (TimeoutException e) {
-      fail("timed out while waiting for NM to remove.");
-    }
-=======
 
     GenericTestUtils.waitFor(() ->
         scheduler.getNumClusterNodes() == 0, 10, 200 * 100);
 
->>>>>>> e8cb2ae4
     //test YARN-9165
     RMContainer rmContainer = null;
     rmContainer = SchedulerUtils.createOpportunisticRmContainer(
@@ -1021,23 +970,16 @@
         schedulerAttempt.getApplicationAttemptId(), container.getNodeId(),
         schedulerAttempt.getUser(), rm.getRMContext(), true);
     }
-<<<<<<< HEAD
-    assert(rmContainer!=null);
-=======
->>>>>>> e8cb2ae4
     //test YARN-9164
     schedulerAttempt.addRMContainer(container.getId(), rmContainer);
     scheduler.handle(new AppAttemptRemovedSchedulerEvent(attemptId,
         RMAppAttemptState.FAILED, false));
   }
 
-<<<<<<< HEAD
-=======
   private OpportunisticContainersStatus getOpportunisticStatus() {
     return getOppurtunisticStatus(-1, 100, 1000);
   }
 
->>>>>>> e8cb2ae4
   private OpportunisticContainersStatus getOppurtunisticStatus(int waitTime,
       int queueLength, int queueCapacity) {
     OpportunisticContainersStatus status =
