/**
 * Licensed to the Apache Software Foundation (ASF) under one
 * or more contributor license agreements.  See the NOTICE file
 * distributed with this work for additional information
 * regarding copyright ownership.  The ASF licenses this file
 * to you under the Apache License, Version 2.0 (the
 * "License"); you may not use this file except in compliance
 * with the License.  You may obtain a copy of the License at
 * <p>
 * http://www.apache.org/licenses/LICENSE-2.0
 * <p>
 * Unless required by applicable law or agreed to in writing, software
 * distributed under the License is distributed on an "AS IS" BASIS,
 * WITHOUT WARRANTIES OR CONDITIONS OF ANY KIND, either express or implied.
 * See the License for the specific language governing permissions and
 * limitations under the License.
 */
package org.apache.hadoop.yarn.server.resourcemanager.scheduler.capacity;

import org.slf4j.Logger;
import org.slf4j.LoggerFactory;
import org.apache.hadoop.yarn.api.records.ApplicationAttemptId;
import org.apache.hadoop.yarn.api.records.ApplicationId;
import org.apache.hadoop.yarn.api.records.ContainerId;
import org.apache.hadoop.yarn.api.records.Priority;
import org.apache.hadoop.yarn.api.records.QueueState;
import org.apache.hadoop.yarn.api.records.Resource;
import org.apache.hadoop.yarn.api.records.ResourceRequest;
import org.apache.hadoop.yarn.conf.YarnConfiguration;
import org.apache.hadoop.yarn.factories.RecordFactory;
import org.apache.hadoop.yarn.factory.providers.RecordFactoryProvider;
import org.apache.hadoop.yarn.server.resourcemanager.MockNodes;
import org.apache.hadoop.yarn.server.resourcemanager.MockRM;
import org.apache.hadoop.yarn.server.resourcemanager.MockRMAppSubmissionData;
import org.apache.hadoop.yarn.server.resourcemanager.MockRMAppSubmitter;
import org.apache.hadoop.yarn.server.resourcemanager.RMContext;
import org.apache.hadoop.yarn.server.resourcemanager.RMContextImpl;
import org.apache.hadoop.yarn.server.resourcemanager.placement
    .ApplicationPlacementContext;
import org.apache.hadoop.yarn.server.resourcemanager.rmapp.RMApp;
import org.apache.hadoop.yarn.server.resourcemanager.rmapp.RMAppEvent;
import org.apache.hadoop.yarn.server.resourcemanager.rmapp.RMAppEventType;
import org.apache.hadoop.yarn.server.resourcemanager.rmapp.RMAppState;
import org.apache.hadoop.yarn.server.resourcemanager.rmapp.attempt
    .RMAppAttemptState;
import org.apache.hadoop.yarn.server.resourcemanager.rmnode.RMNode;
import org.apache.hadoop.yarn.server.resourcemanager.scheduler
    .SchedulerDynamicEditException;

import org.apache.hadoop.yarn.server.resourcemanager.scheduler.capacity
    .queuemanagement.GuaranteedOrZeroCapacityOverTimePolicy;
import org.apache.hadoop.yarn.server.resourcemanager.scheduler.common
    .QueueEntitlement;
import org.apache.hadoop.yarn.server.resourcemanager.scheduler.event
    .AppAddedSchedulerEvent;
import org.apache.hadoop.yarn.server.resourcemanager.scheduler.event
    .NodeAddedSchedulerEvent;
import org.apache.hadoop.yarn.server.resourcemanager.scheduler.event
    .SchedulerEvent;

import org.apache.hadoop.yarn.server.resourcemanager.scheduler.policy
    .FairOrderingPolicy;
import org.apache.hadoop.yarn.server.resourcemanager.security
    .ClientToAMTokenSecretManagerInRM;
import org.apache.hadoop.yarn.server.resourcemanager.security
    .NMTokenSecretManagerInRM;
import org.apache.hadoop.yarn.server.resourcemanager.security
    .RMContainerTokenSecretManager;
import org.apache.hadoop.yarn.server.utils.BuilderUtils;
import org.apache.hadoop.yarn.util.resource.Resources;
import org.junit.Assert;
import org.junit.Test;

import java.io.IOException;
import java.util.Collections;
import java.util.HashMap;
import java.util.HashSet;
import java.util.List;
import java.util.Map;
import java.util.Set;

import static org.apache.hadoop.yarn.nodelabels.CommonNodeLabelsManager
    .NO_LABEL;
import static org.apache.hadoop.yarn.server.resourcemanager.placement.UserGroupMappingPlacementRule.CURRENT_USER_MAPPING;
import static org.apache.hadoop.yarn.server.resourcemanager.scheduler.capacity.CSQueueUtils.EPSILON;


import static org.junit.Assert.assertEquals;
import static org.junit.Assert.assertNotNull;
import static org.junit.Assert.assertTrue;
import static org.junit.Assert.fail;
import static org.mockito.Mockito.mock;
import static org.mockito.Mockito.when;

/**
 * Tests for creation and reinitialization of auto created leaf queues
 * and capacity management under a ManagedParentQueue.
 */
public class TestCapacitySchedulerAutoQueueCreation
    extends TestCapacitySchedulerAutoCreatedQueueBase {

  private static final Logger LOG = LoggerFactory.getLogger(
      TestCapacitySchedulerAutoQueueCreation.class);

  private static final Resource TEMPLATE_MAX_RES = Resource.newInstance(16 *
          GB,
      48);
  private static final Resource TEMPLATE_MIN_RES = Resource.newInstance(1638,
      4);


  @Test(timeout = 20000)
  public void testAutoCreateLeafQueueCreation() throws Exception {

    try {
      // submit an app
      submitApp(mockRM, cs.getQueue(PARENT_QUEUE), USER0, USER0, 1, 1);

      // check preconditions
      List<ApplicationAttemptId> appsInC = cs.getAppsInQueue(PARENT_QUEUE);
      assertEquals(1, appsInC.size());
      assertNotNull(cs.getQueue(USER0));

      AutoCreatedLeafQueue autoCreatedLeafQueue =
          (AutoCreatedLeafQueue) cs.getQueue(USER0);
      ManagedParentQueue parentQueue = (ManagedParentQueue) cs.getQueue(
          PARENT_QUEUE);
      assertEquals(parentQueue, autoCreatedLeafQueue.getParent());

      Map<String, Float> expectedChildQueueAbsCapacity =
      populateExpectedAbsCapacityByLabelForParentQueue(1);
      validateInitialQueueEntitlement(parentQueue, USER0,
          expectedChildQueueAbsCapacity, accessibleNodeLabelsOnC);

      validateUserAndAppLimits(autoCreatedLeafQueue, 1000, 1000);
      validateContainerLimits(autoCreatedLeafQueue);

      assertTrue(autoCreatedLeafQueue
          .getOrderingPolicy() instanceof FairOrderingPolicy);

      setupGroupQueueMappings("d", cs.getConfiguration(), "%user");
      cs.reinitialize(cs.getConfiguration(), mockRM.getRMContext());

      submitApp(mockRM, cs.getQueue("d"), TEST_GROUPUSER, TEST_GROUPUSER, 1, 1);
      autoCreatedLeafQueue =
          (AutoCreatedLeafQueue) cs.getQueue(TEST_GROUPUSER);
      parentQueue = (ManagedParentQueue) cs.getQueue("d");
      assertEquals(parentQueue, autoCreatedLeafQueue.getParent());

      expectedChildQueueAbsCapacity =
          new HashMap<String, Float>() {{
            put(NO_LABEL, 0.02f);
          }};

      validateInitialQueueEntitlement(parentQueue, TEST_GROUPUSER,
          expectedChildQueueAbsCapacity,
<<<<<<< HEAD
=======
          new HashSet<String>() {{ add(NO_LABEL); }});

    } finally {
      cleanupQueue(USER0);
      cleanupQueue(TEST_GROUPUSER);
    }
  }

  @Test(timeout = 20000)
  public void testAutoCreateLeafQueueCreationUsingFullParentPath()
      throws Exception {

    try {
      setupGroupQueueMappings("root.d", cs.getConfiguration(), "%user");
      cs.reinitialize(cs.getConfiguration(), mockRM.getRMContext());

      submitApp(mockRM, cs.getQueue("d"), TEST_GROUPUSER, TEST_GROUPUSER, 1, 1);
      AutoCreatedLeafQueue autoCreatedLeafQueue =
          (AutoCreatedLeafQueue) cs.getQueue(TEST_GROUPUSER);
      ManagedParentQueue parentQueue = (ManagedParentQueue) cs.getQueue("d");
      assertEquals(parentQueue, autoCreatedLeafQueue.getParent());

      Map<String, Float> expectedChildQueueAbsCapacity =
          new HashMap<String, Float>() {{
            put(NO_LABEL, 0.02f);
          }};

      validateInitialQueueEntitlement(parentQueue, TEST_GROUPUSER,
          expectedChildQueueAbsCapacity,
>>>>>>> e8cb2ae4
          new HashSet<String>() {{ add(NO_LABEL); }});

    } finally {
      cleanupQueue(USER0);
      cleanupQueue(TEST_GROUPUSER);
    }
  }

  @Test
  public void testReinitializeStoppedAutoCreatedLeafQueue() throws Exception {
    try {
      String host = "127.0.0.1";
      RMNode node = MockNodes.newNodeInfo(0, MockNodes.newResource(4 * GB), 1,
          host);
      cs.handle(new NodeAddedSchedulerEvent(node));

      // submit an app

      MockRMAppSubmissionData data1 =
          MockRMAppSubmissionData.Builder.createWithMemory(GB, mockRM)
              .withAppName("test-auto-queue-creation-1")
              .withUser(USER0)
              .withAcls(null)
              .withQueue(USER0)
              .withUnmanagedAM(false)
              .build();
      RMApp app1 = MockRMAppSubmitter.submit(mockRM, data1);

      MockRMAppSubmissionData data =
          MockRMAppSubmissionData.Builder.createWithMemory(GB, mockRM)
              .withAppName("test-auto-queue-creation-2")
              .withUser(USER1)
              .withAcls(null)
              .withQueue(USER1)
              .withUnmanagedAM(false)
              .build();
      RMApp app2 = MockRMAppSubmitter.submit(mockRM, data);
      // check preconditions
      List<ApplicationAttemptId> appsInC = cs.getAppsInQueue(PARENT_QUEUE);
      assertEquals(2, appsInC.size());

      assertNotNull(cs.getQueue(USER0));
      assertNotNull(cs.getQueue(USER1));

      AutoCreatedLeafQueue user0Queue = (AutoCreatedLeafQueue) cs.getQueue(
          USER0);
      AutoCreatedLeafQueue user1Queue = (AutoCreatedLeafQueue) cs.getQueue(
          USER0);
      ManagedParentQueue parentQueue = (ManagedParentQueue) cs.getQueue(
          PARENT_QUEUE);

      assertEquals(parentQueue, user0Queue.getParent());
      assertEquals(parentQueue, user1Queue.getParent());

      Map<String, Float>
      expectedAbsChildQueueCapacity =
      populateExpectedAbsCapacityByLabelForParentQueue(2);
      validateInitialQueueEntitlement(parentQueue, USER0,
          expectedAbsChildQueueCapacity, accessibleNodeLabelsOnC);
      validateInitialQueueEntitlement(parentQueue, USER1,
          expectedAbsChildQueueCapacity, accessibleNodeLabelsOnC);

      ApplicationAttemptId appAttemptId = appsInC.get(0);

      Priority priority = TestUtils.createMockPriority(1);
      RecordFactory recordFactory = RecordFactoryProvider.getRecordFactory(
          null);
      ResourceRequest r1 = TestUtils.createResourceRequest(ResourceRequest.ANY,
          1 * GB, 1, true, priority,
          recordFactory);

      cs.allocate(appAttemptId, Collections.<ResourceRequest>singletonList(r1),
          null, Collections.<ContainerId>emptyList(), Collections.singletonList(host),
          null, NULL_UPDATE_REQUESTS);

      //And this will result in container assignment for app1
      CapacityScheduler.schedule(cs);

      //change state to draining
      user0Queue.stopQueue();

      cs.killAllAppsInQueue(USER0);

      mockRM.waitForState(appAttemptId, RMAppAttemptState.KILLED);

      mockRM.waitForState(appAttemptId.getApplicationId(), RMAppState.KILLED);

      //change state to stopped
      user0Queue.stopQueue();
      assertEquals(QueueState.STOPPED,
          user0Queue.getQueueInfo().getQueueState());

      cs.reinitialize(cs.getConf(), mockRM.getRMContext());

      AutoCreatedLeafQueue user0QueueReinited =
          (AutoCreatedLeafQueue) cs.getQueue(USER0);

      validateCapacities(user0QueueReinited, 0.0f, 0.0f, 1.0f, 1.0f);

      AutoCreatedLeafQueue leafQueue = (AutoCreatedLeafQueue) cs.getQueue(
          USER1);

      expectedAbsChildQueueCapacity =
          populateExpectedAbsCapacityByLabelForParentQueue(1);

<<<<<<< HEAD
      validateInitialQueueEntitlement(parentQueue, leafQueue.getQueueName(),
=======
      validateInitialQueueEntitlement(parentQueue, leafQueue.getQueuePath(),
>>>>>>> e8cb2ae4
          expectedAbsChildQueueCapacity, accessibleNodeLabelsOnC);

    } finally {
      cleanupQueue(USER0);
    }
  }

  @Test
  public void testConvertAutoCreateDisabledOnManagedParentQueueFails()
      throws Exception {
    CapacityScheduler newCS = new CapacityScheduler();
    try {
      CapacitySchedulerConfiguration newConf = setupSchedulerConfiguration();
      setupQueueConfiguration(newConf);

      newConf.setAutoCreateChildQueueEnabled(C, false);

      newCS.setConf(new YarnConfiguration());
      newCS.setRMContext(mockRM.getRMContext());
      newCS.init(cs.getConf());
      newCS.start();

      newCS.reinitialize(newConf,
          new RMContextImpl(null, null, null, null, null, null,
              new RMContainerTokenSecretManager(newConf),
              new NMTokenSecretManagerInRM(newConf),
              new ClientToAMTokenSecretManagerInRM(), null));

    } catch (IOException e) {
      //expected exception
    } finally {
      newCS.stop();
    }
  }

  @Test
  public void testConvertLeafQueueToParentQueueWithAutoCreate()
      throws Exception {
    CapacityScheduler newCS = new CapacityScheduler();
    try {
      CapacitySchedulerConfiguration newConf = setupSchedulerConfiguration();
      setupQueueConfiguration(newConf);
      newConf.setAutoCreatedLeafQueueConfigCapacity(A1, A1_CAPACITY / 10);
      newConf.setAutoCreateChildQueueEnabled(A1, true);

      newCS.setConf(new YarnConfiguration());
      newCS.setRMContext(mockRM.getRMContext());
      newCS.init(cs.getConf());
      newCS.start();

      final LeafQueue a1Queue = (LeafQueue) newCS.getQueue("a1");
      a1Queue.stopQueue();

      newCS.reinitialize(newConf,
          new RMContextImpl(null, null, null, null, null, null,
              new RMContainerTokenSecretManager(newConf),
              new NMTokenSecretManagerInRM(newConf),
              new ClientToAMTokenSecretManagerInRM(), null));

    } finally {
      newCS.stop();
    }
  }

  @Test
  public void testConvertFailsFromParentQueueToManagedParentQueue()
      throws Exception {
    CapacityScheduler newCS = new CapacityScheduler();
    try {
      CapacitySchedulerConfiguration newConf = setupSchedulerConfiguration();
      setupQueueConfiguration(newConf);
      newConf.setAutoCreatedLeafQueueConfigCapacity(A, A_CAPACITY / 10);
      newConf.setAutoCreateChildQueueEnabled(A, true);

      newCS.setConf(new YarnConfiguration());
      newCS.setRMContext(mockRM.getRMContext());
      newCS.init(cs.getConf());
      newCS.start();

      final ParentQueue a1Queue = (ParentQueue) newCS.getQueue("a");
      a1Queue.stopQueue();

      newCS.reinitialize(newConf,
          new RMContextImpl(null, null, null, null, null, null,
              new RMContainerTokenSecretManager(newConf),
              new NMTokenSecretManagerInRM(newConf),
              new ClientToAMTokenSecretManagerInRM(), null));

      fail("Expected exception while converting a parent queue to"
          + " an auto create enabled parent queue");
    } catch (IOException e) {
      //expected exception
    } finally {
      newCS.stop();
    }
  }

  @Test(timeout = 10000)
  public void testAutoCreateLeafQueueFailsWithNoQueueMapping()
      throws Exception {

    final String INVALID_USER = "invalid_user";

    // submit an app under a different queue name which does not exist
    // and queue mapping does not exist for this user
    RMApp app = MockRMAppSubmitter.submit(mockRM,
        MockRMAppSubmissionData.Builder.createWithMemory(GB, mockRM)
            .withAppName("app")
            .withUser(INVALID_USER)
            .withAcls(null)
            .withQueue(INVALID_USER)
            .withWaitForAppAcceptedState(false)
            .build());
    mockRM.drainEvents();
    mockRM.waitForState(app.getApplicationId(), RMAppState.FAILED);
    assertEquals(RMAppState.FAILED, app.getState());
  }

  @Test(timeout = 10000)
  public void testQueueMappingValidationFailsWithInvalidParentQueueInMapping()
      throws Exception {

    MockRM newMockRM = setupSchedulerInstance();
    try {
      CapacityScheduler newCS =
          (CapacityScheduler) newMockRM.getResourceScheduler();

      //"a" is not auto create enabled

      //dynamic queue mapping
      try {
        setupQueueMapping(newCS, CURRENT_USER_MAPPING, "a",
            CURRENT_USER_MAPPING);
        newCS.updatePlacementRules();
        fail("Expected invalid parent queue mapping failure");

      } catch (IOException e) {
        //expected exception
        assertTrue(e.getMessage().contains(
            "invalid parent queue which does not have auto creation of leaf "
                + "queues enabled [" + "a" + "]"));
      }

      //"a" is not auto create enabled and app_user does not exist as a leaf
      // queue
      //static queue mapping
      try {
        setupQueueMapping(newCS, "app_user", "INVALID_PARENT_QUEUE",
            "app_user");
        newCS.updatePlacementRules();
        fail("Expected invalid parent queue mapping failure");
      } catch (IOException e) {
        //expected exception
        assertTrue(e.getMessage()
            .contains("invalid parent queue [" + "INVALID_PARENT_QUEUE" + "]"));
      }
    } finally {
      if (newMockRM != null) {
        ((CapacityScheduler) newMockRM.getResourceScheduler()).stop();
        newMockRM.stop();
      }
    }
  }

  @Test(timeout = 10000)
  public void testQueueMappingUpdatesFailsOnRemovalOfParentQueueInMapping()
      throws Exception {

    MockRM newMockRM = setupSchedulerInstance();

    try {
      CapacityScheduler newCS =
          (CapacityScheduler) newMockRM.getResourceScheduler();

      setupQueueMapping(newCS, CURRENT_USER_MAPPING, "c", CURRENT_USER_MAPPING);
      newCS.updatePlacementRules();

      try {
        setupQueueMapping(newCS, CURRENT_USER_MAPPING, "",
            CURRENT_USER_MAPPING);
        newCS.updatePlacementRules();
        fail("Expected invalid parent queue mapping failure");
      } catch (IOException e) {
        //expected exception
        assertTrue(e.getMessage().contains("invalid parent queue []"));
      }
    } finally {
      if (newMockRM != null) {
        ((CapacityScheduler) newMockRM.getResourceScheduler()).stop();
        newMockRM.stop();
      }
    }
  }

  @Test
  public void testParentQueueUpdateInQueueMappingFailsAfterAutoCreation()
      throws Exception {

    MockRM newMockRM = setupSchedulerInstance();
    CapacityScheduler newCS =
        (CapacityScheduler) newMockRM.getResourceScheduler();

    try {
      submitApp(newCS, USER0, USER0, PARENT_QUEUE);

      assertNotNull(newCS.getQueue(USER0));

      setupQueueMapping(newCS, USER0, "d", USER0);
      newCS.updatePlacementRules();

      RMContext rmContext = mock(RMContext.class);
      when(rmContext.getDispatcher()).thenReturn(dispatcher);
      newCS.setRMContext(rmContext);

      ApplicationId appId = BuilderUtils.newApplicationId(1, 1);
      SchedulerEvent addAppEvent = new AppAddedSchedulerEvent(appId, USER0,
          USER0, new ApplicationPlacementContext(USER0, "d"));
      newCS.handle(addAppEvent);

      RMAppEvent event = new RMAppEvent(appId, RMAppEventType.APP_REJECTED,
          "error");
      dispatcher.spyOnNextEvent(event, 10000);
    } finally {
      if (newMockRM != null) {
        ((CapacityScheduler) newMockRM.getResourceScheduler()).stop();
        newMockRM.stop();
      }
    }
  }

  @Test
  public void testAutoCreationFailsWhenParentCapacityExceeded()
      throws Exception {
    MockRM newMockRM = setupSchedulerInstance();
    CapacityScheduler newCS =
        (CapacityScheduler) newMockRM.getResourceScheduler();

    try {
      CapacitySchedulerConfiguration conf = newCS.getConfiguration();
      conf.setShouldFailAutoQueueCreationWhenGuaranteedCapacityExceeded(C,
          true);

      newCS.reinitialize(conf, newMockRM.getRMContext());

      // Test add one auto created queue dynamically and manually modify
      // capacity
      ManagedParentQueue parentQueue = (ManagedParentQueue) newCS.getQueue("c");
      AutoCreatedLeafQueue c1 = new AutoCreatedLeafQueue(newCS, "c1",
          parentQueue);
      newCS.addQueue(c1);
      c1.setCapacity(0.5f);
      c1.setAbsoluteCapacity(c1.getParent().getAbsoluteCapacity() * 1f);
      c1.setMaxCapacity(1f);

      setEntitlement(c1, new QueueEntitlement(0.5f, 1f));

      AutoCreatedLeafQueue c2 = new AutoCreatedLeafQueue(newCS, "c2",
          parentQueue);
      newCS.addQueue(c2);
      setEntitlement(c2, new QueueEntitlement(0.5f, 1f));

      try {
        AutoCreatedLeafQueue c3 = new AutoCreatedLeafQueue(newCS, "c3",
            parentQueue);
        newCS.addQueue(c3);
        fail("Expected exception for auto queue creation failure");
      } catch (SchedulerDynamicEditException e) {
        //expected exception
      }
    } finally {
      if (newMockRM != null) {
        ((CapacityScheduler) newMockRM.getResourceScheduler()).stop();
        newMockRM.stop();
      }
    }
  }

  @Test
  public void testAutoCreatedQueueActivationDeactivation() throws Exception {

    try {
      CSQueue parentQueue = cs.getQueue(PARENT_QUEUE);

      //submit app1 as USER1
      ApplicationId user1AppId = submitApp(mockRM, parentQueue, USER1, USER1,
          1, 1);
      Map<String, Float> expectedAbsChildQueueCapacity =
          populateExpectedAbsCapacityByLabelForParentQueue(1);
      validateInitialQueueEntitlement(parentQueue, USER1,
          expectedAbsChildQueueCapacity, accessibleNodeLabelsOnC);

      //submit another app2 as USER2
      ApplicationId user2AppId = submitApp(mockRM, parentQueue, USER2, USER2, 2,
          1);

      expectedAbsChildQueueCapacity =
          populateExpectedAbsCapacityByLabelForParentQueue(2);
      validateInitialQueueEntitlement(parentQueue, USER2,
          expectedAbsChildQueueCapacity, accessibleNodeLabelsOnC);

      //submit another app3 as USER1
      submitApp(mockRM, parentQueue, USER1, USER1, 3, 2);

      //validate total activated abs capacity remains the same
      GuaranteedOrZeroCapacityOverTimePolicy autoCreatedQueueManagementPolicy =
          (GuaranteedOrZeroCapacityOverTimePolicy) ((ManagedParentQueue) parentQueue)
              .getAutoCreatedQueueManagementPolicy();

      for (String nodeLabel : accessibleNodeLabelsOnC) {
        assertEquals(expectedAbsChildQueueCapacity.get(nodeLabel),
            autoCreatedQueueManagementPolicy.getAbsoluteActivatedChildQueueCapacity(nodeLabel), EPSILON);
      }

      //submit user_3 app. This cant be allocated since there is no capacity
      // in NO_LABEL, SSD but can be in GPU label
      submitApp(mockRM, parentQueue, USER3, USER3, 4, 1);
      final CSQueue user3LeafQueue = cs.getQueue(USER3);
      validateCapacities((AutoCreatedLeafQueue) user3LeafQueue, 0.0f, 0.0f,
          1.0f, 1.0f);
      validateCapacitiesByLabel((ManagedParentQueue) parentQueue,
          (AutoCreatedLeafQueue)
          user3LeafQueue, NODEL_LABEL_GPU);

      assertEquals(0.2f, autoCreatedQueueManagementPolicy
          .getAbsoluteActivatedChildQueueCapacity(NO_LABEL), EPSILON);
      assertEquals(0.9f, autoCreatedQueueManagementPolicy.getAbsoluteActivatedChildQueueCapacity(NODEL_LABEL_GPU),
          EPSILON);

      //Verify that AMs can be allocated
      //Node 1 has SSD and default node label expression on C is SSD.
      //This validates that the default node label expression with SSD is set
      // on the AM attempt
      // and app attempt reaches ALLOCATED state for a dynamic queue 'USER1'
      mockRM.launchAM(mockRM.getRMContext().getRMApps().get(user1AppId),
          mockRM, nm1);

//      //deactivate USER2 queue
      cs.killAllAppsInQueue(USER2);
      mockRM.waitForState(user2AppId, RMAppState.KILLED);

      //Verify if USER_2 can be deactivated since it has no pending apps
      List<QueueManagementChange> queueManagementChanges =
          autoCreatedQueueManagementPolicy.computeQueueManagementChanges();

      ManagedParentQueue managedParentQueue = (ManagedParentQueue) parentQueue;
      managedParentQueue.
          validateAndApplyQueueManagementChanges(queueManagementChanges);
<<<<<<< HEAD

      validateDeactivatedQueueEntitlement(parentQueue, USER2,
          expectedAbsChildQueueCapacity, queueManagementChanges);

      //USER_3 should now get activated for SSD, NO_LABEL
      Set<String> expectedNodeLabelsUpdated = new HashSet<>();
      expectedNodeLabelsUpdated.add(NO_LABEL);
      expectedNodeLabelsUpdated.add(NODEL_LABEL_SSD);

=======

      validateDeactivatedQueueEntitlement(parentQueue, USER2,
          expectedAbsChildQueueCapacity, queueManagementChanges);

      //USER_3 should now get activated for SSD, NO_LABEL
      Set<String> expectedNodeLabelsUpdated = new HashSet<>();
      expectedNodeLabelsUpdated.add(NO_LABEL);
      expectedNodeLabelsUpdated.add(NODEL_LABEL_SSD);

>>>>>>> e8cb2ae4
      validateActivatedQueueEntitlement(parentQueue, USER3,
          expectedAbsChildQueueCapacity , queueManagementChanges, expectedNodeLabelsUpdated);

    } finally {
      cleanupQueue(USER1);
      cleanupQueue(USER2);
      cleanupQueue(USER3);
    }
  }

  @Test
  public void testClusterResourceUpdationOnAutoCreatedLeafQueues() throws
      Exception {

    MockRM newMockRM = setupSchedulerInstance();
    try {
      CapacityScheduler newCS =
          (CapacityScheduler) newMockRM.getResourceScheduler();

      CSQueue parentQueue = newCS.getQueue(PARENT_QUEUE);

      //submit app1 as USER1
      submitApp(newMockRM, parentQueue, USER1, USER1, 1, 1);
      Map<String, Float> expectedAbsChildQueueCapacity =
          populateExpectedAbsCapacityByLabelForParentQueue(1);
<<<<<<< HEAD
      validateInitialQueueEntitlement(newCS, parentQueue, USER1,
=======
      validateInitialQueueEntitlement(newMockRM, newCS, parentQueue, USER1,
>>>>>>> e8cb2ae4
          expectedAbsChildQueueCapacity, accessibleNodeLabelsOnC);

      //submit another app2 as USER2
      ApplicationId user2AppId = submitApp(newMockRM, parentQueue, USER2, USER2, 2,
          1);
      expectedAbsChildQueueCapacity =
          populateExpectedAbsCapacityByLabelForParentQueue(2);
<<<<<<< HEAD
      validateInitialQueueEntitlement(newCS, parentQueue, USER2,
=======
      validateInitialQueueEntitlement(newMockRM, newCS, parentQueue, USER2,
>>>>>>> e8cb2ae4
          expectedAbsChildQueueCapacity, accessibleNodeLabelsOnC);

      //validate total activated abs capacity remains the same
      GuaranteedOrZeroCapacityOverTimePolicy autoCreatedQueueManagementPolicy =
          (GuaranteedOrZeroCapacityOverTimePolicy) ((ManagedParentQueue)
              parentQueue)
              .getAutoCreatedQueueManagementPolicy();
      assertEquals(autoCreatedQueueManagementPolicy
          .getAbsoluteActivatedChildQueueCapacity(NO_LABEL), 0.2f, EPSILON);

      //submit user_3 app. This cant be scheduled since there is no capacity
      submitApp(newMockRM, parentQueue, USER3, USER3, 3, 1);
      final CSQueue user3LeafQueue = newCS.getQueue(USER3);
      validateCapacities((AutoCreatedLeafQueue) user3LeafQueue, 0.0f, 0.0f,
          1.0f, 1.0f);

      assertEquals(autoCreatedQueueManagementPolicy
          .getAbsoluteActivatedChildQueueCapacity(NO_LABEL), 0.2f, EPSILON);

      // add new NM.
      newMockRM.registerNode("127.0.0.3:1234", 125 * GB, 20);

      // There will be change in effective resource when nodes are added
      // since we deal with percentages

      Resource MAX_RES = Resources.addTo(TEMPLATE_MAX_RES, Resources.createResource(125 *
          GB, 20));

      Resource MIN_RES = Resources.createResource(14438, 6);

      Assert.assertEquals("Effective Min resource for USER3 is not correct",
          Resources.none(), user3LeafQueue.getQueueResourceQuotas()
              .getEffectiveMinResource());
      Assert.assertEquals("Effective Max resource for USER3 is not correct",
          MAX_RES, user3LeafQueue
              .getQueueResourceQuotas()
              .getEffectiveMaxResource());

      CSQueue user1LeafQueue = newCS.getQueue(USER1);
      CSQueue user2LeafQueue = newCS.getQueue(USER2);
      Assert.assertEquals("Effective Min resource for USER2 is not correct",
          MIN_RES, user1LeafQueue.getQueueResourceQuotas()
              .getEffectiveMinResource());
      Assert.assertEquals("Effective Max resource for USER2 is not correct",
          MAX_RES, user1LeafQueue.getQueueResourceQuotas().getEffectiveMaxResource());

      Assert.assertEquals("Effective Min resource for USER1 is not correct",
          MIN_RES, user2LeafQueue.getQueueResourceQuotas()
              .getEffectiveMinResource());
      Assert.assertEquals("Effective Max resource for USER1 is not correct",
          MAX_RES, user2LeafQueue.getQueueResourceQuotas()
              .getEffectiveMaxResource());

      // unregister one NM.
      newMockRM.unRegisterNode(nm3);
      Resource MIN_RES_UPDATED = Resources.createResource(12800, 2);
      Resource MAX_RES_UPDATED = Resources.createResource(128000, 20);

      // After loosing one NM, resources will reduce
      Assert.assertEquals("Effective Min resource for USER2 is not correct",
          MIN_RES_UPDATED, user1LeafQueue.getQueueResourceQuotas().getEffectiveMinResource
              ());
      Assert.assertEquals("Effective Max resource for USER2 is not correct",
          MAX_RES_UPDATED, user2LeafQueue.getQueueResourceQuotas()
              .getEffectiveMaxResource());

    } finally {
      cleanupQueue(USER1);
      cleanupQueue(USER2);
      cleanupQueue(USER3);
      if (newMockRM != null) {
        ((CapacityScheduler) newMockRM.getResourceScheduler()).stop();
        newMockRM.stop();
      }
    }
  }

  @Test
  public void testReinitializeQueuesWithAutoCreatedLeafQueues()
      throws Exception {

    MockRM newMockRM = setupSchedulerInstance();
    try {
      CapacityScheduler newCS =
          (CapacityScheduler) newMockRM.getResourceScheduler();
      CapacitySchedulerConfiguration conf = newCS.getConfiguration();

      CSQueue parentQueue = newCS.getQueue(PARENT_QUEUE);

      //submit app1 as USER1
      submitApp(newMockRM, parentQueue, USER1, USER1, 1, 1);

      Map<String, Float> expectedChildQueueAbsCapacity =
      populateExpectedAbsCapacityByLabelForParentQueue(1);
<<<<<<< HEAD
      validateInitialQueueEntitlement(newCS, parentQueue, USER1,
=======
      validateInitialQueueEntitlement(newMockRM, newCS, parentQueue, USER1,
>>>>>>> e8cb2ae4
          expectedChildQueueAbsCapacity, accessibleNodeLabelsOnC);

      //submit another app2 as USER2
      ApplicationId user2AppId = submitApp(newMockRM, parentQueue, USER2,
          USER2, 2,
          1);
      expectedChildQueueAbsCapacity =
          populateExpectedAbsCapacityByLabelForParentQueue(2);
<<<<<<< HEAD
      validateInitialQueueEntitlement(newCS, parentQueue, USER2,
=======
      validateInitialQueueEntitlement(newMockRM, newCS, parentQueue, USER2,
>>>>>>> e8cb2ae4
          expectedChildQueueAbsCapacity, accessibleNodeLabelsOnC);

      //update parent queue capacity
      conf.setCapacity(C, 30f);
      conf.setCapacity(D, 10f);
      conf.setMaximumCapacity(C, 50f);

      newCS.reinitialize(conf, newMockRM.getRMContext());

      // validate that leaf queues abs capacity is now changed
      AutoCreatedLeafQueue user0Queue = (AutoCreatedLeafQueue) newCS.getQueue(
          USER1);
      validateCapacities(user0Queue, 0.5f, 0.15f, 1.0f, 0.5f);
      validateUserAndAppLimits(user0Queue, 1500, 1500);

      //update leaf queue template capacities
      conf.setAutoCreatedLeafQueueConfigCapacity(C, 30f);
      conf.setAutoCreatedLeafQueueConfigMaxCapacity(C, 40f);

      newCS.reinitialize(conf, newMockRM.getRMContext());
      validateCapacities(user0Queue, 0.3f, 0.09f, 0.4f, 0.2f);
      validateUserAndAppLimits(user0Queue, 900, 900);

      //submit app1 as USER3
      submitApp(newMockRM, parentQueue, USER3, USER3, 3, 1);
      AutoCreatedLeafQueue user3Queue =
          (AutoCreatedLeafQueue) newCS.getQueue(USER1);
      validateCapacities(user3Queue, 0.3f, 0.09f, 0.4f,0.2f);

      validateUserAndAppLimits(user3Queue, 900, 900);

      //submit app1 as USER1 - is already activated. there should be no diff
      // in capacities
      submitApp(newMockRM, parentQueue, USER3, USER3, 4, 2);

      validateCapacities(user3Queue, 0.3f, 0.09f, 0.4f,0.2f);

      validateUserAndAppLimits(user3Queue, 900, 900);
      validateContainerLimits(user3Queue);

      GuaranteedOrZeroCapacityOverTimePolicy autoCreatedQueueManagementPolicy =
          (GuaranteedOrZeroCapacityOverTimePolicy) ((ManagedParentQueue)
              parentQueue)
              .getAutoCreatedQueueManagementPolicy();
      assertEquals(0.27f, autoCreatedQueueManagementPolicy
          .getAbsoluteActivatedChildQueueCapacity
              (NO_LABEL), EPSILON);
    } finally {
      cleanupQueue(USER1);
      cleanupQueue(USER2);
      if (newMockRM != null) {
        ((CapacityScheduler) newMockRM.getResourceScheduler()).stop();
        newMockRM.stop();
      }
    }
  }
}<|MERGE_RESOLUTION|>--- conflicted
+++ resolved
@@ -154,8 +154,6 @@
 
       validateInitialQueueEntitlement(parentQueue, TEST_GROUPUSER,
           expectedChildQueueAbsCapacity,
-<<<<<<< HEAD
-=======
           new HashSet<String>() {{ add(NO_LABEL); }});
 
     } finally {
@@ -185,7 +183,6 @@
 
       validateInitialQueueEntitlement(parentQueue, TEST_GROUPUSER,
           expectedChildQueueAbsCapacity,
->>>>>>> e8cb2ae4
           new HashSet<String>() {{ add(NO_LABEL); }});
 
     } finally {
@@ -291,11 +288,7 @@
       expectedAbsChildQueueCapacity =
           populateExpectedAbsCapacityByLabelForParentQueue(1);
 
-<<<<<<< HEAD
-      validateInitialQueueEntitlement(parentQueue, leafQueue.getQueueName(),
-=======
       validateInitialQueueEntitlement(parentQueue, leafQueue.getQueuePath(),
->>>>>>> e8cb2ae4
           expectedAbsChildQueueCapacity, accessibleNodeLabelsOnC);
 
     } finally {
@@ -643,7 +636,6 @@
       ManagedParentQueue managedParentQueue = (ManagedParentQueue) parentQueue;
       managedParentQueue.
           validateAndApplyQueueManagementChanges(queueManagementChanges);
-<<<<<<< HEAD
 
       validateDeactivatedQueueEntitlement(parentQueue, USER2,
           expectedAbsChildQueueCapacity, queueManagementChanges);
@@ -653,17 +645,6 @@
       expectedNodeLabelsUpdated.add(NO_LABEL);
       expectedNodeLabelsUpdated.add(NODEL_LABEL_SSD);
 
-=======
-
-      validateDeactivatedQueueEntitlement(parentQueue, USER2,
-          expectedAbsChildQueueCapacity, queueManagementChanges);
-
-      //USER_3 should now get activated for SSD, NO_LABEL
-      Set<String> expectedNodeLabelsUpdated = new HashSet<>();
-      expectedNodeLabelsUpdated.add(NO_LABEL);
-      expectedNodeLabelsUpdated.add(NODEL_LABEL_SSD);
-
->>>>>>> e8cb2ae4
       validateActivatedQueueEntitlement(parentQueue, USER3,
           expectedAbsChildQueueCapacity , queueManagementChanges, expectedNodeLabelsUpdated);
 
@@ -689,11 +670,7 @@
       submitApp(newMockRM, parentQueue, USER1, USER1, 1, 1);
       Map<String, Float> expectedAbsChildQueueCapacity =
           populateExpectedAbsCapacityByLabelForParentQueue(1);
-<<<<<<< HEAD
-      validateInitialQueueEntitlement(newCS, parentQueue, USER1,
-=======
       validateInitialQueueEntitlement(newMockRM, newCS, parentQueue, USER1,
->>>>>>> e8cb2ae4
           expectedAbsChildQueueCapacity, accessibleNodeLabelsOnC);
 
       //submit another app2 as USER2
@@ -701,11 +678,7 @@
           1);
       expectedAbsChildQueueCapacity =
           populateExpectedAbsCapacityByLabelForParentQueue(2);
-<<<<<<< HEAD
-      validateInitialQueueEntitlement(newCS, parentQueue, USER2,
-=======
       validateInitialQueueEntitlement(newMockRM, newCS, parentQueue, USER2,
->>>>>>> e8cb2ae4
           expectedAbsChildQueueCapacity, accessibleNodeLabelsOnC);
 
       //validate total activated abs capacity remains the same
@@ -800,11 +773,7 @@
 
       Map<String, Float> expectedChildQueueAbsCapacity =
       populateExpectedAbsCapacityByLabelForParentQueue(1);
-<<<<<<< HEAD
-      validateInitialQueueEntitlement(newCS, parentQueue, USER1,
-=======
       validateInitialQueueEntitlement(newMockRM, newCS, parentQueue, USER1,
->>>>>>> e8cb2ae4
           expectedChildQueueAbsCapacity, accessibleNodeLabelsOnC);
 
       //submit another app2 as USER2
@@ -813,11 +782,7 @@
           1);
       expectedChildQueueAbsCapacity =
           populateExpectedAbsCapacityByLabelForParentQueue(2);
-<<<<<<< HEAD
-      validateInitialQueueEntitlement(newCS, parentQueue, USER2,
-=======
       validateInitialQueueEntitlement(newMockRM, newCS, parentQueue, USER2,
->>>>>>> e8cb2ae4
           expectedChildQueueAbsCapacity, accessibleNodeLabelsOnC);
 
       //update parent queue capacity
