--- conflicted
+++ resolved
@@ -75,10 +75,7 @@
     ApplicationAttemptId appAttId = createAppAttemptId(0, 0);
     RMContext rmContext = mock(RMContext.class);
     when(rmContext.getEpoch()).thenReturn(3L);
-<<<<<<< HEAD
-=======
-    when(rmContext.getYarnConfiguration()).thenReturn(conf);
->>>>>>> e8cb2ae4
+    when(rmContext.getYarnConfiguration()).thenReturn(conf);
     SchedulerApplicationAttempt app = new SchedulerApplicationAttempt(appAttId,
         user, queue1, queue1.getAbstractUsersManager(), rmContext);
 
@@ -102,11 +99,7 @@
     app.liveContainers.put(container1.getContainerId(), container1);
     SchedulerNode node = createNode();
     app.appSchedulingInfo.allocate(NodeType.OFF_SWITCH, node,
-<<<<<<< HEAD
-        toSchedulerKey(requestedPriority), container1.getContainer());
-=======
         toSchedulerKey(requestedPriority), container1);
->>>>>>> e8cb2ae4
 
     // Active user count has to decrease from queue2 due to app has NO pending requests
     assertEquals(0, queue2.getAbstractUsersManager().getNumActiveUsers());
