--- conflicted
+++ resolved
@@ -217,8 +217,6 @@
     </description>
   </property>
 
-<<<<<<< HEAD
-=======
   <property>
     <name>yarn.scheduler.capacity.workflow-priority-mappings</name>
     <value></value>
@@ -243,5 +241,4 @@
     </description>
   </property>
 
->>>>>>> e8cb2ae4
 </configuration>