/*
 * *
 *  Licensed to the Apache Software Foundation (ASF) under one
 *  or more contributor license agreements.  See the NOTICE file
 *  distributed with this work for additional information
 *  regarding copyright ownership.  The ASF licenses this file
 *  to you under the Apache License, Version 2.0 (the
 *  "License"); you may not use this file except in compliance
 *  with the License.  You may obtain a copy of the License at
 *
 *      http://www.apache.org/licenses/LICENSE-2.0
 *
 *  Unless required by applicable law or agreed to in writing, software
 *  distributed under the License is distributed on an "AS IS" BASIS,
 *  WITHOUT WARRANTIES OR CONDITIONS OF ANY KIND, either express or implied.
 *  See the License for the specific language governing permissions and
 *  limitations under the License.
 * /
 */

package org.apache.hadoop.yarn.server.nodemanager.containermanager.linux.runtime;

import com.google.common.annotations.VisibleForTesting;
import org.apache.hadoop.classification.InterfaceAudience;
import org.apache.hadoop.classification.InterfaceStability;
import org.apache.hadoop.conf.Configuration;
<<<<<<< HEAD
import org.apache.hadoop.util.ReflectionUtils;
=======
import org.apache.hadoop.hdfs.protocol.datatransfer.IOStreamPair;
import org.apache.hadoop.util.ReflectionUtils;
import org.apache.hadoop.yarn.api.records.LocalResource;
>>>>>>> e8cb2ae4
import org.apache.hadoop.yarn.conf.YarnConfiguration;
import org.apache.hadoop.yarn.server.nodemanager.Context;
import org.apache.hadoop.yarn.server.nodemanager.containermanager.container.Container;
import org.apache.hadoop.yarn.server.nodemanager.containermanager.linux.privileged.PrivilegedOperationExecutor;
import org.apache.hadoop.yarn.server.nodemanager.containermanager.runtime.ContainerExecutionException;
import org.apache.hadoop.yarn.server.nodemanager.containermanager.runtime.ContainerRuntime;
import org.apache.hadoop.yarn.server.nodemanager.containermanager.runtime.ContainerRuntimeContext;
import org.apache.hadoop.yarn.server.nodemanager.executor.ContainerExecContext;
import org.slf4j.Logger;
import org.slf4j.LoggerFactory;

<<<<<<< HEAD
=======
import java.io.IOException;
>>>>>>> e8cb2ae4
import java.util.ArrayList;
import java.util.HashSet;
import java.util.List;
import java.util.Map;
import java.util.Set;

/**
 * This class is a {@link ContainerRuntime} implementation that delegates all
 * operations to a {@link DefaultLinuxContainerRuntime} instance, a
 * {@link DockerLinuxContainerRuntime} instance, a
 * {@link JavaSandboxLinuxContainerRuntime} instance, or a custom instance
 * depending on whether each instance believes the operation to be within its
 * scope.
 *
 * @see LinuxContainerRuntime#isRuntimeRequested
 */
@InterfaceAudience.Private
@InterfaceStability.Unstable
public class DelegatingLinuxContainerRuntime implements LinuxContainerRuntime {
  private static final Logger LOG =
      LoggerFactory.getLogger(DelegatingLinuxContainerRuntime.class);
  private DefaultLinuxContainerRuntime defaultLinuxContainerRuntime;
  private DockerLinuxContainerRuntime dockerLinuxContainerRuntime;
  private RuncContainerRuntime runcContainerRuntime;
  private JavaSandboxLinuxContainerRuntime javaSandboxLinuxContainerRuntime;
  private Set<String> allowedRuntimes = new HashSet<>();
  private List<LinuxContainerRuntime> pluggableRuntimes = new ArrayList<>();

  @Override
  public void initialize(Configuration conf, Context nmContext)
      throws ContainerExecutionException {
    String[] configuredRuntimes = conf.getTrimmedStrings(
        YarnConfiguration.LINUX_CONTAINER_RUNTIME_ALLOWED_RUNTIMES,
        YarnConfiguration.DEFAULT_LINUX_CONTAINER_RUNTIME_ALLOWED_RUNTIMES);
    for (String configuredRuntime : configuredRuntimes) {
      String normRuntime = configuredRuntime.toUpperCase();
      allowedRuntimes.add(normRuntime);
      if (isPluggableRuntime(normRuntime)) {
        LinuxContainerRuntime runtime = createPluggableRuntime(conf,
            configuredRuntime);
        runtime.initialize(conf, nmContext);
        pluggableRuntimes.add(runtime);
      }
    }
    if (isRuntimeAllowed(
        LinuxContainerRuntimeConstants.RuntimeType.JAVASANDBOX.name())) {
      javaSandboxLinuxContainerRuntime = new JavaSandboxLinuxContainerRuntime(
          PrivilegedOperationExecutor.getInstance(conf));
      javaSandboxLinuxContainerRuntime.initialize(conf, nmContext);
    }
    if (isRuntimeAllowed(
        LinuxContainerRuntimeConstants.RuntimeType.DOCKER.name())) {
      dockerLinuxContainerRuntime = new DockerLinuxContainerRuntime(
          PrivilegedOperationExecutor.getInstance(conf));
      dockerLinuxContainerRuntime.initialize(conf, nmContext);
    }
    if (isRuntimeAllowed(
<<<<<<< HEAD
=======
        LinuxContainerRuntimeConstants.RuntimeType.RUNC.name())) {
      runcContainerRuntime = new RuncContainerRuntime(
          PrivilegedOperationExecutor.getInstance(conf));
      runcContainerRuntime.initialize(conf, nmContext);
    }
    if (isRuntimeAllowed(
>>>>>>> e8cb2ae4
        LinuxContainerRuntimeConstants.RuntimeType.DEFAULT.name())) {
      defaultLinuxContainerRuntime = new DefaultLinuxContainerRuntime(
          PrivilegedOperationExecutor.getInstance(conf));
      defaultLinuxContainerRuntime.initialize(conf, nmContext);
    }
  }

  @Override
  public boolean isRuntimeRequested(Map<String, String> env) {
    return true;
  }

  @VisibleForTesting
  LinuxContainerRuntime pickContainerRuntime(
      Map<String, String> environment) throws ContainerExecutionException {
    LinuxContainerRuntime runtime;
    //Sandbox checked first to ensure DockerRuntime doesn't circumvent controls
    if (javaSandboxLinuxContainerRuntime != null &&
        javaSandboxLinuxContainerRuntime.isRuntimeRequested(environment)){
      runtime = javaSandboxLinuxContainerRuntime;
    } else if (dockerLinuxContainerRuntime != null &&
        dockerLinuxContainerRuntime.isRuntimeRequested(environment)) {
      runtime = dockerLinuxContainerRuntime;
<<<<<<< HEAD
=======
    } else if (runcContainerRuntime != null &&
        runcContainerRuntime.isRuntimeRequested(environment)) {
      runtime = runcContainerRuntime;
>>>>>>> e8cb2ae4
    } else {
      LinuxContainerRuntime pluggableRuntime = pickPluggableRuntime(
          environment);
      if (pluggableRuntime != null) {
        runtime = pluggableRuntime;
      } else if (defaultLinuxContainerRuntime != null &&
          defaultLinuxContainerRuntime.isRuntimeRequested(environment)) {
        runtime = defaultLinuxContainerRuntime;
      } else {
        throw new ContainerExecutionException("Requested runtime not allowed.");
      }
    }

    LOG.debug("Using container runtime: {}", runtime.getClass()
          .getSimpleName());

    return runtime;
  }

  private LinuxContainerRuntime pickPluggableRuntime(
      Map<String, String> environment) {
    for (LinuxContainerRuntime runtime : pluggableRuntimes) {
      if (runtime.isRuntimeRequested(environment)) {
        return runtime;
      }
    }
    return null;
  }

  private LinuxContainerRuntime pickContainerRuntime(Container container)
      throws ContainerExecutionException {
    return pickContainerRuntime(container.getLaunchContext().getEnvironment());
  }

  @Override
  public void prepareContainer(ContainerRuntimeContext ctx)
      throws ContainerExecutionException {
    LinuxContainerRuntime runtime = pickContainerRuntime(ctx.getContainer());
    runtime.prepareContainer(ctx);
  }

  @Override
  public void launchContainer(ContainerRuntimeContext ctx)
      throws ContainerExecutionException {
    Container container = ctx.getContainer();
    LinuxContainerRuntime runtime = pickContainerRuntime(container);

    runtime.launchContainer(ctx);
  }

  @Override
  public void relaunchContainer(ContainerRuntimeContext ctx)
      throws ContainerExecutionException {
    Container container = ctx.getContainer();
    LinuxContainerRuntime runtime = pickContainerRuntime(container);

    runtime.relaunchContainer(ctx);
  }

  @Override
  public void signalContainer(ContainerRuntimeContext ctx)
      throws ContainerExecutionException {
    Container container = ctx.getContainer();
    LinuxContainerRuntime runtime = pickContainerRuntime(container);

    runtime.signalContainer(ctx);
  }

  @Override
  public void reapContainer(ContainerRuntimeContext ctx)
      throws ContainerExecutionException {
    Container container = ctx.getContainer();
    LinuxContainerRuntime runtime = pickContainerRuntime(container);

    runtime.reapContainer(ctx);
  }

  @Override
  public String[] getIpAndHost(Container container)
      throws ContainerExecutionException {
    LinuxContainerRuntime runtime = pickContainerRuntime(container);
    return runtime.getIpAndHost(container);
  }

<<<<<<< HEAD
=======
  @Override
  public String getExposedPorts(Container container)
      throws ContainerExecutionException {
    LinuxContainerRuntime runtime = pickContainerRuntime(container);
    return runtime.getExposedPorts(container);
  }

>>>>>>> e8cb2ae4
  private boolean isPluggableRuntime(String runtimeType) {
    for (LinuxContainerRuntimeConstants.RuntimeType type :
        LinuxContainerRuntimeConstants.RuntimeType.values()) {
      if (type.name().equalsIgnoreCase(runtimeType)) {
        return false;
      }
    }
    return true;
  }

  private LinuxContainerRuntime createPluggableRuntime(Configuration conf,
      String runtimeType) throws ContainerExecutionException {
    String confKey = String.format(
        YarnConfiguration.LINUX_CONTAINER_RUNTIME_CLASS_FMT, runtimeType);
    Class<? extends LinuxContainerRuntime> clazz = conf.getClass(
        confKey, null, LinuxContainerRuntime.class);
    if (clazz == null) {
      throw new ContainerExecutionException("Invalid runtime set in "
          + YarnConfiguration.LINUX_CONTAINER_RUNTIME_ALLOWED_RUNTIMES + " : "
          + runtimeType + " : Missing configuration " + confKey);
    }
    return ReflectionUtils.newInstance(clazz, conf);
  }

  @VisibleForTesting
  boolean isRuntimeAllowed(String runtimeType) {
    return runtimeType != null && allowedRuntimes.contains(
        runtimeType.toUpperCase());
  }

  @Override
  public IOStreamPair execContainer(ContainerExecContext ctx)
      throws ContainerExecutionException {
    Container container = ctx.getContainer();
    LinuxContainerRuntime runtime = pickContainerRuntime(container);
    return runtime.execContainer(ctx);
  }


  @Override
  public Map<String, LocalResource> getLocalResources(Container container)
      throws IOException {
    try {
      LinuxContainerRuntime runtime = pickContainerRuntime(container);
      return runtime.getLocalResources(container);
    } catch (ContainerExecutionException e) {
      throw new IOException(e);
    }
  }

  @Override
  public void start() {
    if (isRuntimeAllowed(
        LinuxContainerRuntimeConstants.RuntimeType.JAVASANDBOX.name())) {
      javaSandboxLinuxContainerRuntime.start();
    }
    if (isRuntimeAllowed(
        LinuxContainerRuntimeConstants.RuntimeType.DOCKER.name())) {
      dockerLinuxContainerRuntime.start();
    }
    if (isRuntimeAllowed(
        LinuxContainerRuntimeConstants.RuntimeType.RUNC.name())) {
      runcContainerRuntime.start();
    }
    if (isRuntimeAllowed(
        LinuxContainerRuntimeConstants.RuntimeType.DEFAULT.name())) {
      defaultLinuxContainerRuntime.start();
    }

  }

  @Override
  public void stop() {
    if (isRuntimeAllowed(
        LinuxContainerRuntimeConstants.RuntimeType.JAVASANDBOX.name())) {
      javaSandboxLinuxContainerRuntime.stop();
    }
    if (isRuntimeAllowed(
        LinuxContainerRuntimeConstants.RuntimeType.DOCKER.name())) {
      dockerLinuxContainerRuntime.stop();
    }
    if (isRuntimeAllowed(
        LinuxContainerRuntimeConstants.RuntimeType.RUNC.name())) {
      runcContainerRuntime.stop();
    }
    if (isRuntimeAllowed(
        LinuxContainerRuntimeConstants.RuntimeType.DEFAULT.name())) {
      defaultLinuxContainerRuntime.stop();
    }

  }

}<|MERGE_RESOLUTION|>--- conflicted
+++ resolved
@@ -24,13 +24,9 @@
 import org.apache.hadoop.classification.InterfaceAudience;
 import org.apache.hadoop.classification.InterfaceStability;
 import org.apache.hadoop.conf.Configuration;
-<<<<<<< HEAD
-import org.apache.hadoop.util.ReflectionUtils;
-=======
 import org.apache.hadoop.hdfs.protocol.datatransfer.IOStreamPair;
 import org.apache.hadoop.util.ReflectionUtils;
 import org.apache.hadoop.yarn.api.records.LocalResource;
->>>>>>> e8cb2ae4
 import org.apache.hadoop.yarn.conf.YarnConfiguration;
 import org.apache.hadoop.yarn.server.nodemanager.Context;
 import org.apache.hadoop.yarn.server.nodemanager.containermanager.container.Container;
@@ -42,10 +38,7 @@
 import org.slf4j.Logger;
 import org.slf4j.LoggerFactory;
 
-<<<<<<< HEAD
-=======
 import java.io.IOException;
->>>>>>> e8cb2ae4
 import java.util.ArrayList;
 import java.util.HashSet;
 import java.util.List;
@@ -103,15 +96,12 @@
       dockerLinuxContainerRuntime.initialize(conf, nmContext);
     }
     if (isRuntimeAllowed(
-<<<<<<< HEAD
-=======
         LinuxContainerRuntimeConstants.RuntimeType.RUNC.name())) {
       runcContainerRuntime = new RuncContainerRuntime(
           PrivilegedOperationExecutor.getInstance(conf));
       runcContainerRuntime.initialize(conf, nmContext);
     }
     if (isRuntimeAllowed(
->>>>>>> e8cb2ae4
         LinuxContainerRuntimeConstants.RuntimeType.DEFAULT.name())) {
       defaultLinuxContainerRuntime = new DefaultLinuxContainerRuntime(
           PrivilegedOperationExecutor.getInstance(conf));
@@ -135,12 +125,9 @@
     } else if (dockerLinuxContainerRuntime != null &&
         dockerLinuxContainerRuntime.isRuntimeRequested(environment)) {
       runtime = dockerLinuxContainerRuntime;
-<<<<<<< HEAD
-=======
     } else if (runcContainerRuntime != null &&
         runcContainerRuntime.isRuntimeRequested(environment)) {
       runtime = runcContainerRuntime;
->>>>>>> e8cb2ae4
     } else {
       LinuxContainerRuntime pluggableRuntime = pickPluggableRuntime(
           environment);
@@ -225,8 +212,6 @@
     return runtime.getIpAndHost(container);
   }
 
-<<<<<<< HEAD
-=======
   @Override
   public String getExposedPorts(Container container)
       throws ContainerExecutionException {
@@ -234,7 +219,6 @@
     return runtime.getExposedPorts(container);
   }
 
->>>>>>> e8cb2ae4
   private boolean isPluggableRuntime(String runtimeType) {
     for (LinuxContainerRuntimeConstants.RuntimeType type :
         LinuxContainerRuntimeConstants.RuntimeType.values()) {
