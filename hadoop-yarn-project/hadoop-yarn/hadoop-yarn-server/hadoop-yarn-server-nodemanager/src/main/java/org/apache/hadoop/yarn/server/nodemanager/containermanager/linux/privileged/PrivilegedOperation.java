--- conflicted
+++ resolved
@@ -58,14 +58,10 @@
     LIST_AS_USER(""), // no CLI switch supported yet.
     ADD_NUMA_PARAMS(""), // no CLI switch supported yet.
     REMOVE_DOCKER_CONTAINER("--remove-docker-container"),
-<<<<<<< HEAD
-    INSPECT_DOCKER_CONTAINER("--inspect-docker-container");
-=======
     INSPECT_DOCKER_CONTAINER("--inspect-docker-container"),
     SYNC_YARN_SYSFS(""),
     RUN_RUNC_CONTAINER("--run-runc-container"),
     REAP_RUNC_LAYER_MOUNTS("--reap-runc-layer-mounts");
->>>>>>> e8cb2ae4
 
     private final String option;
 
