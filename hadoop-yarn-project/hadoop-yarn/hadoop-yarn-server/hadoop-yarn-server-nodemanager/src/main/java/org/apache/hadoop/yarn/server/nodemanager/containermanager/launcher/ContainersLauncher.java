--- conflicted
+++ resolved
@@ -25,10 +25,6 @@
 import java.util.concurrent.ExecutorService;
 
 import org.apache.hadoop.util.Shell;
-<<<<<<< HEAD
-import org.apache.hadoop.yarn.api.records.ContainerExitStatus;
-=======
->>>>>>> e8cb2ae4
 import org.apache.hadoop.yarn.server.nodemanager.containermanager.container.ContainerEventType;
 import org.apache.hadoop.yarn.server.nodemanager.containermanager.container.ContainerExitEvent;
 import org.slf4j.Logger;
@@ -169,31 +165,7 @@
         cleanup(event, containerId, true);
         break;
       case CLEANUP_CONTAINER_FOR_REINIT:
-<<<<<<< HEAD
-        ContainerLaunch launcher = running.remove(containerId);
-        if (launcher == null) {
-          // Container not launched.
-          // triggering KILLING to CONTAINER_CLEANEDUP_AFTER_KILL transition.
-          dispatcher.getEventHandler().handle(
-              new ContainerExitEvent(containerId,
-                  ContainerEventType.CONTAINER_KILLED_ON_REQUEST,
-                  Shell.WINDOWS ? ContainerExecutor.ExitCode.FORCE_KILLED.getExitCode() :
-                  ContainerExecutor.ExitCode.TERMINATED.getExitCode(),
-                  "Container terminated before launch."));
-          return;
-        }
-
-        // Cleanup a container whether it is running/killed/completed, so that
-        // no sub-processes are alive.
-        try {
-          launcher.cleanupContainer();
-        } catch (IOException e) {
-          LOG.warn("Got exception while cleaning container " + containerId
-              + ". Ignoring.");
-        }
-=======
         cleanup(event, containerId, false);
->>>>>>> e8cb2ae4
         break;
       case SIGNAL_CONTAINER:
         SignalContainersLauncherEvent signalEvent =
