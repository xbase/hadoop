/**
* Licensed to the Apache Software Foundation (ASF) under one
* or more contributor license agreements.  See the NOTICE file
* distributed with this work for additional information
* regarding copyright ownership.  The ASF licenses this file
* to you under the Apache License, Version 2.0 (the
* "License"); you may not use this file except in compliance
* with the License.  You may obtain a copy of the License at
*
*     http://www.apache.org/licenses/LICENSE-2.0
*
* Unless required by applicable law or agreed to in writing, software
* distributed under the License is distributed on an "AS IS" BASIS,
* WITHOUT WARRANTIES OR CONDITIONS OF ANY KIND, either express or implied.
* See the License for the specific language governing permissions and
* limitations under the License.
*/

package org.apache.hadoop.yarn.server.nodemanager.containermanager;

import com.google.common.annotations.VisibleForTesting;
import org.apache.hadoop.thirdparty.protobuf.ByteString;
import org.apache.hadoop.util.ReflectionUtils;
import org.apache.hadoop.yarn.api.protocolrecords.GetLocalizationStatusesRequest;
import org.apache.hadoop.yarn.api.protocolrecords.GetLocalizationStatusesResponse;
import org.apache.hadoop.yarn.api.records.LocalizationStatus;
import org.apache.hadoop.yarn.server.nodemanager.containermanager.container.UpdateContainerTokenEvent;
import org.apache.hadoop.yarn.server.nodemanager.containermanager.loghandler.event.LogHandlerTokenUpdatedEvent;
import org.apache.hadoop.yarn.server.nodemanager.containermanager.scheduler.ContainerSchedulerEvent;
import org.apache.hadoop.yarn.server.nodemanager.recovery.RecoveryIterator;
import org.slf4j.Logger;
import org.slf4j.LoggerFactory;
import org.apache.hadoop.classification.InterfaceAudience.Private;
import org.apache.hadoop.conf.Configuration;
import org.apache.hadoop.fs.CommonConfigurationKeysPublic;
import org.apache.hadoop.fs.Path;
import org.apache.hadoop.io.DataOutputBuffer;
import org.apache.hadoop.ipc.Server;
import org.apache.hadoop.net.NetUtils;
import org.apache.hadoop.security.Credentials;
import org.apache.hadoop.security.SaslRpcServer;
import org.apache.hadoop.security.UserGroupInformation;
import org.apache.hadoop.security.authorize.PolicyProvider;
import org.apache.hadoop.security.token.SecretManager.InvalidToken;
import org.apache.hadoop.security.token.TokenIdentifier;
import org.apache.hadoop.service.CompositeService;
import org.apache.hadoop.service.Service;
import org.apache.hadoop.util.StringUtils;
import org.apache.hadoop.yarn.api.ContainerManagementProtocol;
import org.apache.hadoop.yarn.api.protocolrecords.CommitResponse;
import org.apache.hadoop.yarn.api.protocolrecords.ContainerUpdateRequest;
import org.apache.hadoop.yarn.api.protocolrecords.ContainerUpdateResponse;
import org.apache.hadoop.yarn.api.protocolrecords.GetContainerStatusesRequest;
import org.apache.hadoop.yarn.api.protocolrecords.GetContainerStatusesResponse;
import org.apache.hadoop.yarn.api.protocolrecords.IncreaseContainersResourceRequest;
import org.apache.hadoop.yarn.api.protocolrecords.IncreaseContainersResourceResponse;
import org.apache.hadoop.yarn.api.protocolrecords.ReInitializeContainerRequest;
import org.apache.hadoop.yarn.api.protocolrecords.ReInitializeContainerResponse;
import org.apache.hadoop.yarn.api.protocolrecords.ResourceLocalizationRequest;
import org.apache.hadoop.yarn.api.protocolrecords.ResourceLocalizationResponse;
import org.apache.hadoop.yarn.api.protocolrecords.RestartContainerResponse;
import org.apache.hadoop.yarn.api.protocolrecords.RollbackResponse;
import org.apache.hadoop.yarn.api.protocolrecords.SignalContainerRequest;
import org.apache.hadoop.yarn.api.protocolrecords.SignalContainerResponse;
import org.apache.hadoop.yarn.api.protocolrecords.StartContainerRequest;
import org.apache.hadoop.yarn.api.protocolrecords.StartContainersRequest;
import org.apache.hadoop.yarn.api.protocolrecords.StartContainersResponse;
import org.apache.hadoop.yarn.api.protocolrecords.StopContainersRequest;
import org.apache.hadoop.yarn.api.protocolrecords.StopContainersResponse;
import org.apache.hadoop.yarn.api.protocolrecords.impl.pb.SignalContainerResponsePBImpl;
import org.apache.hadoop.yarn.api.records.ApplicationAccessType;
import org.apache.hadoop.yarn.api.records.ApplicationId;
import org.apache.hadoop.yarn.api.records.ContainerExitStatus;
import org.apache.hadoop.yarn.api.records.ContainerId;
import org.apache.hadoop.yarn.api.records.ContainerLaunchContext;
import org.apache.hadoop.yarn.api.records.ContainerState;
import org.apache.hadoop.yarn.api.records.ContainerStatus;
import org.apache.hadoop.yarn.api.records.ExecutionType;
import org.apache.hadoop.yarn.api.records.LocalResource;
import org.apache.hadoop.yarn.api.records.LocalResourceVisibility;
import org.apache.hadoop.yarn.api.records.LogAggregationContext;
import org.apache.hadoop.yarn.api.records.NodeId;
import org.apache.hadoop.yarn.api.records.Resource;
import org.apache.hadoop.yarn.api.records.SerializedException;
import org.apache.hadoop.yarn.api.records.impl.pb.ApplicationIdPBImpl;
import org.apache.hadoop.yarn.api.records.impl.pb.LogAggregationContextPBImpl;
import org.apache.hadoop.yarn.api.records.impl.pb.ProtoUtils;
import org.apache.hadoop.yarn.conf.YarnConfiguration;
import org.apache.hadoop.yarn.event.AsyncDispatcher;
import org.apache.hadoop.yarn.event.EventHandler;
import org.apache.hadoop.yarn.exceptions.InvalidAuxServiceException;
import org.apache.hadoop.yarn.exceptions.InvalidContainerException;
import org.apache.hadoop.yarn.exceptions.NMNotYetReadyException;
import org.apache.hadoop.yarn.exceptions.YarnException;
import org.apache.hadoop.yarn.exceptions.YarnRuntimeException;
import org.apache.hadoop.yarn.ipc.RPCUtil;
import org.apache.hadoop.yarn.ipc.YarnRPC;
import org.apache.hadoop.yarn.proto.YarnProtos.ApplicationACLMapProto;
import org.apache.hadoop.yarn.proto.YarnServerNodemanagerRecoveryProtos.ContainerManagerApplicationProto;
import org.apache.hadoop.yarn.proto.YarnServerNodemanagerRecoveryProtos.FlowContextProto;
import org.apache.hadoop.yarn.security.ContainerTokenIdentifier;
import org.apache.hadoop.yarn.security.NMTokenIdentifier;
import org.apache.hadoop.yarn.server.api.AuxiliaryLocalPathHandler;
import org.apache.hadoop.yarn.server.api.ContainerType;
import org.apache.hadoop.yarn.server.api.records.ContainerQueuingLimit;
import org.apache.hadoop.yarn.server.api.records.OpportunisticContainersStatus;
import org.apache.hadoop.yarn.server.nodemanager.CMgrCompletedAppsEvent;
import org.apache.hadoop.yarn.server.nodemanager.CMgrCompletedContainersEvent;
import org.apache.hadoop.yarn.server.nodemanager.CMgrUpdateContainersEvent;
import org.apache.hadoop.yarn.server.nodemanager.CMgrSignalContainersEvent;
import org.apache.hadoop.yarn.server.nodemanager.ContainerExecutor;
import org.apache.hadoop.yarn.server.nodemanager.ContainerManagerEvent;
import org.apache.hadoop.yarn.server.nodemanager.Context;
import org.apache.hadoop.yarn.server.nodemanager.DeletionService;
import org.apache.hadoop.yarn.server.nodemanager.LocalDirsHandlerService;
import org.apache.hadoop.yarn.server.nodemanager.NMAuditLogger;
import org.apache.hadoop.yarn.server.nodemanager.NMAuditLogger.AuditConstants;
import org.apache.hadoop.yarn.server.nodemanager.NodeManager;
import org.apache.hadoop.yarn.server.nodemanager.NodeStatusUpdater;
import org.apache.hadoop.yarn.server.nodemanager.amrmproxy.AMRMProxyService;
import org.apache.hadoop.yarn.server.nodemanager.containermanager.application.Application;
import org.apache.hadoop.yarn.server.nodemanager.containermanager.application.ApplicationContainerInitEvent;
import org.apache.hadoop.yarn.server.nodemanager.containermanager.application.ApplicationEvent;
import org.apache.hadoop.yarn.server.nodemanager.containermanager.application.ApplicationEventType;
import org.apache.hadoop.yarn.server.nodemanager.containermanager.application.ApplicationFinishEvent;
import org.apache.hadoop.yarn.server.nodemanager.containermanager.application.ApplicationImpl;
import org.apache.hadoop.yarn.server.nodemanager.containermanager.application.ApplicationImpl.FlowContext;
import org.apache.hadoop.yarn.server.nodemanager.containermanager.application.ApplicationInitEvent;
import org.apache.hadoop.yarn.server.nodemanager.containermanager.container.Container;
import org.apache.hadoop.yarn.server.nodemanager.containermanager.container.ContainerEvent;
import org.apache.hadoop.yarn.server.nodemanager.containermanager.container.ContainerEventType;
import org.apache.hadoop.yarn.server.nodemanager.containermanager.container.ContainerImpl;
import org.apache.hadoop.yarn.server.nodemanager.containermanager.container.ContainerKillEvent;
import org.apache.hadoop.yarn.server.nodemanager.containermanager.container.ContainerReInitEvent;
import org.apache.hadoop.yarn.server.nodemanager.containermanager.launcher.AbstractContainersLauncher;
import org.apache.hadoop.yarn.server.nodemanager.containermanager.launcher.ContainersLauncher;
import org.apache.hadoop.yarn.server.nodemanager.containermanager.launcher.ContainersLauncherEventType;
import org.apache.hadoop.yarn.server.nodemanager.containermanager.launcher.SignalContainersLauncherEvent;
import org.apache.hadoop.yarn.server.nodemanager.containermanager.localizer.LocalResourceRequest;
import org.apache.hadoop.yarn.server.nodemanager.containermanager.localizer.ResourceLocalizationService;
import org.apache.hadoop.yarn.server.nodemanager.containermanager.localizer.ResourceSet;
import org.apache.hadoop.yarn.server.nodemanager.containermanager.localizer.event.ContainerLocalizationRequestEvent;
import org.apache.hadoop.yarn.server.nodemanager.containermanager.localizer.event.LocalizationEvent;
import org.apache.hadoop.yarn.server.nodemanager.containermanager.localizer.event.LocalizationEventType;
import org.apache.hadoop.yarn.server.nodemanager.containermanager.localizer.sharedcache.SharedCacheUploadEventType;
import org.apache.hadoop.yarn.server.nodemanager.containermanager.localizer.sharedcache.SharedCacheUploadService;
import org.apache.hadoop.yarn.server.nodemanager.containermanager.logaggregation.LogAggregationService;
import org.apache.hadoop.yarn.server.nodemanager.containermanager.loghandler.LogHandler;
import org.apache.hadoop.yarn.server.nodemanager.containermanager.loghandler.NonAggregatingLogHandler;
import org.apache.hadoop.yarn.server.nodemanager.containermanager.loghandler.event.LogHandlerEventType;
import org.apache.hadoop.yarn.server.nodemanager.containermanager.monitor.ContainersMonitor;
import org.apache.hadoop.yarn.server.nodemanager.containermanager.monitor.ContainersMonitorEventType;
import org.apache.hadoop.yarn.server.nodemanager.containermanager.monitor.ContainersMonitorImpl;

import org.apache.hadoop.yarn.server.nodemanager.containermanager.scheduler.ContainerScheduler;
import org.apache.hadoop.yarn.server.nodemanager.containermanager.scheduler.ContainerSchedulerEventType;

import org.apache.hadoop.yarn.server.nodemanager.metrics.NodeManagerMetrics;
import org.apache.hadoop.yarn.server.nodemanager.recovery.NMStateStoreService;
import org.apache.hadoop.yarn.server.nodemanager.recovery.NMStateStoreService.RecoveredApplicationsState;
import org.apache.hadoop.yarn.server.nodemanager.recovery.NMStateStoreService.RecoveredContainerState;
import org.apache.hadoop.yarn.server.nodemanager.recovery.NMStateStoreService.RecoveredContainerStatus;
import org.apache.hadoop.yarn.server.nodemanager.recovery.NMStateStoreService.RecoveredContainerType;
import org.apache.hadoop.yarn.server.nodemanager.security.authorize.NMPolicyProvider;
import org.apache.hadoop.yarn.server.nodemanager.timelineservice.NMTimelinePublisher;
import org.apache.hadoop.yarn.server.utils.BuilderUtils;
import org.apache.hadoop.yarn.server.utils.YarnServerSecurityUtils;
import org.apache.hadoop.yarn.util.SystemClock;
import org.apache.hadoop.yarn.util.resource.Resources;
import org.apache.hadoop.yarn.util.timeline.TimelineUtils;

import java.io.DataInputStream;
import java.io.IOException;
import java.net.InetSocketAddress;
import java.net.URISyntaxException;
import java.nio.ByteBuffer;
import java.util.ArrayList;
import java.util.Arrays;
import java.util.Collection;
import java.util.HashMap;
import java.util.List;
import java.util.Map;
import java.util.Map.Entry;
import java.util.Set;
import java.util.concurrent.locks.ReentrantReadWriteLock;
import java.util.concurrent.locks.ReentrantReadWriteLock.ReadLock;
import java.util.concurrent.locks.ReentrantReadWriteLock.WriteLock;

import static org.apache.hadoop.service.Service.STATE.STARTED;

public class ContainerManagerImpl extends CompositeService implements
    ContainerManager {

  private enum ReInitOp {
    RE_INIT, COMMIT, ROLLBACK, LOCALIZE;
  }
  /**
   * Extra duration to wait for applications to be killed on shutdown.
   */
  private static final int SHUTDOWN_CLEANUP_SLOP_MS = 1000;

  private static final Logger LOG =
       LoggerFactory.getLogger(ContainerManagerImpl.class);

  public static final String INVALID_NMTOKEN_MSG = "Invalid NMToken";
  static final String INVALID_CONTAINERTOKEN_MSG =
      "Invalid ContainerToken";

  protected final Context context;
  private final ContainersMonitor containersMonitor;
  private Server server;
  private final ResourceLocalizationService rsrcLocalizationSrvc;
  private final AbstractContainersLauncher containersLauncher;
  private final AuxServices auxiliaryServices;
  private final NodeManagerMetrics metrics;

  protected final NodeStatusUpdater nodeStatusUpdater;

  protected LocalDirsHandlerService dirsHandler;
  protected final AsyncDispatcher dispatcher;

  private final DeletionService deletionService;
  private LogHandler logHandler;
  private boolean serviceStopped = false;
  private final ReadLock readLock;
  private final WriteLock writeLock;
  private AMRMProxyService amrmProxyService;
  protected boolean amrmProxyEnabled = false;
  private final ContainerScheduler containerScheduler;

  private long waitForContainersOnShutdownMillis;

  // NM metrics publisher is set only if the timeline service v.2 is enabled
  private NMTimelinePublisher nmMetricsPublisher;
  private boolean timelineServiceV2Enabled;

  public ContainerManagerImpl(Context context, ContainerExecutor exec,
      DeletionService deletionContext, NodeStatusUpdater nodeStatusUpdater,
      NodeManagerMetrics metrics, LocalDirsHandlerService dirsHandler) {
    super(ContainerManagerImpl.class.getName());
    this.context = context;
    this.dirsHandler = dirsHandler;

    // ContainerManager level dispatcher.
    dispatcher = new AsyncDispatcher("NM ContainerManager dispatcher");
    this.deletionService = deletionContext;
    this.metrics = metrics;

    rsrcLocalizationSrvc =
        createResourceLocalizationService(exec, deletionContext, context,
            metrics);
    addService(rsrcLocalizationSrvc);

    containersLauncher = createContainersLauncher(context, exec);
    addService(containersLauncher);

    this.nodeStatusUpdater = nodeStatusUpdater;
    this.containerScheduler = createContainerScheduler(context);
    addService(containerScheduler);

    AuxiliaryLocalPathHandler auxiliaryLocalPathHandler =
        new AuxiliaryLocalPathHandlerImpl(dirsHandler);
    // Start configurable services
    auxiliaryServices = new AuxServices(auxiliaryLocalPathHandler,
        this.context, this.deletionService);
    auxiliaryServices.registerServiceListener(this);
    context.setAuxServices(auxiliaryServices);
    addService(auxiliaryServices);

    // initialize the metrics publisher if the timeline service v.2 is enabled
    // and the system publisher is enabled
    Configuration conf = context.getConf();
    if (YarnConfiguration.timelineServiceV2Enabled(conf)) {
      if (YarnConfiguration.systemMetricsPublisherEnabled(conf)) {
        LOG.info("YARN system metrics publishing service is enabled");
        nmMetricsPublisher = createNMTimelinePublisher(context);
        context.setNMTimelinePublisher(nmMetricsPublisher);
      }
      this.timelineServiceV2Enabled = true;
    }
    this.containersMonitor = createContainersMonitor(exec);
    addService(this.containersMonitor);

    dispatcher.register(ContainerEventType.class,
        new ContainerEventDispatcher());
    dispatcher.register(ApplicationEventType.class,
        createApplicationEventDispatcher());
    dispatcher.register(LocalizationEventType.class,
        new LocalizationEventHandlerWrapper(rsrcLocalizationSrvc,
            nmMetricsPublisher));
    dispatcher.register(AuxServicesEventType.class, auxiliaryServices);
    dispatcher.register(ContainersMonitorEventType.class, containersMonitor);
    dispatcher.register(ContainersLauncherEventType.class, containersLauncher);
    dispatcher.register(ContainerSchedulerEventType.class, containerScheduler);

    addService(dispatcher);

    ReentrantReadWriteLock lock = new ReentrantReadWriteLock();
    this.readLock = lock.readLock();
    this.writeLock = lock.writeLock();
  }

  @Override
  public void serviceInit(Configuration conf) throws Exception {

    logHandler =
      createLogHandler(conf, this.context, this.deletionService);
    addIfService(logHandler);
    dispatcher.register(LogHandlerEventType.class, logHandler);
    
    // add the shared cache upload service (it will do nothing if the shared
    // cache is disabled)
    SharedCacheUploadService sharedCacheUploader =
        createSharedCacheUploaderService();
    addService(sharedCacheUploader);
    dispatcher.register(SharedCacheUploadEventType.class, sharedCacheUploader);

    createAMRMProxyService(conf);

    waitForContainersOnShutdownMillis =
        conf.getLong(YarnConfiguration.NM_SLEEP_DELAY_BEFORE_SIGKILL_MS,
            YarnConfiguration.DEFAULT_NM_SLEEP_DELAY_BEFORE_SIGKILL_MS) +
        conf.getLong(YarnConfiguration.NM_PROCESS_KILL_WAIT_MS,
            YarnConfiguration.DEFAULT_NM_PROCESS_KILL_WAIT_MS) +
        SHUTDOWN_CLEANUP_SLOP_MS;

    super.serviceInit(conf);
    recover();
  }

  protected void createAMRMProxyService(Configuration conf) {
    this.amrmProxyEnabled =
        conf.getBoolean(YarnConfiguration.AMRM_PROXY_ENABLED,
            YarnConfiguration.DEFAULT_AMRM_PROXY_ENABLED) ||
            conf.getBoolean(YarnConfiguration.DIST_SCHEDULING_ENABLED,
                YarnConfiguration.DEFAULT_DIST_SCHEDULING_ENABLED);

    if (amrmProxyEnabled) {
      LOG.info("AMRMProxyService is enabled. "
          + "All the AM->RM requests will be intercepted by the proxy");
      this.setAMRMProxyService(
          new AMRMProxyService(this.context, this.dispatcher));
      addService(this.getAMRMProxyService());
    } else {
      LOG.info("AMRMProxyService is disabled");
    }
  }

  @VisibleForTesting
  protected ContainerScheduler createContainerScheduler(Context cntxt) {
    // Currently, this dispatcher is shared by the ContainerManager,
    // all the containers, the container monitor and all the container.
    // The ContainerScheduler may use its own dispatcher.
    return new ContainerScheduler(cntxt, dispatcher, metrics);
  }

  protected ContainersMonitor createContainersMonitor(ContainerExecutor exec) {
    return new ContainersMonitorImpl(exec, dispatcher, this.context);
  }

  @SuppressWarnings("unchecked")
  private void recover() throws IOException, URISyntaxException {
    NMStateStoreService stateStore = context.getNMStateStore();
    if (stateStore.canRecover()) {
      rsrcLocalizationSrvc.recoverLocalizedResources(
          stateStore.loadLocalizationState());

      RecoveredApplicationsState appsState = stateStore.loadApplicationsState();
      try (RecoveryIterator<ContainerManagerApplicationProto> rasIterator =
               appsState.getIterator()) {
        while (rasIterator.hasNext()) {
          ContainerManagerApplicationProto proto = rasIterator.next();
<<<<<<< HEAD
          if (LOG.isDebugEnabled()) {
            LOG.debug("Recovering application with state: " + proto.toString());
          }
=======
          LOG.debug("Recovering application with state: {}", proto);
>>>>>>> e8cb2ae4
          recoverApplication(proto);
        }
      }

      try (RecoveryIterator<RecoveredContainerState> rcsIterator =
               stateStore.getContainerStateIterator()) {
        while (rcsIterator.hasNext()) {
          RecoveredContainerState rcs = rcsIterator.next();
<<<<<<< HEAD
          if (LOG.isDebugEnabled()) {
            LOG.debug("Recovering container with state: " + rcs);
          }
=======
          LOG.debug("Recovering container with state: {}", rcs);
>>>>>>> e8cb2ae4
          recoverContainer(rcs);
        }
      }

      // Recovery AMRMProxy state after apps and containers are recovered
      if (this.amrmProxyEnabled) {
        this.getAMRMProxyService().recover();
      }

      //Dispatching the RECOVERY_COMPLETED event through the dispatcher
      //so that all the paused, scheduled and queued containers will
      //be scheduled for execution on availability of resources.
      dispatcher.getEventHandler().handle(
          new ContainerSchedulerEvent(null,
              ContainerSchedulerEventType.RECOVERY_COMPLETED));
    } else {
      LOG.info("Not a recoverable state store. Nothing to recover.");
    }
  }

  private void recoverApplication(ContainerManagerApplicationProto p)
      throws IOException {
    ApplicationId appId = new ApplicationIdPBImpl(p.getId());
    Credentials creds = new Credentials();
    creds.readTokenStorageStream(
        new DataInputStream(p.getCredentials().newInput()));

    List<ApplicationACLMapProto> aclProtoList = p.getAclsList();
    Map<ApplicationAccessType, String> acls =
        new HashMap<ApplicationAccessType, String>(aclProtoList.size());
    for (ApplicationACLMapProto aclProto : aclProtoList) {
      acls.put(ProtoUtils.convertFromProtoFormat(aclProto.getAccessType()),
          aclProto.getAcl());
    }

    LogAggregationContext logAggregationContext = null;
    if (p.getLogAggregationContext() != null) {
      logAggregationContext =
          new LogAggregationContextPBImpl(p.getLogAggregationContext());
    }

    FlowContext fc = null;
    if (p.getFlowContext() != null) {
      FlowContextProto fcp = p.getFlowContext();
      fc = new FlowContext(fcp.getFlowName(), fcp.getFlowVersion(),
          fcp.getFlowRunId());
      LOG.debug(
          "Recovering Flow context: {} for an application {}", fc, appId);
    } else {
      // in upgrade situations, where there is no prior existing flow context,
      // default would be used.
      fc = new FlowContext(TimelineUtils.generateDefaultFlowName(null, appId),
          YarnConfiguration.DEFAULT_FLOW_VERSION, appId.getClusterTimestamp());
      LOG.debug(
          "No prior existing flow context found. Using default Flow context: "
          + "{} for an application {}", fc, appId);
    }

    LOG.info("Recovering application " + appId);
    ApplicationImpl app = new ApplicationImpl(dispatcher, p.getUser(), fc,
        appId, creds, context, p.getAppLogAggregationInitedTime());
    context.getApplications().put(appId, app);
    app.handle(new ApplicationInitEvent(appId, acls, logAggregationContext));
  }

  private void recoverContainer(RecoveredContainerState rcs)
      throws IOException {
    StartContainerRequest req = rcs.getStartRequest();
    ContainerLaunchContext launchContext = req.getContainerLaunchContext();
    ContainerTokenIdentifier token;
    if(rcs.getCapability() != null) {
      ContainerTokenIdentifier originalToken =
          BuilderUtils.newContainerTokenIdentifier(req.getContainerToken());
      token = new ContainerTokenIdentifier(originalToken.getContainerID(),
          originalToken.getVersion(), originalToken.getNmHostAddress(),
          originalToken.getApplicationSubmitter(), rcs.getCapability(),
          originalToken.getExpiryTimeStamp(), originalToken.getMasterKeyId(),
          originalToken.getRMIdentifier(), originalToken.getPriority(),
          originalToken.getCreationTime(),
          originalToken.getLogAggregationContext(),
          originalToken.getNodeLabelExpression(),
          originalToken.getContainerType(), originalToken.getExecutionType(),
          originalToken.getAllocationRequestId(),
          originalToken.getAllcationTags());

    } else {
      token = BuilderUtils.newContainerTokenIdentifier(req.getContainerToken());
    }

    ContainerId containerId = token.getContainerID();
    ApplicationId appId =
        containerId.getApplicationAttemptId().getApplicationId();

    LOG.info("Recovering " + containerId + " in state " + rcs.getStatus()
        + " with exit code " + rcs.getExitCode());

    Application app = context.getApplications().get(appId);
    if (app != null) {
      recoverActiveContainer(app, launchContext, token, rcs);
      if (rcs.getRecoveryType() == RecoveredContainerType.KILL) {
        dispatcher.getEventHandler().handle(
            new ContainerKillEvent(containerId, ContainerExitStatus.ABORTED,
                "Due to invalid StateStore info container was killed"
                    + " during recovery"));
      }
    } else {
      if (rcs.getStatus() != RecoveredContainerStatus.COMPLETED) {
        LOG.warn(containerId + " has no corresponding application!");
      }
      LOG.info("Adding " + containerId + " to recently stopped containers");
      nodeStatusUpdater.addCompletedContainer(containerId);
    }
  }

  /**
   * Recover a running container.
   */
  @SuppressWarnings("unchecked")
  protected void recoverActiveContainer(Application app,
      ContainerLaunchContext launchContext, ContainerTokenIdentifier token,
      RecoveredContainerState rcs) throws IOException {
    Credentials credentials = YarnServerSecurityUtils.parseCredentials(
        launchContext);
    Container container = new ContainerImpl(getConfig(), dispatcher,
        launchContext, credentials, metrics, token, context, rcs);
    context.getContainers().put(token.getContainerID(), container);
    containerScheduler.recoverActiveContainer(container, rcs);
    app.handle(new ApplicationContainerInitEvent(container));
  }

  private void waitForRecoveredContainers() throws InterruptedException {
    final int sleepMsec = 100;
    int waitIterations = 100;
    List<ContainerId> newContainers = new ArrayList<ContainerId>();
    while (--waitIterations >= 0) {
      newContainers.clear();
      for (Container container : context.getContainers().values()) {
        if (container.getContainerState() == org.apache.hadoop.yarn.server.nodemanager.containermanager.container.ContainerState.NEW) {
          newContainers.add(container.getContainerId());
        }
      }
      if (newContainers.isEmpty()) {
        break;
      }
      LOG.info("Waiting for containers: " + newContainers);
      Thread.sleep(sleepMsec);
    }
    if (waitIterations < 0) {
      LOG.warn("Timeout waiting for recovered containers");
    }
  }

  protected LogHandler createLogHandler(Configuration conf, Context context,
      DeletionService deletionService) {
    if (conf.getBoolean(YarnConfiguration.LOG_AGGREGATION_ENABLED,
        YarnConfiguration.DEFAULT_LOG_AGGREGATION_ENABLED)) {
      return new LogAggregationService(this.dispatcher, context,
          deletionService, dirsHandler);
    } else {
      return new NonAggregatingLogHandler(this.dispatcher, deletionService,
                                          dirsHandler,
                                          context.getNMStateStore());
    }
  }

  @Override
  public ContainersMonitor getContainersMonitor() {
    return this.containersMonitor;
  }

  protected ResourceLocalizationService createResourceLocalizationService(
      ContainerExecutor exec, DeletionService deletionContext,
      Context nmContext, NodeManagerMetrics nmMetrics) {
    return new ResourceLocalizationService(this.dispatcher, exec,
        deletionContext, dirsHandler, nmContext, nmMetrics);
  }

  protected SharedCacheUploadService createSharedCacheUploaderService() {
    return new SharedCacheUploadService();
  }

  @VisibleForTesting
  protected NMTimelinePublisher createNMTimelinePublisher(Context ctxt) {
    NMTimelinePublisher nmTimelinePublisherLocal =
        new NMTimelinePublisher(ctxt);
    addIfService(nmTimelinePublisherLocal);
    return nmTimelinePublisherLocal;
  }

  protected AbstractContainersLauncher createContainersLauncher(
      Context ctxt, ContainerExecutor exec) {
    Class<? extends AbstractContainersLauncher> containersLauncherClass =
        ctxt.getConf()
            .getClass(YarnConfiguration.NM_CONTAINERS_LAUNCHER_CLASS,
                ContainersLauncher.class, AbstractContainersLauncher.class);
    AbstractContainersLauncher launcher;
    try {
      launcher = ReflectionUtils.newInstance(containersLauncherClass,
          ctxt.getConf());
      launcher.init(ctxt, this.dispatcher, exec, dirsHandler, this);
    } catch (Exception e) {
      throw new RuntimeException(e);
    }
    return launcher;
  }

  protected EventHandler<ApplicationEvent> createApplicationEventDispatcher() {
    return new ApplicationEventDispatcher();
  }

  @Override
  protected void serviceStart() throws Exception {

    // Enqueue user dirs in deletion context

    Configuration conf = getConfig();
    final InetSocketAddress initialAddress = conf.getSocketAddr(
        YarnConfiguration.NM_BIND_HOST,
        YarnConfiguration.NM_ADDRESS,
        YarnConfiguration.DEFAULT_NM_ADDRESS,
        YarnConfiguration.DEFAULT_NM_PORT);
    boolean usingEphemeralPort = (initialAddress.getPort() == 0);
    if (context.getNMStateStore().canRecover() && usingEphemeralPort) {
      throw new IllegalArgumentException("Cannot support recovery with an "
          + "ephemeral server port. Check the setting of "
          + YarnConfiguration.NM_ADDRESS);
    }
    // If recovering then delay opening the RPC service until the recovery
    // of resources and containers have completed, otherwise requests from
    // clients during recovery can interfere with the recovery process.
    final boolean delayedRpcServerStart =
        context.getNMStateStore().canRecover();

    Configuration serverConf = new Configuration(conf);

    // always enforce it to be token-based.
    serverConf.set(
      CommonConfigurationKeysPublic.HADOOP_SECURITY_AUTHENTICATION,
      SaslRpcServer.AuthMethod.TOKEN.toString());
    
    YarnRPC rpc = YarnRPC.create(conf);

    server =
        rpc.getServer(ContainerManagementProtocol.class, this, initialAddress, 
            serverConf, this.context.getNMTokenSecretManager(),
            conf.getInt(YarnConfiguration.NM_CONTAINER_MGR_THREAD_COUNT, 
                YarnConfiguration.DEFAULT_NM_CONTAINER_MGR_THREAD_COUNT));
    
    // Enable service authorization?
    if (conf.getBoolean(
        CommonConfigurationKeysPublic.HADOOP_SECURITY_AUTHORIZATION, 
        false)) {
      refreshServiceAcls(conf, NMPolicyProvider.getInstance());
    }
    
    String bindHost = conf.get(YarnConfiguration.NM_BIND_HOST);
    String nmAddress = conf.getTrimmed(YarnConfiguration.NM_ADDRESS);
    String hostOverride = null;
    if (bindHost != null && !bindHost.isEmpty()
        && nmAddress != null && !nmAddress.isEmpty()) {
      //a bind-host case with an address, to support overriding the first
      //hostname found when querying for our hostname with the specified
      //address, combine the specified address with the actual port listened
      //on by the server
      hostOverride = nmAddress.split(":")[0];
    }

    // setup node ID
    InetSocketAddress connectAddress;
    if (delayedRpcServerStart) {
      connectAddress = NetUtils.getConnectAddress(initialAddress);
    } else {
      server.start();
      connectAddress = NetUtils.getConnectAddress(server);
    }
    NodeId nodeId = buildNodeId(connectAddress, hostOverride);
    ((NodeManager.NMContext)context).setNodeId(nodeId);
    this.context.getNMTokenSecretManager().setNodeId(nodeId);
    this.context.getContainerTokenSecretManager().setNodeId(nodeId);

    // start remaining services
    super.serviceStart();

    if (delayedRpcServerStart) {
      waitForRecoveredContainers();
      server.start();

      // check that the node ID is as previously advertised
      connectAddress = NetUtils.getConnectAddress(server);
      NodeId serverNode = buildNodeId(connectAddress, hostOverride);
      if (!serverNode.equals(nodeId)) {
        throw new IOException("Node mismatch after server started, expected '"
            + nodeId + "' but found '" + serverNode + "'");
      }
    }

    LOG.info("ContainerManager started at " + connectAddress);
    LOG.info("ContainerManager bound to " + initialAddress);
  }

  private NodeId buildNodeId(InetSocketAddress connectAddress,
      String hostOverride) {
    if (hostOverride != null) {
      connectAddress = NetUtils.getConnectAddress(
          new InetSocketAddress(hostOverride, connectAddress.getPort()));
    }
    return NodeId.newInstance(
        connectAddress.getAddress().getCanonicalHostName(),
        connectAddress.getPort());
  }

  void refreshServiceAcls(Configuration configuration, 
      PolicyProvider policyProvider) {
    this.server.refreshServiceAcl(configuration, policyProvider);
  }

  @Override
  public void serviceStop() throws Exception {
    this.writeLock.lock();
    try {
      serviceStopped = true;
      if (context != null) {
        cleanUpApplicationsOnNMShutDown();
      }
    } finally {
      this.writeLock.unlock();
    }
    if (auxiliaryServices.getServiceState() == STARTED) {
      auxiliaryServices.unregisterServiceListener(this);
    }
    if (server != null) {
      server.stop();
    }
    super.serviceStop();
  }

  public void cleanUpApplicationsOnNMShutDown() {
    Map<ApplicationId, Application> applications =
        this.context.getApplications();
    if (applications.isEmpty()) {
      return;
    }
    LOG.info("Applications still running : " + applications.keySet());

    if (this.context.getNMStateStore().canRecover()
        && !this.context.getDecommissioned()) {
      if (getConfig().getBoolean(YarnConfiguration.NM_RECOVERY_SUPERVISED,
          YarnConfiguration.DEFAULT_NM_RECOVERY_SUPERVISED)) {
        // do not cleanup apps as they can be recovered on restart
        return;
      }
    }

    List<ApplicationId> appIds =
        new ArrayList<ApplicationId>(applications.keySet());
    this.handle(new CMgrCompletedAppsEvent(appIds,
            CMgrCompletedAppsEvent.Reason.ON_SHUTDOWN));

    LOG.info("Waiting for Applications to be Finished");

    long waitStartTime = System.currentTimeMillis();
    while (!applications.isEmpty()
        && System.currentTimeMillis() - waitStartTime < waitForContainersOnShutdownMillis) {
      try {
        Thread.sleep(1000);
      } catch (InterruptedException ex) {
        LOG.warn(
          "Interrupted while sleeping on applications finish on shutdown", ex);
      }
    }

    // All applications Finished
    if (applications.isEmpty()) {
      LOG.info("All applications in FINISHED state");
    } else {
      LOG.info("Done waiting for Applications to be Finished. Still alive: "
          + applications.keySet());
    }
  }

  public void cleanupContainersOnNMResync() {
    Map<ContainerId, Container> containers = context.getContainers();
    if (containers.isEmpty()) {
      return;
    }
    LOG.info("Containers still running on "
        + CMgrCompletedContainersEvent.Reason.ON_NODEMANAGER_RESYNC + " : "
        + containers.keySet());

    List<ContainerId> containerIds =
      new ArrayList<ContainerId>(containers.keySet());

    LOG.info("Waiting for containers to be killed");

    this.handle(new CMgrCompletedContainersEvent(containerIds,
      CMgrCompletedContainersEvent.Reason.ON_NODEMANAGER_RESYNC));

    /*
     * We will wait till all the containers change their state to COMPLETE. We
     * will not remove the container statuses from nm context because these
     * are used while re-registering node manager with resource manager.
     */
    boolean allContainersCompleted = false;
    while (!containers.isEmpty() && !allContainersCompleted) {
      allContainersCompleted = true;
      for (Entry<ContainerId, Container> container : containers.entrySet()) {
        if (((ContainerImpl) container.getValue()).getCurrentState()
            != ContainerState.COMPLETE) {
          allContainersCompleted = false;
          try {
            Thread.sleep(1000);
          } catch (InterruptedException ex) {
            LOG.warn("Interrupted while sleeping on container kill on resync",
              ex);
          }
          break;
        }
      }
    }
    // All containers killed
    if (allContainersCompleted) {
      LOG.info("All containers in DONE state");
    } else {
      LOG.info("Done waiting for containers to be killed. Still alive: " +
        containers.keySet());
    }
  }

  // Get the remoteUGI corresponding to the api call.
  protected UserGroupInformation getRemoteUgi()
      throws YarnException {
    UserGroupInformation remoteUgi;
    try {
      remoteUgi = UserGroupInformation.getCurrentUser();
    } catch (IOException e) {
      String msg = "Cannot obtain the user-name. Got exception: "
          + StringUtils.stringifyException(e);
      LOG.warn(msg);
      throw RPCUtil.getRemoteException(msg);
    }
    return remoteUgi;
  }

  // Obtain the needed ContainerTokenIdentifier from the remote-UGI. RPC layer
  // currently sets only the required id, but iterate through anyways just to
  // be sure.
  @Private
  @VisibleForTesting
  protected NMTokenIdentifier selectNMTokenIdentifier(
      UserGroupInformation remoteUgi) {
    Set<TokenIdentifier> tokenIdentifiers = remoteUgi.getTokenIdentifiers();
    NMTokenIdentifier resultId = null;
    for (TokenIdentifier id : tokenIdentifiers) {
      if (id instanceof NMTokenIdentifier) {
        resultId = (NMTokenIdentifier) id;
        break;
      }
    }
    return resultId;
  }

  protected void authorizeUser(UserGroupInformation remoteUgi,
      NMTokenIdentifier nmTokenIdentifier) throws YarnException {
    if (nmTokenIdentifier == null) {
      throw RPCUtil.getRemoteException(INVALID_NMTOKEN_MSG);
    }
    if (!remoteUgi.getUserName().equals(
      nmTokenIdentifier.getApplicationAttemptId().toString())) {
      throw RPCUtil.getRemoteException("Expected applicationAttemptId: "
          + remoteUgi.getUserName() + "Found: "
          + nmTokenIdentifier.getApplicationAttemptId());
    }
  }

  /**
   * @param containerTokenIdentifier
   *          of the container whose resource is to be started or increased
   * @throws YarnException
   */
  @Private
  @VisibleForTesting
  protected void authorizeStartAndResourceIncreaseRequest(
      NMTokenIdentifier nmTokenIdentifier,
      ContainerTokenIdentifier containerTokenIdentifier,
      boolean startRequest)
      throws YarnException {
    if (nmTokenIdentifier == null) {
      throw RPCUtil.getRemoteException(INVALID_NMTOKEN_MSG);
    }
    if (containerTokenIdentifier == null) {
      throw RPCUtil.getRemoteException(INVALID_CONTAINERTOKEN_MSG);
    }
    /*
     * Check the following:
     * 1. The request comes from the same application attempt
     * 2. The request possess a container token that has not expired
     * 3. The request possess a container token that is granted by a known RM
     */
    ContainerId containerId = containerTokenIdentifier.getContainerID();
    String containerIDStr = containerId.toString();
    boolean unauthorized = false;
    StringBuilder messageBuilder =
        new StringBuilder("Unauthorized request to " + (startRequest ?
            "start container." : "increase container resource."));
    if (!nmTokenIdentifier.getApplicationAttemptId().getApplicationId().
        equals(containerId.getApplicationAttemptId().getApplicationId())) {
      unauthorized = true;
      messageBuilder.append("\nNMToken for application attempt : ")
        .append(nmTokenIdentifier.getApplicationAttemptId())
        .append(" was used for "
            + (startRequest ? "starting " : "increasing resource of ")
            + "container with container token")
        .append(" issued for application attempt : ")
        .append(containerId.getApplicationAttemptId());
    } else if (startRequest && !this.context.getContainerTokenSecretManager()
        .isValidStartContainerRequest(containerTokenIdentifier)) {
      // Is the container being relaunched? Or RPC layer let startCall with
      // tokens generated off old-secret through?
      unauthorized = true;
      messageBuilder.append("\n Attempt to relaunch the same ")
        .append("container with id ").append(containerIDStr).append(".");
    } else if (containerTokenIdentifier.getExpiryTimeStamp() < System
      .currentTimeMillis()) {
      // Ensure the token is not expired.
      unauthorized = true;
      messageBuilder.append("\nThis token is expired. current time is ")
        .append(System.currentTimeMillis()).append(" found ")
        .append(containerTokenIdentifier.getExpiryTimeStamp());
      messageBuilder.append("\nNote: System times on machines may be out of sync.")
        .append(" Check system time and time zones.");
    }
    if (unauthorized) {
      String msg = messageBuilder.toString();
      LOG.error(msg);
      throw RPCUtil.getRemoteException(msg);
    }
    if (containerTokenIdentifier.getRMIdentifier() != nodeStatusUpdater
        .getRMIdentifier()) {
      // Is the container coming from unknown RM
      StringBuilder sb = new StringBuilder("\nContainer ");
      sb.append(containerTokenIdentifier.getContainerID().toString())
        .append(" rejected as it is allocated by a previous RM");
      throw new InvalidContainerException(sb.toString());
    }
  }

  /**
   * Start a list of containers on this NodeManager.
   */
  @Override
  public StartContainersResponse startContainers(
      StartContainersRequest requests) throws YarnException, IOException {
    UserGroupInformation remoteUgi = getRemoteUgi();
    String remoteUser = remoteUgi.getUserName();
    NMTokenIdentifier nmTokenIdentifier = selectNMTokenIdentifier(remoteUgi);
    authorizeUser(remoteUgi, nmTokenIdentifier);
    List<ContainerId> succeededContainers = new ArrayList<ContainerId>();
    Map<ContainerId, SerializedException> failedContainers =
        new HashMap<ContainerId, SerializedException>();
    // Synchronize with NodeStatusUpdaterImpl#registerWithRM
    // to avoid race condition during NM-RM resync (due to RM restart) while a
    // container is being started, in particular when the container has not yet
    // been added to the containers map in NMContext.
    synchronized (this.context) {
      for (StartContainerRequest request : requests
          .getStartContainerRequests()) {
        ContainerId containerId = null;
        try {
          if (request.getContainerToken() == null
              || request.getContainerToken().getIdentifier() == null) {
            throw new IOException(INVALID_CONTAINERTOKEN_MSG);
          }

          ContainerTokenIdentifier containerTokenIdentifier = BuilderUtils
              .newContainerTokenIdentifier(request.getContainerToken());
          verifyAndGetContainerTokenIdentifier(request.getContainerToken(),
              containerTokenIdentifier);
          containerId = containerTokenIdentifier.getContainerID();

          // Initialize the AMRMProxy service instance only if the container is of
          // type AM and if the AMRMProxy service is enabled
          if (amrmProxyEnabled && containerTokenIdentifier.getContainerType()
              .equals(ContainerType.APPLICATION_MASTER)) {
            this.getAMRMProxyService().processApplicationStartRequest(request);
          }
          performContainerPreStartChecks(nmTokenIdentifier, request,
              containerTokenIdentifier);
          startContainerInternal(containerTokenIdentifier, request,
              remoteUser);
          succeededContainers.add(containerId);
        } catch (YarnException e) {
          failedContainers.put(containerId, SerializedException.newInstance(e));
        } catch (InvalidToken ie) {
          failedContainers
              .put(containerId, SerializedException.newInstance(ie));
          throw ie;
        } catch (IOException e) {
          throw RPCUtil.getRemoteException(e);
        }
      }
      return StartContainersResponse
          .newInstance(getAuxServiceMetaData(), succeededContainers,
              failedContainers);
    }
  }

  private void performContainerPreStartChecks(
      NMTokenIdentifier nmTokenIdentifier, StartContainerRequest request,
      ContainerTokenIdentifier containerTokenIdentifier)
      throws YarnException, InvalidToken {
  /*
   * 1) It should save the NMToken into NMTokenSecretManager. This is done
   * here instead of RPC layer because at the time of opening/authenticating
   * the connection it doesn't know what all RPC calls user will make on it.
   * Also new NMToken is issued only at startContainer (once it gets
   * renewed).
   *
   * 2) It should validate containerToken. Need to check below things. a) It
   * is signed by correct master key (part of retrieve password). b) It
   * belongs to correct Node Manager (part of retrieve password). c) It has
   * correct RMIdentifier. d) It is not expired.
   */
    authorizeStartAndResourceIncreaseRequest(
        nmTokenIdentifier, containerTokenIdentifier, true);
    // update NMToken
    updateNMTokenIdentifier(nmTokenIdentifier);

    ContainerLaunchContext launchContext = request.getContainerLaunchContext();

    Map<String, ByteBuffer> serviceData = getAuxServiceMetaData();
    if (launchContext.getServiceData()!=null &&
        !launchContext.getServiceData().isEmpty()) {
      for (Entry<String, ByteBuffer> meta : launchContext.getServiceData()
          .entrySet()) {
        if (null == serviceData.get(meta.getKey())) {
          throw new InvalidAuxServiceException("The auxService:" + meta.getKey()
              + " does not exist");
        }
      }
    }
  }

  private ContainerManagerApplicationProto buildAppProto(ApplicationId appId,
      String user, Credentials credentials,
      Map<ApplicationAccessType, String> appAcls,
      LogAggregationContext logAggregationContext, FlowContext flowContext) {

    ContainerManagerApplicationProto.Builder builder =
        ContainerManagerApplicationProto.newBuilder();
    builder.setId(((ApplicationIdPBImpl) appId).getProto());
    builder.setUser(user);

    if (logAggregationContext != null) {
      builder.setLogAggregationContext((
          (LogAggregationContextPBImpl)logAggregationContext).getProto());
    }

    builder.clearCredentials();
    if (credentials != null) {
      DataOutputBuffer dob = new DataOutputBuffer();
      try {
        credentials.writeTokenStorageToStream(dob);
        builder.setCredentials(ByteString.copyFrom(dob.getData()));
      } catch (IOException e) {
        // should not occur
        LOG.error("Cannot serialize credentials", e);
      }
    }

    builder.clearAcls();
    if (appAcls != null) {
      for (Map.Entry<ApplicationAccessType, String> acl : appAcls.entrySet()) {
        ApplicationACLMapProto p = ApplicationACLMapProto.newBuilder()
            .setAccessType(ProtoUtils.convertToProtoFormat(acl.getKey()))
            .setAcl(acl.getValue())
            .build();
        builder.addAcls(p);
      }
    }

    builder.clearFlowContext();
    if (flowContext != null && flowContext.getFlowName() != null
        && flowContext.getFlowVersion() != null) {
      FlowContextProto fcp =
          FlowContextProto.newBuilder().setFlowName(flowContext.getFlowName())
              .setFlowVersion(flowContext.getFlowVersion())
              .setFlowRunId(flowContext.getFlowRunId()).build();
      builder.setFlowContext(fcp);
    }

    return builder.build();
  }

  @SuppressWarnings("unchecked")
  protected void startContainerInternal(
      ContainerTokenIdentifier containerTokenIdentifier,
      StartContainerRequest request, String remoteUser)
      throws YarnException, IOException {

    ContainerId containerId = containerTokenIdentifier.getContainerID();
    String containerIdStr = containerId.toString();
    String user = containerTokenIdentifier.getApplicationSubmitter();

    LOG.info("Start request for " + containerIdStr + " by user " + remoteUser);

    ContainerLaunchContext launchContext = request.getContainerLaunchContext();

    // Sanity check for local resources
    for (Map.Entry<String, LocalResource> rsrc : launchContext
        .getLocalResources().entrySet()) {
      if (rsrc.getValue() == null || rsrc.getValue().getResource() == null) {
        throw new YarnException("Null resource URL for local resource "
            + rsrc.getKey() + " : " + rsrc.getValue());
      } else if (rsrc.getValue().getType() == null) {
        throw new YarnException("Null resource type for local resource "
            + rsrc.getKey() + " : " + rsrc.getValue());
      } else if (rsrc.getValue().getVisibility() == null) {
        throw new YarnException("Null resource visibility for local resource "
            + rsrc.getKey() + " : " + rsrc.getValue());
      }
    }

    Credentials credentials =
        YarnServerSecurityUtils.parseCredentials(launchContext);

    long containerStartTime = SystemClock.getInstance().getTime();
    Container container =
        new ContainerImpl(getConfig(), this.dispatcher,
            launchContext, credentials, metrics, containerTokenIdentifier,
            context, containerStartTime);
    ApplicationId applicationID =
        containerId.getApplicationAttemptId().getApplicationId();
    if (context.getContainers().putIfAbsent(containerId, container) != null) {
      NMAuditLogger.logFailure(remoteUser, AuditConstants.START_CONTAINER,
        "ContainerManagerImpl", "Container already running on this node!",
        applicationID, containerId);
      throw RPCUtil.getRemoteException("Container " + containerIdStr
          + " already is running on this node!!");
    }

    this.readLock.lock();
    try {
      if (!isServiceStopped()) {
        if (!context.getApplications().containsKey(applicationID)) {
          // Create the application
          // populate the flow context from the launch context if the timeline
          // service v.2 is enabled
          FlowContext flowContext =
              getFlowContext(launchContext, applicationID);

          Application application =
              new ApplicationImpl(dispatcher, user, flowContext,
                  applicationID, credentials, context);
          if (context.getApplications().putIfAbsent(applicationID,
              application) == null) {
            LOG.info("Creating a new application reference for app "
                + applicationID);
            LogAggregationContext logAggregationContext =
                containerTokenIdentifier.getLogAggregationContext();
            Map<ApplicationAccessType, String> appAcls =
                container.getLaunchContext().getApplicationACLs();
            context.getNMStateStore().storeApplication(applicationID,
                buildAppProto(applicationID, user, credentials, appAcls,
                    logAggregationContext, flowContext));
            dispatcher.getEventHandler().handle(new ApplicationInitEvent(
                applicationID, appAcls, logAggregationContext));
          }
        } else if (containerTokenIdentifier.getContainerType()
            == ContainerType.APPLICATION_MASTER) {
          FlowContext flowContext =
              getFlowContext(launchContext, applicationID);
          if (flowContext != null) {
            ApplicationImpl application =
                (ApplicationImpl) context.getApplications().get(applicationID);

            // update flowContext reference in ApplicationImpl
            application.setFlowContext(flowContext);

            // Required to update state store for recovery.
            context.getNMStateStore().storeApplication(applicationID,
                buildAppProto(applicationID, user, credentials,
                    container.getLaunchContext().getApplicationACLs(),
                    containerTokenIdentifier.getLogAggregationContext(),
                    flowContext));

            LOG.info(
                "Updated application reference with flowContext " + flowContext
                    + " for app " + applicationID);
          } else {
            LOG.info("TimelineService V2.0 is not enabled. Skipping updating "
                + "flowContext for application " + applicationID);
          }
        }

        this.context.getNMStateStore().storeContainer(containerId,
            containerTokenIdentifier.getVersion(), containerStartTime, request);
        dispatcher.getEventHandler().handle(
          new ApplicationContainerInitEvent(container));

        this.context.getContainerTokenSecretManager().startContainerSuccessful(
          containerTokenIdentifier);
        NMAuditLogger.logSuccess(remoteUser, AuditConstants.START_CONTAINER,
          "ContainerManageImpl", applicationID, containerId);
        // TODO launchedContainer misplaced -> doesn't necessarily mean a container
        // launch. A finished Application will not launch containers.
        metrics.launchedContainer();
        metrics.allocateContainer(containerTokenIdentifier.getResource());
      } else {
        throw new YarnException(
            "Container start failed as the NodeManager is " +
            "in the process of shutting down");
      }
    } finally {
      this.readLock.unlock();
    }
  }

  private FlowContext getFlowContext(ContainerLaunchContext launchContext,
      ApplicationId applicationID) {
    FlowContext flowContext = null;
<<<<<<< HEAD
    if (YarnConfiguration.timelineServiceV2Enabled(getConfig())) {
=======
    if (timelineServiceV2Enabled) {
>>>>>>> e8cb2ae4
      String flowName = launchContext.getEnvironment()
          .get(TimelineUtils.FLOW_NAME_TAG_PREFIX);
      String flowVersion = launchContext.getEnvironment()
          .get(TimelineUtils.FLOW_VERSION_TAG_PREFIX);
      String flowRunIdStr = launchContext.getEnvironment()
          .get(TimelineUtils.FLOW_RUN_ID_TAG_PREFIX);
      long flowRunId = 0L;
      if (flowRunIdStr != null && !flowRunIdStr.isEmpty()) {
        flowRunId = Long.parseLong(flowRunIdStr);
      }
      flowContext = new FlowContext(flowName, flowVersion, flowRunId);
<<<<<<< HEAD
      if (LOG.isDebugEnabled()) {
        LOG.debug(
            "Flow context: " + flowContext + " created for an application "
                + applicationID);
      }
=======
      LOG.debug("Flow context: {} created for an application {}",
          flowContext, applicationID);
>>>>>>> e8cb2ae4
    }
    return flowContext;
  }

  protected ContainerTokenIdentifier verifyAndGetContainerTokenIdentifier(
      org.apache.hadoop.yarn.api.records.Token token,
      ContainerTokenIdentifier containerTokenIdentifier) throws YarnException,
      InvalidToken {
    byte[] password =
        context.getContainerTokenSecretManager().retrievePassword(
            containerTokenIdentifier);
    byte[] tokenPass = token.getPassword().array();
    if (password == null || tokenPass == null
        || !Arrays.equals(password, tokenPass)) {
      throw new InvalidToken(
        "Invalid container token used for starting container on : "
            + context.getNodeId().toString());
    }
    return containerTokenIdentifier;
  }

  /**
   * Increase resource of a list of containers on this NodeManager.
   */
  @Override
  @Deprecated
  public IncreaseContainersResourceResponse increaseContainersResource(
      IncreaseContainersResourceRequest requests)
          throws YarnException, IOException {
    ContainerUpdateResponse resp = updateContainer(
        ContainerUpdateRequest.newInstance(requests.getContainersToIncrease()));
    return IncreaseContainersResourceResponse.newInstance(
        resp.getSuccessfullyUpdatedContainers(), resp.getFailedRequests());
  }

  /**
   * Update resource of a list of containers on this NodeManager.
   */
  @Override
  public ContainerUpdateResponse updateContainer(ContainerUpdateRequest
      request) throws YarnException, IOException {
    UserGroupInformation remoteUgi = getRemoteUgi();
    NMTokenIdentifier nmTokenIdentifier = selectNMTokenIdentifier(remoteUgi);
    authorizeUser(remoteUgi, nmTokenIdentifier);
    List<ContainerId> successfullyUpdatedContainers
        = new ArrayList<ContainerId>();
    Map<ContainerId, SerializedException> failedContainers =
        new HashMap<ContainerId, SerializedException>();
    // Synchronize with NodeStatusUpdaterImpl#registerWithRM
    // to avoid race condition during NM-RM resync (due to RM restart) while a
    // container resource is being increased in NM, in particular when the
    // increased container has not yet been added to the increasedContainers
    // map in NMContext.
    synchronized (this.context) {
      // Process container resource increase requests
      for (org.apache.hadoop.yarn.api.records.Token token :
          request.getContainersToUpdate()) {
        ContainerId containerId = null;
        try {
          if (token.getIdentifier() == null) {
            throw new IOException(INVALID_CONTAINERTOKEN_MSG);
          }
          ContainerTokenIdentifier containerTokenIdentifier =
              BuilderUtils.newContainerTokenIdentifier(token);
          verifyAndGetContainerTokenIdentifier(token,
              containerTokenIdentifier);
          authorizeStartAndResourceIncreaseRequest(
              nmTokenIdentifier, containerTokenIdentifier, false);
          containerId = containerTokenIdentifier.getContainerID();
          // Reuse the startContainer logic to update NMToken,
          // as container resource increase request will have come with
          // an updated NMToken.
          updateNMTokenIdentifier(nmTokenIdentifier);
          updateContainerInternal(containerId, containerTokenIdentifier);
          successfullyUpdatedContainers.add(containerId);
        } catch (YarnException | InvalidToken e) {
          failedContainers.put(containerId, SerializedException.newInstance(e));
        } catch (IOException e) {
          throw RPCUtil.getRemoteException(e);
        }
      }
    }
    return ContainerUpdateResponse.newInstance(
        successfullyUpdatedContainers, failedContainers);
  }

  @SuppressWarnings("unchecked")
  private void updateContainerInternal(ContainerId containerId,
      ContainerTokenIdentifier containerTokenIdentifier)
      throws YarnException, IOException {
    Container container = context.getContainers().get(containerId);
    // Check container existence
    if (container == null) {
      if (nodeStatusUpdater.isContainerRecentlyStopped(containerId)) {
        throw RPCUtil.getRemoteException("Container " + containerId.toString()
            + " was recently stopped on node manager.");
      } else {
        throw RPCUtil.getRemoteException("Container " + containerId.toString()
            + " is not handled by this NodeManager");
      }
    }
    // Check container version.
    int currentVersion = container.getContainerTokenIdentifier().getVersion();
    if (containerTokenIdentifier.getVersion() <= currentVersion) {
      throw RPCUtil.getRemoteException("Container " + containerId.toString()
          + " has update version [" + currentVersion + "] >= requested version"
          + " [" + containerTokenIdentifier.getVersion() + "]");
    }

    // Check validity of the target resource.
    Resource currentResource = container.getResource();
    ExecutionType currentExecType =
        container.getContainerTokenIdentifier().getExecutionType();
    boolean isResourceChange = false;
    boolean isExecTypeUpdate = false;
    Resource targetResource = containerTokenIdentifier.getResource();
    ExecutionType targetExecType = containerTokenIdentifier.getExecutionType();

    // Is true if either the resources has increased or execution type
    // updated from opportunistic to guaranteed
    boolean isIncrease = false;
    if (!currentResource.equals(targetResource)) {
      isResourceChange = true;
      isIncrease = Resources.fitsIn(currentResource, targetResource)
          && !Resources.fitsIn(targetResource, currentResource);
    } else if (!currentExecType.equals(targetExecType)) {
      isExecTypeUpdate = true;
      isIncrease = currentExecType == ExecutionType.OPPORTUNISTIC &&
          targetExecType == ExecutionType.GUARANTEED;
    }
    if (isIncrease) {
      org.apache.hadoop.yarn.api.records.Container increasedContainer = null;
      if (isResourceChange) {
        increasedContainer =
            org.apache.hadoop.yarn.api.records.Container.newInstance(
                containerId, null, null, targetResource, null,
                null, currentExecType);
        if (context.getIncreasedContainers().putIfAbsent(containerId,
            increasedContainer) != null){
          throw RPCUtil.getRemoteException("Container " + containerId.toString()
              + " resource is being increased -or- " +
              "is undergoing ExecutionType promoted.");
        }
      }
    }
    this.readLock.lock();
    try {
      if (!serviceStopped) {
        // Dispatch message to Container to actually
        // make the change.
        dispatcher.getEventHandler().handle(new UpdateContainerTokenEvent(
            container.getContainerId(), containerTokenIdentifier,
            isResourceChange, isExecTypeUpdate, isIncrease));
      } else {
        throw new YarnException(
            "Unable to change container resource as the NodeManager is "
                + "in the process of shutting down");
      }
    } finally {
      this.readLock.unlock();
    }
  }

  @Private
  @VisibleForTesting
  protected void updateNMTokenIdentifier(NMTokenIdentifier nmTokenIdentifier)
      throws InvalidToken {
    context.getNMTokenSecretManager().appAttemptStartContainer(
      nmTokenIdentifier);
  }

  /**
   * Stop a list of containers running on this NodeManager.
   */
  @Override
  public StopContainersResponse stopContainers(StopContainersRequest requests)
      throws YarnException, IOException {

    List<ContainerId> succeededRequests = new ArrayList<ContainerId>();
    Map<ContainerId, SerializedException> failedRequests =
        new HashMap<ContainerId, SerializedException>();
    UserGroupInformation remoteUgi = getRemoteUgi();
    NMTokenIdentifier identifier = selectNMTokenIdentifier(remoteUgi);
    if (identifier == null) {
      throw RPCUtil.getRemoteException(INVALID_NMTOKEN_MSG);
    }
    String remoteUser = remoteUgi.getUserName();
    for (ContainerId id : requests.getContainerIds()) {
      try {
        Container container = this.context.getContainers().get(id);
        authorizeGetAndStopContainerRequest(id, container, true, identifier,
            remoteUser);
        stopContainerInternal(id, remoteUser);
        succeededRequests.add(id);
      } catch (YarnException e) {
        failedRequests.put(id, SerializedException.newInstance(e));
      }
    }
    return StopContainersResponse
      .newInstance(succeededRequests, failedRequests);
  }

  @SuppressWarnings("unchecked")
  protected void stopContainerInternal(ContainerId containerID,
      String remoteUser)
      throws YarnException, IOException {
    String containerIDStr = containerID.toString();
    Container container = this.context.getContainers().get(containerID);
    LOG.info("Stopping container with container Id: " + containerIDStr);

    if (container == null) {
      if (!nodeStatusUpdater.isContainerRecentlyStopped(containerID)) {
        throw RPCUtil.getRemoteException("Container " + containerIDStr
          + " is not handled by this NodeManager");
      }
    } else {
      if (container.isRecovering()) {
        throw new NMNotYetReadyException("Container " + containerIDStr
            + " is recovering, try later");
      }
      context.getNMStateStore().storeContainerKilled(containerID);
      container.sendKillEvent(ContainerExitStatus.KILLED_BY_APPMASTER,
          "Container killed by the ApplicationMaster.");

      NMAuditLogger.logSuccess(remoteUser, AuditConstants.STOP_CONTAINER,
          "ContainerManageImpl",
          containerID.getApplicationAttemptId().getApplicationId(),
          containerID);
    }
  }

  /**
   * Get a list of container statuses running on this NodeManager
   */
  @Override
  public GetContainerStatusesResponse getContainerStatuses(
      GetContainerStatusesRequest request) throws YarnException, IOException {

    List<ContainerStatus> succeededRequests = new ArrayList<ContainerStatus>();
    Map<ContainerId, SerializedException> failedRequests =
        new HashMap<ContainerId, SerializedException>();
    UserGroupInformation remoteUgi = getRemoteUgi();
    NMTokenIdentifier identifier = selectNMTokenIdentifier(remoteUgi);
    if (identifier == null) {
      throw RPCUtil.getRemoteException(INVALID_NMTOKEN_MSG);
    }
    String remoteUser = remoteUgi.getUserName();
    for (ContainerId id : request.getContainerIds()) {
      try {
        ContainerStatus status = getContainerStatusInternal(id, identifier,
            remoteUser);
        succeededRequests.add(status);
      } catch (YarnException e) {
        failedRequests.put(id, SerializedException.newInstance(e));
      }
    }
    return GetContainerStatusesResponse.newInstance(succeededRequests,
      failedRequests);
  }

  protected ContainerStatus getContainerStatusInternal(ContainerId containerID,
      NMTokenIdentifier nmTokenIdentifier, String remoteUser)
      throws YarnException {
    String containerIDStr = containerID.toString();
    Container container = this.context.getContainers().get(containerID);

    LOG.info("Getting container-status for " + containerIDStr);
    authorizeGetAndStopContainerRequest(containerID, container, false,
        nmTokenIdentifier, remoteUser);

    if (container == null) {
      if (nodeStatusUpdater.isContainerRecentlyStopped(containerID)) {
        throw RPCUtil.getRemoteException("Container " + containerIDStr
          + " was recently stopped on node manager.");
      } else {
        throw RPCUtil.getRemoteException("Container " + containerIDStr
          + " is not handled by this NodeManager");
      }
    }
    ContainerStatus containerStatus = container.cloneAndGetContainerStatus();
    logContainerStatus("Returning ", containerStatus);
    return containerStatus;
  }

  private void logContainerStatus(String prefix, ContainerStatus status) {
    StringBuilder sb = new StringBuilder();
    sb.append(prefix);
    sb.append("ContainerStatus: [");
    sb.append("ContainerId: ");
    sb.append(status.getContainerId()).append(", ");
    sb.append("ExecutionType: ");
    sb.append(status.getExecutionType()).append(", ");
    sb.append("State: ");
    sb.append(status.getState()).append(", ");
    sb.append("Capability: ");
    sb.append(status.getCapability()).append(", ");
    sb.append("Diagnostics: ");
    sb.append(LOG.isDebugEnabled() ? status.getDiagnostics() : "...");
    sb.append(", ");
    sb.append("ExitStatus: ");
    sb.append(status.getExitStatus()).append(", ");
    sb.append("IP: ");
    sb.append(status.getIPs()).append(", ");
    sb.append("Host: ");
    sb.append(status.getHost()).append(", ");
    sb.append("ExposedPorts: ");
    sb.append(status.getExposedPorts()).append(", ");
    sb.append("ContainerSubState: ");
    sb.append(status.getContainerSubState());
    sb.append("]");
    LOG.info(sb.toString());
  }

  @Private
  @VisibleForTesting
  protected void authorizeGetAndStopContainerRequest(ContainerId containerId,
      Container container, boolean stopRequest, NMTokenIdentifier identifier,
      String remoteUser)
      throws YarnException {
    if (identifier == null) {
      throw RPCUtil.getRemoteException(INVALID_NMTOKEN_MSG);
    }
    /*
     * For get/stop container status; we need to verify that 1) User (NMToken)
     * application attempt only has started container. 2) Requested containerId
     * belongs to the same application attempt (NMToken) which was used. (Note:-
     * This will prevent user in knowing another application's containers).
     */
    ApplicationId nmTokenAppId =
        identifier.getApplicationAttemptId().getApplicationId();
    
    if ((!nmTokenAppId.equals(containerId.getApplicationAttemptId().getApplicationId()))
        || (container != null && !nmTokenAppId.equals(container
            .getContainerId().getApplicationAttemptId().getApplicationId()))) {
      String msg;
      if (stopRequest) {
        msg = identifier.getApplicationAttemptId()
            + " attempted to stop non-application container : "
            + containerId;
        NMAuditLogger.logFailure(remoteUser, AuditConstants.STOP_CONTAINER,
            "ContainerManagerImpl", "Trying to stop unknown container!",
            nmTokenAppId, containerId);
      } else {
        msg = identifier.getApplicationAttemptId()
            + " attempted to get status for non-application container : "
            + containerId;
      }
      LOG.warn(msg);
      throw RPCUtil.getRemoteException(msg);
    }
  }

  class ContainerEventDispatcher implements EventHandler<ContainerEvent> {
    @Override
    public void handle(ContainerEvent event) {
      Map<ContainerId,Container> containers =
        ContainerManagerImpl.this.context.getContainers();
      Container c = containers.get(event.getContainerID());
      if (c != null) {
        c.handle(event);
        if (nmMetricsPublisher != null) {
          nmMetricsPublisher.publishContainerEvent(event);
        }
      } else {
        LOG.warn("Event " + event + " sent to absent container " +
            event.getContainerID());
      }
    }
  }

  class ApplicationEventDispatcher implements EventHandler<ApplicationEvent> {
    @Override
    public void handle(ApplicationEvent event) {
      Application app =
          ContainerManagerImpl.this.context.getApplications().get(
              event.getApplicationID());
      if (app != null) {
        app.handle(event);
        if (nmMetricsPublisher != null) {
          nmMetricsPublisher.publishApplicationEvent(event);
        }
      } else {
        LOG.warn("Event " + event + " sent to absent application "
            + event.getApplicationID());
      }
    }
  }

  private static final class LocalizationEventHandlerWrapper implements
      EventHandler<LocalizationEvent> {

    private EventHandler<LocalizationEvent> origLocalizationEventHandler;
    private NMTimelinePublisher timelinePublisher;

    LocalizationEventHandlerWrapper(EventHandler<LocalizationEvent> handler,
        NMTimelinePublisher publisher) {
      this.origLocalizationEventHandler = handler;
      this.timelinePublisher = publisher;
    }

    @Override
    public void handle(LocalizationEvent event) {
      origLocalizationEventHandler.handle(event);
      if (timelinePublisher != null) {
        timelinePublisher.publishLocalizationEvent(event);
      }
    }
  }

  /**
   * Implements AuxiliaryLocalPathHandler.
   * It links NodeManager's LocalDirsHandlerService to the Auxiliary Services
   */
  static class AuxiliaryLocalPathHandlerImpl
      implements AuxiliaryLocalPathHandler {
    private LocalDirsHandlerService dirhandlerService;
    AuxiliaryLocalPathHandlerImpl(
        LocalDirsHandlerService dirhandlerService) {
      this.dirhandlerService = dirhandlerService;
    }

    @Override
    public Path getLocalPathForRead(String path) throws IOException {
      return dirhandlerService.getLocalPathForRead(path);
    }

    @Override
    public Path getLocalPathForWrite(String path) throws IOException {
      return dirhandlerService.getLocalPathForWrite(path);
    }

    @Override
    public Path getLocalPathForWrite(String path, long size)
        throws IOException {
      return dirhandlerService.getLocalPathForWrite(path, size, false);
    }

    @Override
    public Iterable<Path> getAllLocalPathsForRead(String path) throws IOException {
      return dirhandlerService.getAllLocalPathsForRead(path);
    }
  }

  @SuppressWarnings("unchecked")
  @Override
  public void handle(ContainerManagerEvent event) {
    switch (event.getType()) {
    case FINISH_APPS:
      CMgrCompletedAppsEvent appsFinishedEvent =
          (CMgrCompletedAppsEvent) event;
      for (ApplicationId appID : appsFinishedEvent.getAppsToCleanup()) {
        Application app = this.context.getApplications().get(appID);
        if (app == null) {
          LOG.info("couldn't find application " + appID + " while processing"
              + " FINISH_APPS event. The ResourceManager allocated resources"
              + " for this application to the NodeManager but no active"
              + " containers were found to process.");
          continue;
        }

        boolean shouldDropEvent = false;
        for (Container container : app.getContainers().values()) {
          if (container.isRecovering()) {
            LOG.info("drop FINISH_APPS event to " + appID + " because "
                + "container " + container.getContainerId()
                + " is recovering");
            shouldDropEvent = true;
            break;
          }
        }
        if (shouldDropEvent) {
          continue;
        }

        String diagnostic = "";
        if (appsFinishedEvent.getReason() == CMgrCompletedAppsEvent.Reason.ON_SHUTDOWN) {
          diagnostic = "Application killed on shutdown";
        } else if (appsFinishedEvent.getReason() == CMgrCompletedAppsEvent.Reason.BY_RESOURCEMANAGER) {
          diagnostic = "Application killed by ResourceManager";
        }
        this.dispatcher.getEventHandler().handle(
            new ApplicationFinishEvent(appID,
                diagnostic));
      }
      break;
    case FINISH_CONTAINERS:
      CMgrCompletedContainersEvent containersFinishedEvent =
          (CMgrCompletedContainersEvent) event;
      for (ContainerId containerId : containersFinishedEvent
          .getContainersToCleanup()) {
        ApplicationId appId =
            containerId.getApplicationAttemptId().getApplicationId();
        Application app = this.context.getApplications().get(appId);
        if (app == null) {
          LOG.warn("couldn't find app " + appId + " while processing"
              + " FINISH_CONTAINERS event");
          continue;
        }

        Container container = app.getContainers().get(containerId);
        if (container == null) {
          LOG.warn("couldn't find container " + containerId
              + " while processing FINISH_CONTAINERS event");
          continue;
        }

        if (container.isRecovering()) {
          LOG.info("drop FINISH_CONTAINERS event to " + containerId
              + " because container is recovering");
          continue;
        }

        this.dispatcher.getEventHandler().handle(
              new ContainerKillEvent(containerId,
                  ContainerExitStatus.KILLED_BY_RESOURCEMANAGER,
                  "Container Killed by ResourceManager"));
      }
      break;
    case UPDATE_CONTAINERS:
      CMgrUpdateContainersEvent containersDecreasedEvent =
          (CMgrUpdateContainersEvent) event;
      for (org.apache.hadoop.yarn.api.records.Container container
          : containersDecreasedEvent.getContainersToUpdate()) {
        try {
          ContainerTokenIdentifier containerTokenIdentifier =
              BuilderUtils.newContainerTokenIdentifier(
                  container.getContainerToken());
          updateContainerInternal(container.getId(),
              containerTokenIdentifier);
        } catch (YarnException e) {
          LOG.error("Unable to decrease container resource", e);
        } catch (IOException e) {
          LOG.error("Unable to update container resource in store", e);
        }
      }
      break;
    case SIGNAL_CONTAINERS:
      CMgrSignalContainersEvent containersSignalEvent =
          (CMgrSignalContainersEvent) event;
      for (SignalContainerRequest request : containersSignalEvent
          .getContainersToSignal()) {
        internalSignalToContainer(request, "ResourceManager");
      }
      break;
    default:
        throw new YarnRuntimeException(
            "Got an unknown ContainerManagerEvent type: " + event.getType());
    }
  }

  @Override
  public void stateChanged(Service service) {
    // TODO Auto-generated method stub
  }
  
  public Context getContext() {
    return this.context;
  }

  public Map<String, ByteBuffer> getAuxServiceMetaData() {
    return this.auxiliaryServices.getMetaData();
  }

  @Private
  public AMRMProxyService getAMRMProxyService() {
    return this.amrmProxyService;
  }

  @Private
  protected void setAMRMProxyService(AMRMProxyService amrmProxyService) {
    this.amrmProxyService = amrmProxyService;
  }

  protected boolean isServiceStopped() {
    return serviceStopped;
  }

  @Override
  public OpportunisticContainersStatus getOpportunisticContainersStatus() {
    return this.containerScheduler.getOpportunisticContainersStatus();
  }

  @Override
  public void updateQueuingLimit(ContainerQueuingLimit queuingLimit) {
    this.containerScheduler.updateQueuingLimit(queuingLimit);
  }

  @SuppressWarnings("unchecked")
  @Override
  public SignalContainerResponse signalToContainer(
      SignalContainerRequest request) throws YarnException, IOException {
    internalSignalToContainer(request, "Application Master");
    return new SignalContainerResponsePBImpl();
  }

  @Override
  @SuppressWarnings("unchecked")
  public ResourceLocalizationResponse localize(
      ResourceLocalizationRequest request) throws YarnException, IOException {

    ContainerId containerId = request.getContainerId();
    Container container = preReInitializeOrLocalizeCheck(containerId,
        ReInitOp.LOCALIZE);
    try {
      Map<LocalResourceVisibility, Collection<LocalResourceRequest>> req =
          container.getResourceSet().addResources(request.getLocalResources());
      if (req != null && !req.isEmpty()) {
        dispatcher.getEventHandler()
            .handle(new ContainerLocalizationRequestEvent(container, req));
      }
    } catch (URISyntaxException e) {
      LOG.info("Error when parsing local resource URI for " + containerId, e);
      throw new YarnException(e);
    }

    return ResourceLocalizationResponse.newInstance();
  }

  @Override
  public ReInitializeContainerResponse reInitializeContainer(
      ReInitializeContainerRequest request) throws YarnException, IOException {
    reInitializeContainer(request.getContainerId(),
        request.getContainerLaunchContext(), request.getAutoCommit());
    return ReInitializeContainerResponse.newInstance();
  }

  @Override
  public RestartContainerResponse restartContainer(ContainerId containerId)
      throws YarnException, IOException {
    reInitializeContainer(containerId, null, true);
    return RestartContainerResponse.newInstance();
  }

  /**
   * ReInitialize a container using a new Launch Context. If the
   * retryFailureContext is not provided, The container is
   * terminated on Failure.
   *
   * NOTE: Auto-Commit is true by default. This also means that the rollback
   *       context is purged as soon as the command to start the new process
   *       is sent. (The Container moves to RUNNING state)
   *
   * @param containerId Container Id.
   * @param autoCommit Auto Commit flag.
   * @param reInitLaunchContext Target Launch Context.
   * @throws YarnException YARN Exception.
   */
  public void reInitializeContainer(ContainerId containerId,
      ContainerLaunchContext reInitLaunchContext, boolean autoCommit)
      throws YarnException {
    LOG.debug("{} requested reinit", containerId);
    Container container = preReInitializeOrLocalizeCheck(containerId,
        ReInitOp.RE_INIT);
    ResourceSet resourceSet = new ResourceSet();
    try {
      if (reInitLaunchContext != null) {
        resourceSet.addResources(reInitLaunchContext.getLocalResources());
      }
      dispatcher.getEventHandler().handle(
          new ContainerReInitEvent(containerId, reInitLaunchContext,
              resourceSet, autoCommit));
      container.setIsReInitializing(true);
    } catch (URISyntaxException e) {
      LOG.info("Error when parsing local resource URI for upgrade of" +
          "Container [" + containerId + "]", e);
      throw new YarnException(e);
    }
  }

  /**
   * Rollback the last reInitialization, if possible.
   * @param containerId Container ID.
   * @return Rollback Response.
   * @throws YarnException YARN Exception.
   */
  @Override
  public RollbackResponse rollbackLastReInitialization(ContainerId containerId)
      throws YarnException {
    Container container = preReInitializeOrLocalizeCheck(containerId,
        ReInitOp.ROLLBACK);
    if (container.canRollback()) {
      dispatcher.getEventHandler().handle(
          new ContainerEvent(containerId, ContainerEventType.ROLLBACK_REINIT));
      container.setIsReInitializing(true);
    } else {
      throw new YarnException("Nothing to rollback to !!");
    }
    return RollbackResponse.newInstance();
  }

  /**
   * Commit last reInitialization after which no rollback will be possible.
   * @param containerId Container ID.
   * @return Commit Response.
   * @throws YarnException YARN Exception.
   */
  @Override
  public CommitResponse commitLastReInitialization(ContainerId containerId)
      throws YarnException {
    Container container = preReInitializeOrLocalizeCheck(containerId,
        ReInitOp.COMMIT);
    if (container.canRollback()) {
      container.commitUpgrade();
    } else {
      throw new YarnException("Nothing to Commit !!");
    }
    return CommitResponse.newInstance();
  }

  private Container preReInitializeOrLocalizeCheck(ContainerId containerId,
      ReInitOp op) throws YarnException {
    UserGroupInformation remoteUgi = getRemoteUgi();
    NMTokenIdentifier nmTokenIdentifier = selectNMTokenIdentifier(remoteUgi);
    authorizeUser(remoteUgi, nmTokenIdentifier);
    if (!nmTokenIdentifier.getApplicationAttemptId().getApplicationId()
        .equals(containerId.getApplicationAttemptId().getApplicationId())) {
      throw new YarnException("ApplicationMaster not authorized to perform " +
          "["+ op + "] on Container [" + containerId + "]!!");
    }
    Container container = context.getContainers().get(containerId);
    if (container == null) {
      throw new YarnException("Specified " + containerId + " does not exist!");
    }
    if (!container.isRunning() || container.isReInitializing()
        || container.getContainerTokenIdentifier().getExecutionType()
        == ExecutionType.OPPORTUNISTIC) {
      throw new YarnException("Cannot perform " + op + " on [" + containerId
          + "]. Current state is [" + container.getContainerState() + ", " +
          "isReInitializing=" + container.isReInitializing() + "]. Container"
          + " Execution Type is [" + container.getContainerTokenIdentifier()
          .getExecutionType() + "].");
    }
    return container;
  }

  @SuppressWarnings("unchecked")
  private void internalSignalToContainer(SignalContainerRequest request,
      String sentBy) {
    ContainerId containerId = request.getContainerId();
    Container container = this.context.getContainers().get(containerId);
    if (container != null) {
      LOG.info(containerId + " signal request " + request.getCommand()
            + " by " + sentBy);
      this.dispatcher.getEventHandler().handle(
          new SignalContainersLauncherEvent(container,
              request.getCommand()));
    } else {
      LOG.info("Container " + containerId + " no longer exists");
    }
  }

  @Override
  public ContainerScheduler getContainerScheduler() {
    return this.containerScheduler;
  }

  @Override
  public void handleCredentialUpdate() {
    Set<ApplicationId> invalidApps = logHandler.getInvalidTokenApps();
    if (!invalidApps.isEmpty()) {
      dispatcher.getEventHandler().handle(new LogHandlerTokenUpdatedEvent());
    }
  }
<<<<<<< HEAD
=======

  @Override
  public GetLocalizationStatusesResponse getLocalizationStatuses(
      GetLocalizationStatusesRequest request) throws YarnException,
      IOException {
    Map<ContainerId, List<LocalizationStatus>> allStatuses = new HashMap<>();
    Map<ContainerId, SerializedException> failedRequests = new HashMap<>();

    UserGroupInformation remoteUgi = getRemoteUgi();
    NMTokenIdentifier identifier = selectNMTokenIdentifier(remoteUgi);
    if (identifier == null) {
      throw RPCUtil.getRemoteException(INVALID_NMTOKEN_MSG);
    }
    String remoteUser = remoteUgi.getUserName();
    for (ContainerId id : request.getContainerIds()) {
      try {
        List<LocalizationStatus> statuses = getLocalizationStatusesInternal(id,
            identifier, remoteUser);
        allStatuses.put(id, statuses);
      } catch (YarnException e) {
        failedRequests.put(id, SerializedException.newInstance(e));
      }
    }
    return GetLocalizationStatusesResponse.newInstance(allStatuses,
        failedRequests);
  }

  private List<LocalizationStatus> getLocalizationStatusesInternal(
      ContainerId containerID,
      NMTokenIdentifier nmTokenIdentifier, String remoteUser)
      throws YarnException {
    Container container = this.context.getContainers().get(containerID);

    LOG.info("Getting localization status for {}", containerID);
    authorizeGetAndStopContainerRequest(containerID, container, false,
        nmTokenIdentifier, remoteUser);

    String containerIDStr = containerID.toString();
    if (container == null) {
      if (nodeStatusUpdater.isContainerRecentlyStopped(containerID)) {
        throw RPCUtil.getRemoteException("Container " + containerIDStr
            + " was recently stopped on node manager.");
      } else {
        throw RPCUtil.getRemoteException("Container " + containerIDStr
            + " is not handled by this NodeManager");
      }
    }
    return container.getLocalizationStatuses();
  }

  public ResourceLocalizationService getResourceLocalizationService() {
    return rsrcLocalizationSrvc;
  }
>>>>>>> e8cb2ae4
}<|MERGE_RESOLUTION|>--- conflicted
+++ resolved
@@ -370,13 +370,7 @@
                appsState.getIterator()) {
         while (rasIterator.hasNext()) {
           ContainerManagerApplicationProto proto = rasIterator.next();
-<<<<<<< HEAD
-          if (LOG.isDebugEnabled()) {
-            LOG.debug("Recovering application with state: " + proto.toString());
-          }
-=======
           LOG.debug("Recovering application with state: {}", proto);
->>>>>>> e8cb2ae4
           recoverApplication(proto);
         }
       }
@@ -385,13 +379,7 @@
                stateStore.getContainerStateIterator()) {
         while (rcsIterator.hasNext()) {
           RecoveredContainerState rcs = rcsIterator.next();
-<<<<<<< HEAD
-          if (LOG.isDebugEnabled()) {
-            LOG.debug("Recovering container with state: " + rcs);
-          }
-=======
           LOG.debug("Recovering container with state: {}", rcs);
->>>>>>> e8cb2ae4
           recoverContainer(rcs);
         }
       }
@@ -1212,11 +1200,7 @@
   private FlowContext getFlowContext(ContainerLaunchContext launchContext,
       ApplicationId applicationID) {
     FlowContext flowContext = null;
-<<<<<<< HEAD
-    if (YarnConfiguration.timelineServiceV2Enabled(getConfig())) {
-=======
     if (timelineServiceV2Enabled) {
->>>>>>> e8cb2ae4
       String flowName = launchContext.getEnvironment()
           .get(TimelineUtils.FLOW_NAME_TAG_PREFIX);
       String flowVersion = launchContext.getEnvironment()
@@ -1228,16 +1212,8 @@
         flowRunId = Long.parseLong(flowRunIdStr);
       }
       flowContext = new FlowContext(flowName, flowVersion, flowRunId);
-<<<<<<< HEAD
-      if (LOG.isDebugEnabled()) {
-        LOG.debug(
-            "Flow context: " + flowContext + " created for an application "
-                + applicationID);
-      }
-=======
       LOG.debug("Flow context: {} created for an application {}",
           flowContext, applicationID);
->>>>>>> e8cb2ae4
     }
     return flowContext;
   }
@@ -2001,8 +1977,6 @@
       dispatcher.getEventHandler().handle(new LogHandlerTokenUpdatedEvent());
     }
   }
-<<<<<<< HEAD
-=======
 
   @Override
   public GetLocalizationStatusesResponse getLocalizationStatuses(
@@ -2056,5 +2030,4 @@
   public ResourceLocalizationService getResourceLocalizationService() {
     return rsrcLocalizationSrvc;
   }
->>>>>>> e8cb2ae4
 }