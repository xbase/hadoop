--- conflicted
+++ resolved
@@ -132,13 +132,10 @@
    * @return true/false based on container's state
    */
   boolean isContainerInFinalStates();
-<<<<<<< HEAD
-=======
 
   /**
    * Get the localization statuses.
    * @return localization statuses.
    */
   List<LocalizationStatus> getLocalizationStatuses();
->>>>>>> e8cb2ae4
 }