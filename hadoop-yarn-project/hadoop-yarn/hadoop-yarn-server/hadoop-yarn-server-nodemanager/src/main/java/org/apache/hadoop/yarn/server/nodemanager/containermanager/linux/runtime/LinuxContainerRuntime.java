--- conflicted
+++ resolved
@@ -27,10 +27,7 @@
 import org.apache.hadoop.yarn.server.nodemanager.containermanager.runtime.ContainerExecutionException;
 import org.apache.hadoop.yarn.server.nodemanager.containermanager.runtime.ContainerRuntime;
 
-<<<<<<< HEAD
-=======
 import java.io.IOException;
->>>>>>> e8cb2ae4
 import java.util.Map;
 
 /**
@@ -59,8 +56,6 @@
    * @return whether this runtime is requested
    */
   boolean isRuntimeRequested(Map<String, String> env);
-<<<<<<< HEAD
-=======
 
   default void start() {}
 
@@ -70,5 +65,4 @@
       throws IOException {
     return container.getLaunchContext().getLocalResources();
   }
->>>>>>> e8cb2ae4
 }
