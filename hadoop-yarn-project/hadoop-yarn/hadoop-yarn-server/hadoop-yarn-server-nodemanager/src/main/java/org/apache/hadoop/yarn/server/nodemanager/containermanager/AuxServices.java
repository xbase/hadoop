--- conflicted
+++ resolved
@@ -18,14 +18,10 @@
 
 package org.apache.hadoop.yarn.server.nodemanager.containermanager;
 
-<<<<<<< HEAD
-import java.io.IOException;
-=======
 import java.io.File;
 import java.io.FileNotFoundException;
 import java.io.IOException;
 import java.io.InputStream;
->>>>>>> e8cb2ae4
 import java.net.URI;
 import java.nio.ByteBuffer;
 import java.util.ArrayList;
@@ -93,12 +89,9 @@
   public static final FsPermission NM_AUX_SERVICE_DIR_PERM =
       new FsPermission((short) 0700);
 
-<<<<<<< HEAD
-=======
   public static final String CLASS_NAME = "class.name";
   public static final String SYSTEM_CLASSES = "system.classes";
 
->>>>>>> e8cb2ae4
   static final String STATE_STORE_ROOT_NAME = "nm-aux-services";
 
   private static final Logger LOG =
@@ -112,12 +105,6 @@
   private final LocalDirsHandlerService dirsHandler;
   private final DeletionService delService;
   private final UserGroupInformation userUGI;
-<<<<<<< HEAD
-
-  private final Pattern p = Pattern.compile("^[A-Za-z_]+[A-Za-z0-9_]*$");
-
-  public AuxServices(AuxiliaryLocalPathHandler auxiliaryLocalPathHandler,
-=======
 
   private final FsPermission storeDirPerms = new FsPermission((short)0700);
   private Path stateStoreRoot = null;
@@ -136,7 +123,6 @@
   private final Pattern p = Pattern.compile("^[A-Za-z_]+[A-Za-z0-9_]*$");
 
   AuxServices(AuxiliaryLocalPathHandler auxiliaryLocalPathHandler,
->>>>>>> e8cb2ae4
       Context nmContext, DeletionService deletionService) {
     super(AuxServices.class.getName());
     serviceMap =
@@ -149,11 +135,8 @@
     this.dirsHandler = nmContext.getLocalDirsHandler();
     this.delService = deletionService;
     this.userUGI = getRemoteUgi();
-<<<<<<< HEAD
-=======
     this.mapper = new ObjectMapper();
     mapper.configure(DeserializationFeature.FAIL_ON_UNKNOWN_PROPERTIES, false);
->>>>>>> e8cb2ae4
     // Obtain services from configuration in init()
   }
 
@@ -765,168 +748,6 @@
           STATE_STORE_ROOT_NAME);
       stateStoreFs = FileSystem.getLocal(conf);
     }
-<<<<<<< HEAD
-    Collection<String> auxNames = conf.getStringCollection(
-        YarnConfiguration.NM_AUX_SERVICES);
-    for (final String sName : auxNames) {
-      try {
-        Preconditions
-            .checkArgument(
-                validateAuxServiceName(sName),
-                "The ServiceName: " + sName + " set in " +
-                YarnConfiguration.NM_AUX_SERVICES +" is invalid." +
-                "The valid service name should only contain a-zA-Z0-9_ " +
-                "and can not start with numbers");
-        String classKey = String.format(
-            YarnConfiguration.NM_AUX_SERVICE_FMT, sName);
-        String className = conf.get(classKey);
-        final String appLocalClassPath = conf.get(String.format(
-            YarnConfiguration.NM_AUX_SERVICES_CLASSPATH, sName));
-        final String appRemoteClassPath = conf.get(String.format(
-            YarnConfiguration.NM_AUX_SERVICE_REMOTE_CLASSPATH, sName));
-        AuxiliaryService s = null;
-        boolean useCustomerClassLoader = ((appLocalClassPath != null
-            && !appLocalClassPath.isEmpty()) ||
-            (appRemoteClassPath != null && !appRemoteClassPath.isEmpty()))
-            && className != null && !className.isEmpty();
-        if (useCustomerClassLoader) {
-          // load AuxiliaryService from local class path
-          if (appRemoteClassPath == null || appRemoteClassPath.isEmpty()) {
-            s = AuxiliaryServiceWithCustomClassLoader.getInstance(
-                conf, className, appLocalClassPath);
-          } else {
-            // load AuxiliaryService from remote class path
-            if (appLocalClassPath != null && !appLocalClassPath.isEmpty()) {
-              throw new YarnRuntimeException("The aux serivce:" + sName
-                  + " has configured local classpath:" + appLocalClassPath
-                  + " and remote classpath:" + appRemoteClassPath
-                  + ". Only one of them should be configured.");
-            }
-            FileContext localLFS = getLocalFileContext(conf);
-            // create NM aux-service dir in NM localdir if it does not exist.
-            Path nmAuxDir = dirsHandler.getLocalPathForWrite("."
-                + Path.SEPARATOR + NM_AUX_SERVICE_DIR);
-            if (!localLFS.util().exists(nmAuxDir)) {
-              try {
-                localLFS.mkdir(nmAuxDir, NM_AUX_SERVICE_DIR_PERM, true);
-              } catch (IOException ex) {
-                throw new YarnRuntimeException("Fail to create dir:"
-                    + nmAuxDir.toString(), ex);
-              }
-            }
-            Path src = new Path(appRemoteClassPath);
-            FileContext remoteLFS = getRemoteFileContext(src.toUri(), conf);
-            FileStatus scFileStatus = remoteLFS.getFileStatus(src);
-            if (!scFileStatus.getOwner().equals(
-                this.userUGI.getShortUserName())) {
-              throw new YarnRuntimeException("The remote jarfile owner:"
-                  + scFileStatus.getOwner() + " is not the same as the NM user:"
-                  + this.userUGI.getShortUserName() + ".");
-            }
-            if ((scFileStatus.getPermission().toShort() & 0022) != 0) {
-              throw new YarnRuntimeException("The remote jarfile should not "
-                  + "be writable by group or others. "
-                  + "The current Permission is "
-                  + scFileStatus.getPermission().toShort());
-            }
-            Path dest = null;
-            Path downloadDest = new Path(nmAuxDir,
-                className + "_" + scFileStatus.getModificationTime());
-            // check whether we need to re-download the jar
-            // from remote directory
-            Path targetDirPath = new Path(downloadDest,
-                scFileStatus.getPath().getName());
-            FileStatus[] allSubDirs = localLFS.util().listStatus(nmAuxDir);
-            boolean reDownload = true;
-            for (FileStatus sub : allSubDirs) {
-              if (sub.getPath().getName().equals(downloadDest.getName())) {
-                reDownload = false;
-                dest = new Path(targetDirPath + Path.SEPARATOR + "*");
-                break;
-              } else {
-                if (sub.getPath().getName().contains(className) &&
-                    !sub.getPath().getName().endsWith(DEL_SUFFIX)) {
-                  Path delPath = new Path(sub.getPath().getParent(),
-                      sub.getPath().getName() + DEL_SUFFIX);
-                  localLFS.rename(sub.getPath(), delPath);
-                  LOG.info("delete old aux service jar dir:"
-                      + delPath.toString());
-                  FileDeletionTask deletionTask = new FileDeletionTask(
-                      this.delService, null, delPath, null);
-                  this.delService.delete(deletionTask);
-                }
-              }
-            }
-            if (reDownload) {
-              LocalResourceType srcType = null;
-              String lowerDst = StringUtils.toLowerCase(src.toString());
-              if (lowerDst.endsWith(".jar")) {
-                srcType = LocalResourceType.FILE;
-              } else if (lowerDst.endsWith(".zip") ||
-                  lowerDst.endsWith(".tar.gz") || lowerDst.endsWith(".tgz")
-                  || lowerDst.endsWith(".tar")) {
-                srcType = LocalResourceType.ARCHIVE;
-              } else {
-                throw new YarnRuntimeException(
-                    "Can not unpack file from remote-file-path:" + src
-                        + "for aux-service:" + ".\n");
-              }
-              LocalResource scRsrc = LocalResource.newInstance(
-                  URL.fromURI(src.toUri()),
-                  srcType, LocalResourceVisibility.PRIVATE,
-                  scFileStatus.getLen(), scFileStatus.getModificationTime());
-              FSDownload download = new FSDownload(localLFS, null, conf,
-                  downloadDest, scRsrc, null);
-              try {
-                Path downloaded = download.call();
-                // don't need to convert downloaded path into a dir
-                // since its already a jar path.
-                dest = downloaded;
-              } catch (Exception ex) {
-                throw new YarnRuntimeException(
-                    "Exception happend while downloading files "
-                    + "for aux-service:" + sName + " and remote-file-path:"
-                    + src + ".\n" + ex.getMessage());
-              }
-            }
-            s = AuxiliaryServiceWithCustomClassLoader.getInstance(
-                new Configuration(conf), className, dest.toString());
-          }
-          LOG.info("The aux service:" + sName
-              + " are using the custom classloader");
-        } else {
-          Class<? extends AuxiliaryService> sClass = conf.getClass(
-              classKey, null, AuxiliaryService.class);
-
-          if (sClass == null) {
-            throw new RuntimeException("No class defined for " + sName);
-          }
-          s = ReflectionUtils.newInstance(sClass, new Configuration(conf));
-        }
-        if (s == null) {
-          throw new RuntimeException("No object created for " + sName);
-        }
-        // TODO better use s.getName()?
-        if(!sName.equals(s.getName())) {
-          LOG.warn("The Auxiliary Service named '"+sName+"' in the "
-              +"configuration is for "+s.getClass()+" which has "
-              +"a name of '"+s.getName()+"'. Because these are "
-              +"not the same tools trying to send ServiceData and read "
-              +"Service Meta Data may have issues unless the refer to "
-              +"the name in the config.");
-        }
-        s.setAuxiliaryLocalPathHandler(auxiliaryLocalPathHandler);
-        addService(sName, s);
-        if (recoveryEnabled) {
-          Path storePath = new Path(stateStoreRoot, sName);
-          stateStoreFs.mkdirs(storePath, storeDirPerms);
-          s.setRecoveryPath(storePath);
-        }
-        s.init(new Configuration(conf));
-      } catch (RuntimeException e) {
-        LOG.error("Failed to initialize " + sName, e);
-        throw e;
-=======
     manifestEnabled = conf.getBoolean(
         YarnConfiguration.NM_AUX_SERVICES_MANIFEST_ENABLED,
         YarnConfiguration.DEFAULT_NM_AUX_SERVICES_MANIFEST_ENABLED);
@@ -953,7 +774,6 @@
       } else {
         LOG.info("Auxiliary services manifest is enabled, but no manifest " +
             "file is specified in the configuration.");
->>>>>>> e8cb2ae4
       }
     }
 
@@ -1128,8 +948,6 @@
     }
     return remoteUgi;
   }
-<<<<<<< HEAD
-=======
 
   protected static AuxServiceRecord newAuxService(String name, String
       className) {
@@ -1164,5 +982,4 @@
       }
     }
   }
->>>>>>> e8cb2ae4
 }