--- conflicted
+++ resolved
@@ -46,10 +46,7 @@
   ContainerScheduler getContainerScheduler();
 
   void handleCredentialUpdate();
-<<<<<<< HEAD
-=======
 
   ResourceLocalizationService getResourceLocalizationService();
 
->>>>>>> e8cb2ae4
 }