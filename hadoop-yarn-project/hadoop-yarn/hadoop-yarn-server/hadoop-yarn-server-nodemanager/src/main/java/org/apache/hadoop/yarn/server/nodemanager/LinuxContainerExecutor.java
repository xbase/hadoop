/**
* Licensed to the Apache Software Foundation (ASF) under one
* or more contributor license agreements.  See the NOTICE file
* distributed with this work for additional information
* regarding copyright ownership.  The ASF licenses this file
* to you under the Apache License, Version 2.0 (the
* "License"); you may not use this file except in compliance
* with the License.  You may obtain a copy of the License at
*
*     http://www.apache.org/licenses/LICENSE-2.0
*
* Unless required by applicable law or agreed to in writing, software
* distributed under the License is distributed on an "AS IS" BASIS,
* WITHOUT WARRANTIES OR CONDITIONS OF ANY KIND, either express or implied.
* See the License for the specific language governing permissions and
* limitations under the License.
*/

package org.apache.hadoop.yarn.server.nodemanager;

import com.google.common.annotations.VisibleForTesting;
import com.google.common.base.Optional;
import org.apache.hadoop.hdfs.protocol.datatransfer.IOStreamPair;
import org.apache.hadoop.yarn.server.nodemanager.executor.ContainerExecContext;
import org.slf4j.Logger;
import org.slf4j.LoggerFactory;
import org.apache.hadoop.conf.Configuration;
import org.apache.hadoop.fs.Path;
import org.apache.hadoop.security.UserGroupInformation;
import org.apache.hadoop.util.ReflectionUtils;
import org.apache.hadoop.util.StringUtils;
import org.apache.hadoop.yarn.api.ApplicationConstants;
import org.apache.hadoop.yarn.api.records.ContainerId;
import org.apache.hadoop.yarn.api.records.LocalResource;
import org.apache.hadoop.yarn.conf.YarnConfiguration;
import org.apache.hadoop.yarn.exceptions.ConfigurationException;
import org.apache.hadoop.yarn.server.nodemanager.containermanager.container.Container;
import org.apache.hadoop.yarn.server.nodemanager.containermanager.container.ContainerDiagnosticsUpdateEvent;
import org.apache.hadoop.yarn.server.nodemanager.containermanager.launcher.ContainerLaunch;
import org.apache.hadoop.yarn.server.nodemanager.containermanager.linux.privileged.PrivilegedOperation;
import org.apache.hadoop.yarn.server.nodemanager.containermanager.linux.privileged.PrivilegedOperationException;
import org.apache.hadoop.yarn.server.nodemanager.containermanager.linux.privileged.PrivilegedOperationExecutor;
import org.apache.hadoop.yarn.server.nodemanager.containermanager.linux.resources.ResourceHandler;
import org.apache.hadoop.yarn.server.nodemanager.containermanager.linux.resources.ResourceHandlerException;
import org.apache.hadoop.yarn.server.nodemanager.containermanager.linux.resources.ResourceHandlerModule;
import org.apache.hadoop.yarn.server.nodemanager.containermanager.linux.runtime.DefaultLinuxContainerRuntime;
import org.apache.hadoop.yarn.server.nodemanager.containermanager.linux.runtime.DelegatingLinuxContainerRuntime;
import org.apache.hadoop.yarn.server.nodemanager.containermanager.linux.runtime.DockerLinuxContainerRuntime;
import org.apache.hadoop.yarn.server.nodemanager.containermanager.linux.runtime.LinuxContainerRuntime;
import org.apache.hadoop.yarn.server.nodemanager.containermanager.linux.runtime.OCIContainerRuntime;
import org.apache.hadoop.yarn.server.nodemanager.containermanager.linux.runtime.docker.DockerCommandExecutor;
import org.apache.hadoop.yarn.server.nodemanager.containermanager.linux.runtime.docker.DockerRmCommand;
import org.apache.hadoop.yarn.server.nodemanager.containermanager.localizer.ContainerLocalizer;
import org.apache.hadoop.yarn.server.nodemanager.containermanager.runtime.ContainerExecutionException;
import org.apache.hadoop.yarn.server.nodemanager.containermanager.runtime.ContainerRuntimeContext;
import org.apache.hadoop.yarn.server.nodemanager.executor.ContainerLivenessContext;
import org.apache.hadoop.yarn.server.nodemanager.executor.ContainerPrepareContext;
import org.apache.hadoop.yarn.server.nodemanager.executor.ContainerReacquisitionContext;
import org.apache.hadoop.yarn.server.nodemanager.executor.ContainerReapContext;
import org.apache.hadoop.yarn.server.nodemanager.executor.ContainerSignalContext;
import org.apache.hadoop.yarn.server.nodemanager.executor.ContainerStartContext;
import org.apache.hadoop.yarn.server.nodemanager.executor.DeletionAsUserContext;
import org.apache.hadoop.yarn.server.nodemanager.executor.LocalizerStartContext;
import org.apache.hadoop.yarn.server.nodemanager.util.CgroupsLCEResourcesHandler;
import org.apache.hadoop.yarn.server.nodemanager.util.DefaultLCEResourcesHandler;
import org.apache.hadoop.yarn.server.nodemanager.util.LCEResourcesHandler;
import java.io.File;
import java.io.FileOutputStream;
import java.io.IOException;
import java.net.InetSocketAddress;
import java.util.ArrayList;
import java.util.Arrays;
import java.util.List;
import java.util.Map;
import java.util.regex.Pattern;

import static org.apache.hadoop.yarn.server.nodemanager.containermanager.linux.runtime.LinuxContainerRuntimeConstants.*;

/**
 * <p>This class provides {@link Container} execution using a native
 * {@code container-executor} binary. By using a helper written it native code,
 * this class is able to do several things that the
 * {@link DefaultContainerExecutor} cannot, such as execution of applications
 * as the applications' owners, provide localization that takes advantage of
 * mapping the application owner to a UID on the execution host, resource
 * management through Linux CGROUPS, and Docker support.</p>
 *
 * <p>If {@code hadoop.security.authentication} is set to {@code simple},
 * then the
 * {@code yarn.nodemanager.linux-container-executor.nonsecure-mode.limit-users}
 * property will determine whether the {@code LinuxContainerExecutor} runs
 * processes as the application owner or as the default user, as set in the
 * {@code yarn.nodemanager.linux-container-executor.nonsecure-mode.local-user}
 * property.</p>
 *
 * <p>The {@code LinuxContainerExecutor} will manage applications through an
 * appropriate {@link LinuxContainerRuntime} instance. This class uses a
 * {@link DelegatingLinuxContainerRuntime} instance, which will delegate calls
 * to either a {@link DefaultLinuxContainerRuntime} instance or a
 * {@link OCIContainerRuntime} instance, depending on the job's
 * configuration.</p>
 *
 * @see LinuxContainerRuntime
 * @see DelegatingLinuxContainerRuntime
 * @see DefaultLinuxContainerRuntime
 * @see DockerLinuxContainerRuntime
 * @see OCIContainerRuntime#isOCICompliantContainerRequested
 */
public class LinuxContainerExecutor extends ContainerExecutor {

  private static final Logger LOG =
       LoggerFactory.getLogger(LinuxContainerExecutor.class);

  private String nonsecureLocalUser;
  private Pattern nonsecureLocalUserPattern;
  private LCEResourcesHandler resourcesHandler;
  private boolean containerSchedPriorityIsSet = false;
  private int containerSchedPriorityAdjustment = 0;
  private boolean containerLimitUsers;
  private ResourceHandler resourceHandlerChain;
  private LinuxContainerRuntime linuxContainerRuntime;
  private Context nmContext;

  /**
   * The container exit code.
   */
  public enum ExitCode {
    SUCCESS(0),
    INVALID_ARGUMENT_NUMBER(1),
    INVALID_COMMAND_PROVIDED(3),
    INVALID_NM_ROOT_DIRS(5),
    SETUID_OPER_FAILED(6),
    UNABLE_TO_EXECUTE_CONTAINER_SCRIPT(7),
    UNABLE_TO_SIGNAL_CONTAINER(8),
    INVALID_CONTAINER_PID(9),
    OUT_OF_MEMORY(18),
    INITIALIZE_USER_FAILED(20),
    PATH_TO_DELETE_IS_NULL(21),
    INVALID_CONTAINER_EXEC_PERMISSIONS(22),
    INVALID_CONFIG_FILE(24),
    SETSID_OPER_FAILED(25),
    WRITE_PIDFILE_FAILED(26),
    WRITE_CGROUP_FAILED(27),
    TRAFFIC_CONTROL_EXECUTION_FAILED(28),
    DOCKER_RUN_FAILED(29),
    ERROR_OPENING_DOCKER_FILE(30),
    ERROR_READING_DOCKER_FILE(31),
    FEATURE_DISABLED(32),
    COULD_NOT_CREATE_SCRIPT_COPY(33),
    COULD_NOT_CREATE_CREDENTIALS_FILE(34),
    COULD_NOT_CREATE_WORK_DIRECTORIES(35),
    COULD_NOT_CREATE_APP_LOG_DIRECTORIES(36),
    COULD_NOT_CREATE_TMP_DIRECTORIES(37),
    ERROR_CREATE_CONTAINER_DIRECTORIES_ARGUMENTS(38);

    private final int code;

    ExitCode(int exitCode) {
      this.code = exitCode;
    }

    /**
     * Get the exit code as an int.
     * @return the exit code as an int
     */
    public int getExitCode() {
      return code;
    }

    @Override
    public String toString() {
      return String.valueOf(code);
    }
  }

  /**
   * Default constructor to allow for creation through reflection.
   */
  public LinuxContainerExecutor() {
  }

  /**
   * Create a LinuxContainerExecutor with a provided
   * {@link LinuxContainerRuntime}.  Used primarily for testing.
   *
   * @param linuxContainerRuntime the runtime to use
   */
  public LinuxContainerExecutor(LinuxContainerRuntime linuxContainerRuntime) {
    this.linuxContainerRuntime = linuxContainerRuntime;
  }

  @Override
  public void setConf(Configuration conf) {
    super.setConf(conf);

    resourcesHandler = getResourcesHandler(conf);

    containerSchedPriorityIsSet = false;
    if (conf.get(YarnConfiguration.NM_CONTAINER_EXECUTOR_SCHED_PRIORITY)
        != null) {
      containerSchedPriorityIsSet = true;
      containerSchedPriorityAdjustment = conf
          .getInt(YarnConfiguration.NM_CONTAINER_EXECUTOR_SCHED_PRIORITY,
              YarnConfiguration.DEFAULT_NM_CONTAINER_EXECUTOR_SCHED_PRIORITY);
    }
    nonsecureLocalUser = conf.get(
        YarnConfiguration.NM_NONSECURE_MODE_LOCAL_USER_KEY,
        YarnConfiguration.DEFAULT_NM_NONSECURE_MODE_LOCAL_USER);
    nonsecureLocalUserPattern = Pattern.compile(
        conf.get(YarnConfiguration.NM_NONSECURE_MODE_USER_PATTERN_KEY,
            YarnConfiguration.DEFAULT_NM_NONSECURE_MODE_USER_PATTERN));
    containerLimitUsers = conf.getBoolean(
        YarnConfiguration.NM_NONSECURE_MODE_LIMIT_USERS,
        YarnConfiguration.DEFAULT_NM_NONSECURE_MODE_LIMIT_USERS);
    if (!containerLimitUsers) {
      LOG.warn("{}: impersonation without authentication enabled",
          YarnConfiguration.NM_NONSECURE_MODE_LIMIT_USERS);
    }
  }

  private LCEResourcesHandler getResourcesHandler(Configuration conf) {
    LCEResourcesHandler handler = ReflectionUtils.newInstance(
        conf.getClass(YarnConfiguration.NM_LINUX_CONTAINER_RESOURCES_HANDLER,
            DefaultLCEResourcesHandler.class, LCEResourcesHandler.class), conf);

    // Stop using CgroupsLCEResourcesHandler
    // use the resource handler chain instead
    // ResourceHandlerModule will create the cgroup cpu module if
    // CgroupsLCEResourcesHandler is set
    if (handler instanceof CgroupsLCEResourcesHandler) {
      handler =
          ReflectionUtils.newInstance(DefaultLCEResourcesHandler.class, conf);
    }
    handler.setConf(conf);
    return handler;
  }

  void verifyUsernamePattern(String user) {
    if (!UserGroupInformation.isSecurityEnabled() &&
        !nonsecureLocalUserPattern.matcher(user).matches()) {
      throw new IllegalArgumentException("Invalid user name '" + user + "'," +
          " it must match '" + nonsecureLocalUserPattern.pattern() + "'");
    }
  }

  String getRunAsUser(String user) {
    if (UserGroupInformation.isSecurityEnabled() ||
        !containerLimitUsers) {
      return user;
    } else {
      return nonsecureLocalUser;
    }
  }

  /**
   * Get the path to the {@code container-executor} binary. The path will
   * be absolute.
   *
   * @param conf the {@link Configuration}
   * @return the path to the {@code container-executor} binary
   */
  protected String getContainerExecutorExecutablePath(Configuration conf) {
    String yarnHomeEnvVar =
        System.getenv(ApplicationConstants.Environment.HADOOP_YARN_HOME.key());
    File hadoopBin = new File(yarnHomeEnvVar, "bin");
    String defaultPath =
        new File(hadoopBin, "container-executor").getAbsolutePath();
    return null == conf
        ? defaultPath
        : conf.get(YarnConfiguration.NM_LINUX_CONTAINER_EXECUTOR_PATH,
        defaultPath);
  }

  /**
   * Add a niceness level to the process that will be executed.  Adds
   * {@code -n <nice>} to the given command. The niceness level will be
   * taken from the
   * {@link YarnConfiguration#NM_CONTAINER_EXECUTOR_SCHED_PRIORITY} property.
   *
   * @param command the command to which to add the niceness setting.
   */
  protected void addSchedPriorityCommand(List<String> command) {
    if (containerSchedPriorityIsSet) {
      command.addAll(Arrays.asList("nice", "-n",
          Integer.toString(containerSchedPriorityAdjustment)));
    }
  }

  protected PrivilegedOperationExecutor getPrivilegedOperationExecutor() {
    return PrivilegedOperationExecutor.getInstance(getConf());
  }

  @Override
  public void init(Context context) throws IOException {
    Configuration conf = super.getConf();
    this.nmContext = context;

    // Send command to executor which will just start up,
    // verify configuration/permissions and exit
    try {
      PrivilegedOperation checkSetupOp = new PrivilegedOperation(
          PrivilegedOperation.OperationType.CHECK_SETUP);
      PrivilegedOperationExecutor privilegedOperationExecutor =
          getPrivilegedOperationExecutor();

      privilegedOperationExecutor.executePrivilegedOperation(checkSetupOp,
          false);
    } catch (PrivilegedOperationException e) {
      int exitCode = e.getExitCode();
      LOG.warn("Exit code from container executor initialization is : {}",
          exitCode, e);

      throw new IOException("Linux container executor not configured properly"
          + " (error=" + exitCode + ")", e);
    }

    try {
      resourceHandlerChain = ResourceHandlerModule
          .getConfiguredResourceHandlerChain(conf, nmContext);
      LOG.debug("Resource handler chain enabled = {}",
          (resourceHandlerChain != null));
      if (resourceHandlerChain != null) {
        LOG.debug("Bootstrapping resource handler chain: {}",
            resourceHandlerChain);
        resourceHandlerChain.bootstrap(conf);
      }
    } catch (ResourceHandlerException e) {
      LOG.error("Failed to bootstrap configured resource subsystems! ", e);
      throw new IOException(
          "Failed to bootstrap configured resource subsystems!");
    }

    try {
      if (linuxContainerRuntime == null) {
        LinuxContainerRuntime runtime = new DelegatingLinuxContainerRuntime();

        runtime.initialize(conf, nmContext);
        this.linuxContainerRuntime = runtime;
      }
    } catch (ContainerExecutionException e) {
      LOG.error("Failed to initialize linux container runtime(s)!", e);
      throw new IOException("Failed to initialize linux container runtime(s)!");
    }

    resourcesHandler.init(this);
  }

  @Override
  public void start() {
    super.start();
    linuxContainerRuntime.start();
  }

  @Override
  public void stop() {
    super.stop();
    linuxContainerRuntime.stop();
  }

  @Override
  public void startLocalizer(LocalizerStartContext ctx)
      throws IOException, InterruptedException {
    Path nmPrivateContainerTokensPath = ctx.getNmPrivateContainerTokens();
    InetSocketAddress nmAddr = ctx.getNmAddr();
    String user = ctx.getUser();
    String appId = ctx.getAppId();
    String locId = ctx.getLocId();
    LocalDirsHandlerService dirsHandler = ctx.getDirsHandler();
    List<String> localDirs = dirsHandler.getLocalDirs();
    List<String> logDirs = dirsHandler.getLogDirs();

    verifyUsernamePattern(user);
    String runAsUser = getRunAsUser(user);
    PrivilegedOperation initializeContainerOp = new PrivilegedOperation(
        PrivilegedOperation.OperationType.INITIALIZE_CONTAINER);
    List<String> prefixCommands = new ArrayList<>();

    addSchedPriorityCommand(prefixCommands);
    initializeContainerOp.appendArgs(
        runAsUser,
        user,
        Integer.toString(
            PrivilegedOperation.RunAsUserCommand.INITIALIZE_CONTAINER
                .getValue()),
        appId,
        locId,
        nmPrivateContainerTokensPath.toUri().getPath().toString(),
        StringUtils.join(PrivilegedOperation.LINUX_FILE_PATH_SEPARATOR,
            localDirs),
        StringUtils.join(PrivilegedOperation.LINUX_FILE_PATH_SEPARATOR,
            logDirs));

    File jvm =                                  // use same jvm as parent
        new File(new File(System.getProperty("java.home"), "bin"), "java");
    initializeContainerOp.appendArgs(jvm.toString());
    initializeContainerOp.appendArgs("-classpath");
    initializeContainerOp.appendArgs(System.getProperty("java.class.path"));
    String javaLibPath = System.getProperty("java.library.path");
    if (javaLibPath != null) {
      initializeContainerOp.appendArgs("-Djava.library.path=" + javaLibPath);
    }

    initializeContainerOp.appendArgs(ContainerLocalizer.getJavaOpts(getConf()));

    List<String> localizerArgs = new ArrayList<>();

    buildMainArgs(localizerArgs, user, appId, locId, nmAddr,
        nmPrivateContainerTokensPath.getName(), localDirs);
    Path containerLogDir = getContainerLogDir(dirsHandler, appId, locId);
    localizerArgs = replaceWithContainerLogDir(localizerArgs, containerLogDir);

    initializeContainerOp.appendArgs(localizerArgs);

    try {
      Configuration conf = super.getConf();
      PrivilegedOperationExecutor privilegedOperationExecutor =
          getPrivilegedOperationExecutor();

      privilegedOperationExecutor.executePrivilegedOperation(prefixCommands,
          initializeContainerOp, null, null, false, true);

    } catch (PrivilegedOperationException e) {
      int exitCode = e.getExitCode();
      LOG.warn("Exit code from container {} startLocalizer is : {}",
          locId, exitCode, e);

      throw new IOException("Application " + appId + " initialization failed" +
          " (exitCode=" + exitCode + ") with output: " + e.getOutput(), e);
    }
  }

  private List<String> replaceWithContainerLogDir(List<String> commands,
      Path containerLogDir) {
    List<String> newCmds = new ArrayList<>(commands.size());

    for (String item : commands) {
      newCmds.add(item.replace(ApplicationConstants.LOG_DIR_EXPANSION_VAR,
          containerLogDir.toString()));
    }

    return newCmds;
  }

  private Path getContainerLogDir(LocalDirsHandlerService dirsHandler,
      String appId, String containerId) throws IOException {
    String relativeContainerLogDir = ContainerLaunch
        .getRelativeContainerLogDir(appId, containerId);

    return dirsHandler.getLogPathForWrite(relativeContainerLogDir,
        false);
  }

  /**
   * Set up the {@link ContainerLocalizer}.
   *
   * @param command the current ShellCommandExecutor command line
   * @param user localization user
   * @param appId localized app id
   * @param locId localizer id
   * @param nmAddr nodemanager address
   * @param localDirs list of local dirs
   * @see ContainerLocalizer#buildMainArgs
   */
  @VisibleForTesting
  public void buildMainArgs(List<String> command, String user, String appId,
      String locId, InetSocketAddress nmAddr, String tokenFileName,
      List<String> localDirs) {
    ContainerLocalizer.buildMainArgs(command, user, appId, locId, nmAddr,
        tokenFileName, localDirs, super.getConf());
  }

  @Override
  public void prepareContainer(ContainerPrepareContext ctx) throws IOException {

    ContainerRuntimeContext.Builder builder =
        new ContainerRuntimeContext.Builder(ctx.getContainer());

    builder.setExecutionAttribute(LOCALIZED_RESOURCES,
            ctx.getLocalizedResources())
        .setExecutionAttribute(USER, ctx.getUser())
        .setExecutionAttribute(CONTAINER_LOCAL_DIRS,
            ctx.getContainerLocalDirs())
        .setExecutionAttribute(CONTAINER_RUN_CMDS, ctx.getCommands())
        .setExecutionAttribute(CONTAINER_ID_STR,
            ctx.getContainer().getContainerId().toString());

    try {
      linuxContainerRuntime.prepareContainer(builder.build());
    } catch (ContainerExecutionException e) {
      throw new IOException("Unable to prepare container: ", e);
    }
  }

  @Override
  public int launchContainer(ContainerStartContext ctx)
      throws IOException, ConfigurationException {
    return handleLaunchForLaunchType(ctx,
        ApplicationConstants.ContainerLaunchType.LAUNCH);
  }

  @Override
  public int relaunchContainer(ContainerStartContext ctx)
      throws IOException, ConfigurationException {
    return handleLaunchForLaunchType(ctx,
        ApplicationConstants.ContainerLaunchType.RELAUNCH);
  }

  private int handleLaunchForLaunchType(ContainerStartContext ctx,
      ApplicationConstants.ContainerLaunchType type) throws IOException,
      ConfigurationException {
    Container container = ctx.getContainer();
    String user = ctx.getUser();

    verifyUsernamePattern(user);

    ContainerId containerId = container.getContainerId();

    resourcesHandler.preExecute(containerId,
            container.getResource());
    String resourcesOptions = resourcesHandler.getResourcesOption(containerId);
    String tcCommandFile = null;
    List<String> numaArgs = null;

    try {
      if (resourceHandlerChain != null) {
        List<PrivilegedOperation> ops = resourceHandlerChain
            .preStart(container);

        if (ops != null) {
          List<PrivilegedOperation> resourceOps = new ArrayList<>();

          resourceOps.add(new PrivilegedOperation(
              PrivilegedOperation.OperationType.ADD_PID_TO_CGROUP,
                  resourcesOptions));

          for (PrivilegedOperation op : ops) {
            switch (op.getOperationType()) {
            case ADD_PID_TO_CGROUP:
              resourceOps.add(op);
              break;
            case TC_MODIFY_STATE:
              tcCommandFile = op.getArguments().get(0);
              break;
            case ADD_NUMA_PARAMS:
              numaArgs = op.getArguments();
              break;
            default:
              LOG.warn("PrivilegedOperation type unsupported in launch: {}",
                  op.getOperationType());
            }
          }

          if (resourceOps.size() > 1) {
            //squash resource operations
            try {
              PrivilegedOperation operation = PrivilegedOperationExecutor
                  .squashCGroupOperations(resourceOps);
              resourcesOptions = operation.getArguments().get(0);
            } catch (PrivilegedOperationException e) {
              LOG.error("Failed to squash cgroup operations!", e);
              throw new ResourceHandlerException(
                  "Failed to squash cgroup operations!");
            }
          }
        }
      }
    } catch (ResourceHandlerException e) {
      LOG.error("ResourceHandlerChain.preStart() failed!", e);
      throw new IOException("ResourceHandlerChain.preStart() failed!", e);
    }

    try {
      Path pidFilePath = getPidFilePath(containerId);
      if (pidFilePath != null) {

        ContainerRuntimeContext runtimeContext = buildContainerRuntimeContext(
            ctx, pidFilePath, resourcesOptions, tcCommandFile, numaArgs);

        if (type.equals(ApplicationConstants.ContainerLaunchType.RELAUNCH)) {
          linuxContainerRuntime.relaunchContainer(runtimeContext);
        } else {
          linuxContainerRuntime.launchContainer(runtimeContext);
        }

      } else {
        LOG.info(
            "Container was marked as inactive. Returning terminated error");
        return ContainerExecutor.ExitCode.TERMINATED.getExitCode();
      }
    } catch (ContainerExecutionException e) {
      return handleExitCode(e, container, containerId);
    } finally {
      resourcesHandler.postExecute(containerId);
      postComplete(containerId);
    }

    return 0;
  }

  private int handleExitCode(ContainerExecutionException e, Container container,
      ContainerId containerId) throws ConfigurationException {
    int exitCode = e.getExitCode();
<<<<<<< HEAD
    LOG.warn("Exit code from container " + containerId + " is : " + exitCode);
=======
    LOG.warn("Exit code from container {} is : {}", containerId, exitCode);
>>>>>>> e8cb2ae4
    // 143 (SIGTERM) and 137 (SIGKILL) exit codes means the container was
    // terminated/killed forcefully. In all other cases, log the
    // output
    if (exitCode != ContainerExecutor.ExitCode.FORCE_KILLED.getExitCode()
        && exitCode != ContainerExecutor.ExitCode.TERMINATED.getExitCode()) {
<<<<<<< HEAD
      LOG.warn("Exception from container-launch with container ID: "
          + containerId + " and exit code: " + exitCode, e);

      StringBuilder builder = new StringBuilder();
      builder.append("Exception from container-launch.\n");
      builder.append("Container id: " + containerId + "\n");
      builder.append("Exit code: " + exitCode + "\n");
      builder.append("Exception message: " + e.getMessage() + "\n");
=======
      LOG.warn("Exception from container-launch with container ID: {} "
          + "and exit code: {}", containerId, exitCode, e);

      StringBuilder builder = new StringBuilder();
      builder.append("Exception from container-launch.\n")
          .append("Container id: " + containerId + "\n")
          .append("Exit code: " + exitCode + "\n")
          .append("Exception message: " + e.getMessage() + "\n");
>>>>>>> e8cb2ae4
      if (!Optional.fromNullable(e.getErrorOutput()).or("").isEmpty()) {
        builder.append("Shell error output: " + e.getErrorOutput() + "\n");
      }
      //Skip stack trace
      String output = e.getOutput();
      if (output != null && !output.isEmpty()) {
        builder.append("Shell output: " + output + "\n");
      }
      String diagnostics = builder.toString();
      logOutput(diagnostics);
      container.handle(new ContainerDiagnosticsUpdateEvent(containerId,
          diagnostics));
      if (exitCode ==
          ExitCode.INVALID_CONTAINER_EXEC_PERMISSIONS.getExitCode() ||
          exitCode ==
              ExitCode.INVALID_CONFIG_FILE.getExitCode()) {
        throw new ConfigurationException(
            "Linux Container Executor reached unrecoverable exception", e);
      }
    } else {
      container.handle(new ContainerDiagnosticsUpdateEvent(containerId,
          "Container killed on request. Exit code is " + exitCode));
    }
    return exitCode;
  }

  private ContainerRuntimeContext buildContainerRuntimeContext(
      ContainerStartContext ctx, Path pidFilePath, String resourcesOptions,
      String tcCommandFile, List<String> numaArgs) {

    List<String> prefixCommands = new ArrayList<>();
    addSchedPriorityCommand(prefixCommands);
    addNumaArgsToCommand(prefixCommands, numaArgs);

    Container container = ctx.getContainer();

    ContainerRuntimeContext.Builder builder = new ContainerRuntimeContext
            .Builder(container);
    if (prefixCommands.size() > 0) {
      builder.setExecutionAttribute(CONTAINER_LAUNCH_PREFIX_COMMANDS,
              prefixCommands);
    }

    builder.setExecutionAttribute(LOCALIZED_RESOURCES,
        ctx.getLocalizedResources())
      .setExecutionAttribute(RUN_AS_USER, getRunAsUser(ctx.getUser()))
      .setExecutionAttribute(USER, ctx.getUser())
      .setExecutionAttribute(APPID, ctx.getAppId())
      .setExecutionAttribute(CONTAINER_ID_STR,
        container.getContainerId().toString())
      .setExecutionAttribute(CONTAINER_WORK_DIR, ctx.getContainerWorkDir())
      .setExecutionAttribute(NM_PRIVATE_CONTAINER_SCRIPT_PATH,
        ctx.getNmPrivateContainerScriptPath())
      .setExecutionAttribute(NM_PRIVATE_TOKENS_PATH,
        ctx.getNmPrivateTokensPath())
      .setExecutionAttribute(NM_PRIVATE_KEYSTORE_PATH,
        ctx.getNmPrivateKeystorePath())
      .setExecutionAttribute(NM_PRIVATE_TRUSTSTORE_PATH,
        ctx.getNmPrivateTruststorePath())
      .setExecutionAttribute(PID_FILE_PATH, pidFilePath)
      .setExecutionAttribute(LOCAL_DIRS, ctx.getLocalDirs())
      .setExecutionAttribute(LOG_DIRS, ctx.getLogDirs())
      .setExecutionAttribute(FILECACHE_DIRS, ctx.getFilecacheDirs())
      .setExecutionAttribute(USER_LOCAL_DIRS, ctx.getUserLocalDirs())
      .setExecutionAttribute(CONTAINER_LOCAL_DIRS, ctx.getContainerLocalDirs())
      .setExecutionAttribute(USER_FILECACHE_DIRS, ctx.getUserFilecacheDirs())
      .setExecutionAttribute(APPLICATION_LOCAL_DIRS,
          ctx.getApplicationLocalDirs())
      .setExecutionAttribute(CONTAINER_LOG_DIRS, ctx.getContainerLogDirs())
      .setExecutionAttribute(RESOURCES_OPTIONS, resourcesOptions);

    if (tcCommandFile != null) {
      builder.setExecutionAttribute(TC_COMMAND_FILE, tcCommandFile);
    }

    return builder.build();
  }

  @Override
  public String[] getIpAndHost(Container container)
      throws ContainerExecutionException {
    return linuxContainerRuntime.getIpAndHost(container);
  }

  private void addNumaArgsToCommand(List<String> prefixCommands,
      List<String> numaArgs) {
    if (numaArgs != null) {
      prefixCommands.addAll(numaArgs);
    }
  }

  @Override
  public int reacquireContainer(ContainerReacquisitionContext ctx)
      throws IOException, InterruptedException {
    ContainerId containerId = ctx.getContainerId();

    try {
      //Resource handler chain needs to reacquire container state
      //as well
      if (resourceHandlerChain != null) {
        try {
          resourceHandlerChain.reacquireContainer(containerId);
        } catch (ResourceHandlerException e) {
          LOG.warn("ResourceHandlerChain.reacquireContainer failed for " +
              "containerId: {} Exception: ", containerId, e);
        }
      }

      return super.reacquireContainer(ctx);
    } finally {
      resourcesHandler.postExecute(containerId);
      postComplete(containerId);
    }
  }

  @Override
  public boolean signalContainer(ContainerSignalContext ctx)
      throws IOException {
    Container container = ctx.getContainer();
    String user = ctx.getUser();
    String pid = ctx.getPid();
    Signal signal = ctx.getSignal();

    verifyUsernamePattern(user);
    String runAsUser = getRunAsUser(user);

    ContainerRuntimeContext runtimeContext = new ContainerRuntimeContext
        .Builder(container)
        .setExecutionAttribute(RUN_AS_USER, runAsUser)
        .setExecutionAttribute(USER, user)
        .setExecutionAttribute(PID, pid)
        .setExecutionAttribute(SIGNAL, signal)
        .build();

    try {
      linuxContainerRuntime.signalContainer(runtimeContext);
    } catch (ContainerExecutionException e) {
      int retCode = e.getExitCode();
      if (retCode == PrivilegedOperation.ResultCode.INVALID_CONTAINER_PID
          .getValue()) {
        return false;
      }
      LOG.warn("Error in signalling container {} with {}; exit = {}",
          pid, signal, retCode, e);
      logOutput(e.getOutput());
      throw new IOException("Problem signalling container " + pid + " with "
          + signal + "; output: " + e.getOutput() + " and exitCode: "
          + retCode, e);
    }
    return true;
  }

  /**
   * Performs the tasks necessary to reap the container.
   *
   * @param ctx Encapsulates information necessary for reaping containers.
   * @return true if the reaping was successful.
   * @throws IOException if an error occurs while reaping the container.
   */
  @Override
  public boolean reapContainer(ContainerReapContext ctx) throws IOException {
    Container container = ctx.getContainer();
    String user = ctx.getUser();
    String runAsUser = getRunAsUser(user);
    ContainerRuntimeContext runtimeContext = new ContainerRuntimeContext
        .Builder(container)
        .setExecutionAttribute(RUN_AS_USER, runAsUser)
        .setExecutionAttribute(USER, user)
        .build();
    try {
      linuxContainerRuntime.reapContainer(runtimeContext);
    } catch (ContainerExecutionException e) {
      int retCode = e.getExitCode();
      if (retCode != 0) {
        return false;
      }
      LOG.warn("Error in reaping container {} exit = {}",
          container.getContainerId(), retCode, e);
      logOutput(e.getOutput());
      throw new IOException("Error in reaping container "
          + container.getContainerId().toString() + " exit = " + retCode, e);
    } finally {
      postComplete(container.getContainerId());
    }
    return true;
  }

  /**
   * Performs container exec.
   *
   * @param ctx Encapsulates information necessary for exec container.
   * @return stdin and stdout of container exec.
   * @throws ContainerExecutionException if container exec fails.
   */
  @Override
  public IOStreamPair execContainer(ContainerExecContext ctx)
      throws ContainerExecutionException {
    IOStreamPair res;
    try {
      res = linuxContainerRuntime.execContainer(ctx);
    } catch (ContainerExecutionException e) {
      int retCode = e.getExitCode();
      if (retCode != 0) {
        return new IOStreamPair(null, null);
      }
      LOG.warn("Error in executing container interactive shell {} exit = {}",
          ctx, retCode, e);
      logOutput(e.getOutput());
      throw new ContainerExecutionException(
          "Error in executing container interactive shel" + ctx.getContainer()
          .getContainerId().toString() + " exit = " + retCode);
    }
    return res;
  }

  @Override
  public void deleteAsUser(DeletionAsUserContext ctx) {
    String user = ctx.getUser();
    Path dir = ctx.getSubDir();
    List<Path> baseDirs = ctx.getBasedirs();

    verifyUsernamePattern(user);

    String runAsUser = getRunAsUser(user);
    String dirString = dir == null ? "" : dir.toUri().getPath();

    PrivilegedOperation deleteAsUserOp = new PrivilegedOperation(
        PrivilegedOperation.OperationType.DELETE_AS_USER, (String) null);

    deleteAsUserOp.appendArgs(
        runAsUser,
        user,
        Integer.toString(PrivilegedOperation.
            RunAsUserCommand.DELETE_AS_USER.getValue()),
        dirString);

    List<String> pathsToDelete = new ArrayList<String>();
    if (baseDirs == null || baseDirs.size() == 0) {
      LOG.info("Deleting absolute path : {}", dir);
      pathsToDelete.add(dirString);
    } else {
      for (Path baseDir : baseDirs) {
        Path del = dir == null ? baseDir : new Path(baseDir, dir);
        LOG.info("Deleting path : {}", del);
        pathsToDelete.add(del.toString());
        deleteAsUserOp.appendArgs(baseDir.toUri().getPath());
      }
    }

    try {
      Configuration conf = super.getConf();
      PrivilegedOperationExecutor privilegedOperationExecutor =
          getPrivilegedOperationExecutor();

      privilegedOperationExecutor.executePrivilegedOperation(deleteAsUserOp,
          false);
    }   catch (PrivilegedOperationException e) {
      int exitCode = e.getExitCode();
      LOG.error("DeleteAsUser for {} returned with exit code: {}",
          StringUtils.join(" ", pathsToDelete), exitCode, e);
    }
  }

  @Override
  protected File[] readDirAsUser(String user, Path dir) {
    List<File> files = new ArrayList<>();
    PrivilegedOperation listAsUserOp = new PrivilegedOperation(
        PrivilegedOperation.OperationType.LIST_AS_USER, (String)null);
    String runAsUser = getRunAsUser(user);
    String dirString = "";

    if (dir != null) {
      dirString = dir.toUri().getPath();
    }

    listAsUserOp.appendArgs(runAsUser, user,
        Integer.toString(
            PrivilegedOperation.RunAsUserCommand.LIST_AS_USER.getValue()),
        dirString);

    try {
      PrivilegedOperationExecutor privOpExecutor =
          getPrivilegedOperationExecutor();

      String results =
          privOpExecutor.executePrivilegedOperation(listAsUserOp, true);

      for (String file: results.split("\n")) {
        // The container-executor always dumps its log output to stdout, which
        // includes 3 lines that start with "main : "
        if (!file.startsWith("main :")) {
          files.add(new File(new File(dirString), file));
        }
      }
    } catch (PrivilegedOperationException e) {
      LOG.error("ListAsUser for {} returned with exit code: {}",
          dir, e.getExitCode(), e);
    }

    return files.toArray(new File[files.size()]);
  }

  @Override
  public void symLink(String target, String symlink) {

  }

  @Override
  public boolean isContainerAlive(ContainerLivenessContext ctx)
      throws IOException {
    String user = ctx.getUser();
    String pid = ctx.getPid();
    Container container = ctx.getContainer();

    // Send a test signal to the process as the user to see if it's alive
    return signalContainer(new ContainerSignalContext.Builder()
        .setContainer(container)
        .setUser(user)
        .setPid(pid)
        .setSignal(Signal.NULL)
        .build());
  }

  /**
   * Mount a CGROUPS controller at the requested mount point and create
   * a hierarchy for the NodeManager to manage.
   *
   * @param cgroupKVs a key-value pair of the form
   * {@code controller=mount-path}
   * @param hierarchy the top directory of the hierarchy for the NodeManager
   * @throws IOException if there is a problem mounting the CGROUPS
   */
  public void mountCgroups(List<String> cgroupKVs, String hierarchy)
      throws IOException {
    try {
      PrivilegedOperation mountCGroupsOp = new PrivilegedOperation(
          PrivilegedOperation.OperationType.MOUNT_CGROUPS, hierarchy);
      Configuration conf = super.getConf();

      mountCGroupsOp.appendArgs(cgroupKVs);
      PrivilegedOperationExecutor privilegedOperationExecutor =
          getPrivilegedOperationExecutor();

      privilegedOperationExecutor.executePrivilegedOperation(mountCGroupsOp,
          false);
    } catch (PrivilegedOperationException e) {
      int exitCode = e.getExitCode();
      LOG.warn("Exception in LinuxContainerExecutor mountCgroups ", e);

      throw new IOException("Problem mounting cgroups " + cgroupKVs +
          "; exit code = " + exitCode + " and output: " + e.getOutput(),
          e);
    }
  }

  @VisibleForTesting
  public ResourceHandler getResourceHandler() {
    return resourceHandlerChain;
  }

  /**
   * Remove the docker container referenced in the context.
   *
   * @param containerId the containerId for the container.
   */
  public void removeDockerContainer(String containerId) {
    try {
      PrivilegedOperationExecutor privOpExecutor =
          PrivilegedOperationExecutor.getInstance(super.getConf());
      if (DockerCommandExecutor.isRemovable(
          DockerCommandExecutor.getContainerStatus(containerId, privOpExecutor,
              nmContext))) {
<<<<<<< HEAD
        LOG.info("Removing Docker container : " + containerId);
=======
        LOG.info("Removing Docker container : {}", containerId);
>>>>>>> e8cb2ae4
        DockerRmCommand dockerRmCommand = new DockerRmCommand(containerId,
            ResourceHandlerModule.getCgroupsRelativeRoot());
        DockerCommandExecutor.executeDockerCommand(dockerRmCommand, containerId,
            null, privOpExecutor, false, nmContext);
      }
    } catch (ContainerExecutionException e) {
      LOG.warn("Unable to remove docker container: {}", containerId);
    }
  }

  @VisibleForTesting
  void postComplete(final ContainerId containerId) {
    try {
      if (resourceHandlerChain != null) {
        LOG.debug("{} post complete", containerId);
        resourceHandlerChain.postComplete(containerId);
      }
    } catch (ResourceHandlerException e) {
      LOG.warn("ResourceHandlerChain.postComplete failed for " +
          "containerId: {}. Exception: ", containerId, e);
    }
  }

  @Override
  public synchronized void updateYarnSysFS(Context ctx, String user,
      String appId, String spec) throws IOException {
    LocalDirsHandlerService dirsHandler = nmContext.getLocalDirsHandler();
    Path sysFSPath = dirsHandler.getLocalPathForWrite(
        "nmPrivate/" + appId + "/sysfs/app.json");
    File file = new File(sysFSPath.toString());
    List<String> localDirs = dirsHandler.getLocalDirs();
    if (file.exists()) {
      if (!file.delete()) {
        LOG.warn("Unable to delete {}", sysFSPath);
      }
    }
    if (file.createNewFile()) {
      FileOutputStream output = new FileOutputStream(file);
      try {
        output.write(spec.getBytes("UTF-8"));
      } finally {
        output.close();
      }
    }
    PrivilegedOperation privOp = new PrivilegedOperation(
        PrivilegedOperation.OperationType.SYNC_YARN_SYSFS);
    String runAsUser = getRunAsUser(user);
    privOp.appendArgs(runAsUser,
        user,
        Integer.toString(PrivilegedOperation.RunAsUserCommand
        .SYNC_YARN_SYSFS.getValue()),
        appId, StringUtils.join(PrivilegedOperation
            .LINUX_FILE_PATH_SEPARATOR, localDirs));
    privOp.disableFailureLogging();
    PrivilegedOperationExecutor privilegedOperationExecutor =
        PrivilegedOperationExecutor.getInstance(nmContext.getConf());
    try {
      privilegedOperationExecutor.executePrivilegedOperation(null,
            privOp, null, null, false, false);
    } catch (PrivilegedOperationException e) {
      throw new IOException(e);
    }
  }

  @Override
  public String getExposedPorts(Container container)
      throws ContainerExecutionException {
    return linuxContainerRuntime.getExposedPorts(container);
  }

  @Override
  public Map<String, LocalResource> getLocalResources(Container container)
      throws IOException {
    return linuxContainerRuntime.getLocalResources(container);
  }

  @VisibleForTesting
  void postComplete(final ContainerId containerId) {
    try {
      if (resourceHandlerChain != null) {
        LOG.debug("{} post complete", containerId);
        resourceHandlerChain.postComplete(containerId);
      }
    } catch (ResourceHandlerException e) {
      LOG.warn("ResourceHandlerChain.postComplete failed for " +
          "containerId: {}. Exception: ", containerId, e);
    }
  }
}<|MERGE_RESOLUTION|>--- conflicted
+++ resolved
@@ -600,26 +600,12 @@
   private int handleExitCode(ContainerExecutionException e, Container container,
       ContainerId containerId) throws ConfigurationException {
     int exitCode = e.getExitCode();
-<<<<<<< HEAD
-    LOG.warn("Exit code from container " + containerId + " is : " + exitCode);
-=======
     LOG.warn("Exit code from container {} is : {}", containerId, exitCode);
->>>>>>> e8cb2ae4
     // 143 (SIGTERM) and 137 (SIGKILL) exit codes means the container was
     // terminated/killed forcefully. In all other cases, log the
     // output
     if (exitCode != ContainerExecutor.ExitCode.FORCE_KILLED.getExitCode()
         && exitCode != ContainerExecutor.ExitCode.TERMINATED.getExitCode()) {
-<<<<<<< HEAD
-      LOG.warn("Exception from container-launch with container ID: "
-          + containerId + " and exit code: " + exitCode, e);
-
-      StringBuilder builder = new StringBuilder();
-      builder.append("Exception from container-launch.\n");
-      builder.append("Container id: " + containerId + "\n");
-      builder.append("Exit code: " + exitCode + "\n");
-      builder.append("Exception message: " + e.getMessage() + "\n");
-=======
       LOG.warn("Exception from container-launch with container ID: {} "
           + "and exit code: {}", containerId, exitCode, e);
 
@@ -628,7 +614,6 @@
           .append("Container id: " + containerId + "\n")
           .append("Exit code: " + exitCode + "\n")
           .append("Exception message: " + e.getMessage() + "\n");
->>>>>>> e8cb2ae4
       if (!Optional.fromNullable(e.getErrorOutput()).or("").isEmpty()) {
         builder.append("Shell error output: " + e.getErrorOutput() + "\n");
       }
@@ -1001,11 +986,7 @@
       if (DockerCommandExecutor.isRemovable(
           DockerCommandExecutor.getContainerStatus(containerId, privOpExecutor,
               nmContext))) {
-<<<<<<< HEAD
-        LOG.info("Removing Docker container : " + containerId);
-=======
         LOG.info("Removing Docker container : {}", containerId);
->>>>>>> e8cb2ae4
         DockerRmCommand dockerRmCommand = new DockerRmCommand(containerId,
             ResourceHandlerModule.getCgroupsRelativeRoot());
         DockerCommandExecutor.executeDockerCommand(dockerRmCommand, containerId,
@@ -1081,17 +1062,4 @@
       throws IOException {
     return linuxContainerRuntime.getLocalResources(container);
   }
-
-  @VisibleForTesting
-  void postComplete(final ContainerId containerId) {
-    try {
-      if (resourceHandlerChain != null) {
-        LOG.debug("{} post complete", containerId);
-        resourceHandlerChain.postComplete(containerId);
-      }
-    } catch (ResourceHandlerException e) {
-      LOG.warn("ResourceHandlerChain.postComplete failed for " +
-          "containerId: {}. Exception: ", containerId, e);
-    }
-  }
 }