/**
* Licensed to the Apache Software Foundation (ASF) under one
* or more contributor license agreements.  See the NOTICE file
* distributed with this work for additional information
* regarding copyright ownership.  The ASF licenses this file
* to you under the Apache License, Version 2.0 (the
* "License"); you may not use this file except in compliance
* with the License.  You may obtain a copy of the License at
*
*     http://www.apache.org/licenses/LICENSE-2.0
*
* Unless required by applicable law or agreed to in writing, software
* distributed under the License is distributed on an "AS IS" BASIS,
* WITHOUT WARRANTIES OR CONDITIONS OF ANY KIND, either express or implied.
* See the License for the specific language governing permissions and
* limitations under the License.
*/
package org.apache.hadoop.yarn.server.nodemanager.containermanager.localizer;

import static org.apache.hadoop.fs.CreateFlag.CREATE;
import static org.apache.hadoop.fs.CreateFlag.OVERWRITE;

import org.apache.hadoop.yarn.server.nodemanager.recovery.RecoveryIterator;
import org.slf4j.Logger;
import org.slf4j.LoggerFactory;

import java.io.DataOutputStream;
import java.io.File;
import java.io.FileNotFoundException;
import java.io.IOException;
import java.net.InetSocketAddress;
import java.net.URISyntaxException;
import java.util.ArrayList;
import java.util.Arrays;
import java.util.Collection;
import java.util.Collections;
import java.util.EnumSet;
import java.util.HashMap;
import java.util.Iterator;
import java.util.List;
import java.util.Map;
import java.util.concurrent.atomic.AtomicBoolean;
import java.util.concurrent.CancellationException;
import java.util.concurrent.CompletionService;
import java.util.concurrent.ConcurrentHashMap;
import java.util.concurrent.ConcurrentMap;
import java.util.concurrent.ExecutionException;
import java.util.concurrent.ExecutorCompletionService;
import java.util.concurrent.ExecutorService;
import java.util.concurrent.Future;
import java.util.concurrent.RejectedExecutionException;
import java.util.concurrent.ScheduledExecutorService;
import java.util.concurrent.ThreadFactory;
import java.util.concurrent.TimeUnit;

import org.apache.commons.codec.digest.DigestUtils;
import org.apache.hadoop.classification.InterfaceAudience.Private;
import org.apache.hadoop.conf.Configuration;
import org.apache.hadoop.fs.CommonConfigurationKeysPublic;
import org.apache.hadoop.fs.FSError;
import org.apache.hadoop.fs.FileAlreadyExistsException;
import org.apache.hadoop.fs.FileContext;
import org.apache.hadoop.fs.FileStatus;
import org.apache.hadoop.fs.FileUtil;
import org.apache.hadoop.fs.Path;
import org.apache.hadoop.fs.RemoteIterator;
import org.apache.hadoop.fs.UnsupportedFileSystemException;
import org.apache.hadoop.fs.permission.FsPermission;
import org.apache.hadoop.ipc.Server;
import org.apache.hadoop.security.Credentials;
import org.apache.hadoop.security.UserGroupInformation;
import org.apache.hadoop.security.token.Token;
import org.apache.hadoop.security.token.TokenIdentifier;
import org.apache.hadoop.service.AbstractService;
import org.apache.hadoop.service.CompositeService;
import org.apache.hadoop.util.DiskChecker;
import org.apache.hadoop.util.DiskValidator;
import org.apache.hadoop.util.DiskValidatorFactory;
import org.apache.hadoop.util.StringUtils;
import org.apache.hadoop.util.concurrent.HadoopExecutors;
import org.apache.hadoop.util.concurrent.HadoopScheduledThreadPoolExecutor;
import org.apache.hadoop.yarn.api.records.ApplicationId;
import org.apache.hadoop.yarn.api.records.ContainerId;
import org.apache.hadoop.yarn.api.records.LocalResource;
import org.apache.hadoop.yarn.api.records.LocalResourceVisibility;
import org.apache.hadoop.yarn.api.records.URL;
import org.apache.hadoop.yarn.api.records.impl.pb.LocalResourcePBImpl;
import org.apache.hadoop.yarn.conf.YarnConfiguration;
import org.apache.hadoop.yarn.event.Dispatcher;
import org.apache.hadoop.yarn.event.EventHandler;
import org.apache.hadoop.yarn.exceptions.YarnRuntimeException;
import org.apache.hadoop.yarn.factories.RecordFactory;
import org.apache.hadoop.yarn.factory.providers.RecordFactoryProvider;
import org.apache.hadoop.yarn.ipc.YarnRPC;
import org.apache.hadoop.yarn.proto.YarnProtos.LocalResourceProto;
import org.apache.hadoop.yarn.proto.YarnServerNodemanagerRecoveryProtos.LocalizedResourceProto;
import org.apache.hadoop.yarn.server.nodemanager.ContainerExecutor;
import org.apache.hadoop.yarn.server.nodemanager.Context;
import org.apache.hadoop.yarn.server.nodemanager.DeletionService;
import org.apache.hadoop.yarn.server.nodemanager.DirectoryCollection.DirsChangeListener;
import org.apache.hadoop.yarn.server.nodemanager.LocalDirsHandlerService;
import org.apache.hadoop.yarn.server.nodemanager.api.LocalizationProtocol;
import org.apache.hadoop.yarn.server.nodemanager.api.ResourceLocalizationSpec;
import org.apache.hadoop.yarn.server.nodemanager.api.protocolrecords.LocalResourceStatus;
import org.apache.hadoop.yarn.server.nodemanager.api.protocolrecords.LocalizerAction;
import org.apache.hadoop.yarn.server.nodemanager.api.protocolrecords.LocalizerHeartbeatResponse;
import org.apache.hadoop.yarn.server.nodemanager.api.protocolrecords.LocalizerStatus;
import org.apache.hadoop.yarn.server.nodemanager.containermanager.application.Application;
import org.apache.hadoop.yarn.server.nodemanager.containermanager.application.ApplicationEvent;
import org.apache.hadoop.yarn.server.nodemanager.containermanager.application.ApplicationEventType;
import org.apache.hadoop.yarn.server.nodemanager.containermanager.application.ApplicationInitedEvent;
import org.apache.hadoop.yarn.server.nodemanager.containermanager.container.Container;
import org.apache.hadoop.yarn.server.nodemanager.containermanager.container.ContainerEvent;
import org.apache.hadoop.yarn.server.nodemanager.containermanager.container.ContainerEventType;
import org.apache.hadoop.yarn.server.nodemanager.containermanager.container.ContainerResourceFailedEvent;
import org.apache.hadoop.yarn.server.nodemanager.containermanager.container.ContainerState;
import org.apache.hadoop.yarn.server.nodemanager.containermanager.deletion.task.FileDeletionTask;
import org.apache.hadoop.yarn.server.nodemanager.containermanager.localizer.LocalCacheCleaner.LocalCacheCleanerStats;
import org.apache.hadoop.yarn.server.nodemanager.containermanager.localizer.event.ApplicationLocalizationEvent;
import org.apache.hadoop.yarn.server.nodemanager.containermanager.localizer.event.ContainerLocalizationCleanupEvent;
import org.apache.hadoop.yarn.server.nodemanager.containermanager.localizer.event.ContainerLocalizationEvent;
import org.apache.hadoop.yarn.server.nodemanager.containermanager.localizer.event.ContainerLocalizationRequestEvent;
import org.apache.hadoop.yarn.server.nodemanager.containermanager.localizer.event.LocalizationEvent;
import org.apache.hadoop.yarn.server.nodemanager.containermanager.localizer.event.LocalizationEventType;
import org.apache.hadoop.yarn.server.nodemanager.containermanager.localizer.event.LocalizerEvent;
import org.apache.hadoop.yarn.server.nodemanager.containermanager.localizer.event.LocalizerEventType;
import org.apache.hadoop.yarn.server.nodemanager.containermanager.localizer.event.LocalizerResourceRequestEvent;
import org.apache.hadoop.yarn.server.nodemanager.containermanager.localizer.event.ResourceFailedLocalizationEvent;
import org.apache.hadoop.yarn.server.nodemanager.containermanager.localizer.event.ResourceLocalizedEvent;
import org.apache.hadoop.yarn.server.nodemanager.containermanager.localizer.event.ResourceRecoveredEvent;
import org.apache.hadoop.yarn.server.nodemanager.containermanager.localizer.event.ResourceReleaseEvent;
import org.apache.hadoop.yarn.server.nodemanager.containermanager.localizer.event.ResourceRequestEvent;
import org.apache.hadoop.yarn.server.nodemanager.containermanager.localizer.security.LocalizerTokenIdentifier;
import org.apache.hadoop.yarn.server.nodemanager.containermanager.localizer.security.LocalizerTokenSecretManager;
import org.apache.hadoop.yarn.server.nodemanager.executor.LocalizerStartContext;
import org.apache.hadoop.yarn.server.nodemanager.metrics.NodeManagerMetrics;
import org.apache.hadoop.yarn.server.nodemanager.recovery.NMStateStoreService;
import org.apache.hadoop.yarn.server.nodemanager.recovery.NMStateStoreService.LocalResourceTrackerState;
import org.apache.hadoop.yarn.server.nodemanager.recovery.NMStateStoreService.RecoveredLocalizationState;
import org.apache.hadoop.yarn.server.nodemanager.recovery.NMStateStoreService.RecoveredUserResources;
import org.apache.hadoop.yarn.server.nodemanager.security.authorize.NMPolicyProvider;
import org.apache.hadoop.yarn.server.nodemanager.util.NodeManagerBuilderUtils;
import org.apache.hadoop.yarn.util.FSDownload;
import org.apache.hadoop.yarn.util.LRUCacheHashMap;

import com.google.common.annotations.VisibleForTesting;
import com.google.common.cache.CacheBuilder;
import com.google.common.cache.LoadingCache;
import com.google.common.util.concurrent.ThreadFactoryBuilder;

public class ResourceLocalizationService extends CompositeService
    implements EventHandler<LocalizationEvent>, LocalizationProtocol {

  private static final Logger LOG =
       LoggerFactory.getLogger(ResourceLocalizationService.class);
  public static final String NM_PRIVATE_DIR = "nmPrivate";
  public static final FsPermission NM_PRIVATE_PERM = new FsPermission((short) 0700);
  private static final FsPermission PUBLIC_FILECACHE_FOLDER_PERMS =
      new FsPermission((short) 0755);

  private Server server;
  private InetSocketAddress localizationServerAddress;
  @VisibleForTesting
  long cacheTargetSize;
  private long cacheCleanupPeriod;

  private final ContainerExecutor exec;
  protected final Dispatcher dispatcher;
  private final DeletionService delService;
  private LocalizerTracker localizerTracker;
  private RecordFactory recordFactory;
  private final ScheduledExecutorService cacheCleanup;
  private LocalizerTokenSecretManager secretManager;
  private NMStateStoreService stateStore;
  @VisibleForTesting
  final NodeManagerMetrics metrics;

  @VisibleForTesting
  LocalResourcesTracker publicRsrc;

  private LocalDirsHandlerService dirsHandler;
  private DirsChangeListener localDirsChangeListener;
  private DirsChangeListener logDirsChangeListener;
  private Context nmContext;
  private DiskValidator diskValidator;

  /**
   * Map of LocalResourceTrackers keyed by username, for private
   * resources.
   */
  @VisibleForTesting
  final ConcurrentMap<String, LocalResourcesTracker> privateRsrc =
    new ConcurrentHashMap<String,LocalResourcesTracker>();

  /**
   * Map of LocalResourceTrackers keyed by appid, for application
   * resources.
   */
  private final ConcurrentMap<String,LocalResourcesTracker> appRsrc =
    new ConcurrentHashMap<String,LocalResourcesTracker>();
  
  FileContext lfs;

  public ResourceLocalizationService(Dispatcher dispatcher,
      ContainerExecutor exec, DeletionService delService,
      LocalDirsHandlerService dirsHandler, Context context,
      NodeManagerMetrics metrics) {

    super(ResourceLocalizationService.class.getName());
    this.exec = exec;
    this.dispatcher = dispatcher;
    this.delService = delService;
    this.dirsHandler = dirsHandler;

    this.cacheCleanup = new HadoopScheduledThreadPoolExecutor(1,
        new ThreadFactoryBuilder()
          .setNameFormat("ResourceLocalizationService Cache Cleanup")
          .build());
    this.stateStore = context.getNMStateStore();
    this.nmContext = context;
    this.metrics = metrics;
  }

  FileContext getLocalFileContext(Configuration conf) {
    try {
      return FileContext.getLocalFSFileContext(conf);
    } catch (IOException e) {
      throw new YarnRuntimeException("Failed to access local fs");
    }
  }

  private void validateConf(Configuration conf) {
    int perDirFileLimit =
        conf.getInt(YarnConfiguration.NM_LOCAL_CACHE_MAX_FILES_PER_DIRECTORY,
          YarnConfiguration.DEFAULT_NM_LOCAL_CACHE_MAX_FILES_PER_DIRECTORY);
    if (perDirFileLimit <= 36) {
      LOG.error(YarnConfiguration.NM_LOCAL_CACHE_MAX_FILES_PER_DIRECTORY
          + " parameter is configured with very low value.");
      throw new YarnRuntimeException(
        YarnConfiguration.NM_LOCAL_CACHE_MAX_FILES_PER_DIRECTORY
            + " parameter is configured with a value less than 37.");
    } else {
      LOG.info("per directory file limit = " + perDirFileLimit);
    }
  }

  @Override
  public void serviceInit(Configuration conf) throws Exception {
    this.validateConf(conf);
    this.publicRsrc = new LocalResourcesTrackerImpl(null, null, dispatcher,
        true, conf, stateStore, dirsHandler);
    this.recordFactory = RecordFactoryProvider.getRecordFactory(conf);

    try {
      lfs = getLocalFileContext(conf);
      lfs.setUMask(new FsPermission((short) FsPermission.DEFAULT_UMASK));

      if (!stateStore.canRecover()|| stateStore.isNewlyCreated()) {
        cleanUpLocalDirs(lfs, delService);
        cleanupLogDirs(lfs, delService);
        initializeLocalDirs(lfs);
        initializeLogDirs(lfs);
      }
    } catch (Exception e) {
      throw new YarnRuntimeException(
        "Failed to initialize LocalizationService", e);
    }

    diskValidator = DiskValidatorFactory.getInstance(
        YarnConfiguration.DEFAULT_DISK_VALIDATOR);
    cacheTargetSize =
      conf.getLong(YarnConfiguration.NM_LOCALIZER_CACHE_TARGET_SIZE_MB, YarnConfiguration.DEFAULT_NM_LOCALIZER_CACHE_TARGET_SIZE_MB) << 20;
    cacheCleanupPeriod =
      conf.getLong(YarnConfiguration.NM_LOCALIZER_CACHE_CLEANUP_INTERVAL_MS, YarnConfiguration.DEFAULT_NM_LOCALIZER_CACHE_CLEANUP_INTERVAL_MS);
    localizationServerAddress = conf.getSocketAddr(
        YarnConfiguration.NM_BIND_HOST,
        YarnConfiguration.NM_LOCALIZER_ADDRESS,
        YarnConfiguration.DEFAULT_NM_LOCALIZER_ADDRESS,
        YarnConfiguration.DEFAULT_NM_LOCALIZER_PORT);

    localizerTracker = createLocalizerTracker(conf);
    addService(localizerTracker);
    dispatcher.register(LocalizerEventType.class, localizerTracker);
    localDirsChangeListener = new DirsChangeListener() {
      @Override
      public void onDirsChanged() {
        checkAndInitializeLocalDirs();
      }
    };
    logDirsChangeListener = new DirsChangeListener() {
      @Override
      public void onDirsChanged() {
        initializeLogDirs(lfs);
      }
    };
    super.serviceInit(conf);
  }

  //Recover localized resources after an NM restart
  public void recoverLocalizedResources(RecoveredLocalizationState state)
      throws URISyntaxException, IOException {
    LocalResourceTrackerState trackerState = state.getPublicTrackerState();
    recoverTrackerResources(publicRsrc, trackerState);

    try (RecoveryIterator<Map.Entry<String, RecoveredUserResources>> it
             = state.getIterator()) {
      while (it.hasNext()) {
        Map.Entry<String, RecoveredUserResources> userEntry = it.next();
        String user = userEntry.getKey();
        RecoveredUserResources userResources = userEntry.getValue();
        trackerState = userResources.getPrivateTrackerState();
        LocalResourcesTracker tracker = new LocalResourcesTrackerImpl(user,
            null, dispatcher, true, super.getConfig(), stateStore,
            dirsHandler);
        LocalResourcesTracker oldTracker = privateRsrc.putIfAbsent(user,
            tracker);
        if (oldTracker != null) {
          tracker = oldTracker;
        }
        recoverTrackerResources(tracker, trackerState);

        for (Map.Entry<ApplicationId, LocalResourceTrackerState> appEntry :
            userResources.getAppTrackerStates().entrySet()) {
          trackerState = appEntry.getValue();
          ApplicationId appId = appEntry.getKey();
          String appIdStr = appId.toString();
          LocalResourcesTracker tracker1 = new LocalResourcesTrackerImpl(user,
              appId, dispatcher, false, super.getConfig(), stateStore,
              dirsHandler);
          LocalResourcesTracker oldTracker1 = appRsrc.putIfAbsent(appIdStr,
              tracker1);
          if (oldTracker1 != null) {
            tracker1 = oldTracker1;
          }
          recoverTrackerResources(tracker1, trackerState);
        }
      }
    }
  }

  private void recoverTrackerResources(LocalResourcesTracker tracker,
      LocalResourceTrackerState state) throws URISyntaxException, IOException {
    try (RecoveryIterator<LocalizedResourceProto> it =
             state.getCompletedResourcesIterator()) {
      while (it != null && it.hasNext()) {
        LocalizedResourceProto proto = it.next();
        LocalResource rsrc = new LocalResourcePBImpl(proto.getResource());
        LocalResourceRequest req = new LocalResourceRequest(rsrc);
<<<<<<< HEAD
        if (LOG.isDebugEnabled()) {
          LOG.debug("Recovering localized resource " + req + " at "
              + proto.getLocalPath());
        }
=======
        LOG.debug("Recovering localized resource {} at {}",
            req, proto.getLocalPath());
>>>>>>> e8cb2ae4
        tracker.handle(new ResourceRecoveredEvent(req,
            new Path(proto.getLocalPath()), proto.getSize()));
      }
    }

    try (RecoveryIterator<Map.Entry<LocalResourceProto, Path>> it =
             state.getStartedResourcesIterator()) {
      while (it != null && it.hasNext()) {
        Map.Entry<LocalResourceProto, Path> entry = it.next();
        LocalResource rsrc = new LocalResourcePBImpl(entry.getKey());
        LocalResourceRequest req = new LocalResourceRequest(rsrc);
        Path localPath = entry.getValue();
        tracker.handle(new ResourceRecoveredEvent(req, localPath, 0));

        // delete any in-progress localizations, containers will request again
        LOG.info("Deleting in-progress localization for " + req + " at "
            + localPath);
        tracker.remove(tracker.getLocalizedResource(req), delService);
      }
    }

    // TODO: remove untracked directories in local filesystem
  }

  @Override
  public LocalizerHeartbeatResponse heartbeat(LocalizerStatus status) {
    return localizerTracker.processHeartbeat(status);
  }

  @Override
  public void serviceStart() throws Exception {
    cacheCleanup.scheduleWithFixedDelay(new CacheCleanup(dispatcher),
        cacheCleanupPeriod, cacheCleanupPeriod, TimeUnit.MILLISECONDS);
    server = createServer();
    server.start();
    localizationServerAddress =
        getConfig().updateConnectAddr(YarnConfiguration.NM_BIND_HOST,
                                      YarnConfiguration.NM_LOCALIZER_ADDRESS,
                                      YarnConfiguration.DEFAULT_NM_LOCALIZER_ADDRESS,
                                      server.getListenerAddress());
    LOG.info("Localizer started on port " + server.getPort());
    super.serviceStart();
    dirsHandler.registerLocalDirsChangeListener(localDirsChangeListener);
    dirsHandler.registerLogDirsChangeListener(logDirsChangeListener);
  }

  LocalizerTracker createLocalizerTracker(Configuration conf) {
    return new LocalizerTracker(conf);
  }

  Server createServer() {
    Configuration conf = getConfig();
    YarnRPC rpc = YarnRPC.create(conf);
    if (UserGroupInformation.isSecurityEnabled()) {
      secretManager = new LocalizerTokenSecretManager();      
    }
    
    Server server = rpc.getServer(LocalizationProtocol.class, this,
        localizationServerAddress, conf, secretManager, 
        conf.getInt(YarnConfiguration.NM_LOCALIZER_CLIENT_THREAD_COUNT, 
            YarnConfiguration.DEFAULT_NM_LOCALIZER_CLIENT_THREAD_COUNT));
    
    // Enable service authorization?
    if (conf.getBoolean(
        CommonConfigurationKeysPublic.HADOOP_SECURITY_AUTHORIZATION, 
        false)) {
      server.refreshServiceAcl(conf, NMPolicyProvider.getInstance());
    }
    
    return server;
  }

  @Override
  public void serviceStop() throws Exception {
    dirsHandler.deregisterLocalDirsChangeListener(localDirsChangeListener);
    dirsHandler.deregisterLogDirsChangeListener(logDirsChangeListener);
    if (server != null) {
      server.stop();
    }
    cacheCleanup.shutdown();
    super.serviceStop();
  }

  @Override
  public void handle(LocalizationEvent event) {
    // TODO: create log dir as $logdir/$user/$appId
    switch (event.getType()) {
    case INIT_APPLICATION_RESOURCES:
      handleInitApplicationResources(
          ((ApplicationLocalizationEvent)event).getApplication());
      break;
    case LOCALIZE_CONTAINER_RESOURCES:
      handleInitContainerResources((ContainerLocalizationRequestEvent) event);
      break;
    case CONTAINER_RESOURCES_LOCALIZED:
      handleContainerResourcesLocalized((ContainerLocalizationEvent) event);
      break;
    case CACHE_CLEANUP:
      handleCacheCleanup();
      break;
    case CLEANUP_CONTAINER_RESOURCES:
      handleCleanupContainerResources((ContainerLocalizationCleanupEvent)event);
      break;
    case DESTROY_APPLICATION_RESOURCES:
      handleDestroyApplicationResources(
          ((ApplicationLocalizationEvent)event).getApplication());
      break;
    default:
      throw new YarnRuntimeException("Unknown localization event: " + event);
    }
  }
  
  /**
   * Handle event received the first time any container is scheduled
   * by a given application.
   */
  @SuppressWarnings("unchecked")
  private void handleInitApplicationResources(Application app) {
    // 0) Create application tracking structs
    String userName = app.getUser();
    privateRsrc.putIfAbsent(userName, new LocalResourcesTrackerImpl(userName,
        null, dispatcher, true, super.getConfig(), stateStore, dirsHandler));
    String appIdStr = app.getAppId().toString();
    appRsrc.putIfAbsent(appIdStr, new LocalResourcesTrackerImpl(app.getUser(),
        app.getAppId(), dispatcher, false, super.getConfig(), stateStore,
        dirsHandler));
    // 1) Signal container init
    //
    // This is handled by the ApplicationImpl state machine and allows
    // containers to proceed with launching.
    dispatcher.getEventHandler().handle(new ApplicationInitedEvent(
          app.getAppId()));
  }
  
  /**
   * For each of the requested resources for a container, determines the
   * appropriate {@link LocalResourcesTracker} and forwards a 
   * {@link LocalResourceRequest} to that tracker.
   */
  private void handleInitContainerResources(
      ContainerLocalizationRequestEvent rsrcReqs) {
    Container c = rsrcReqs.getContainer();
    EnumSet<ContainerState> set =
        EnumSet.of(ContainerState.LOCALIZING,
            ContainerState.RUNNING, ContainerState.REINITIALIZING);
    if (!set.contains(c.getContainerState())) {
      LOG.warn(c.getContainerId() + " is at " + c.getContainerState()
          + " state, do not localize resources.");
      return;
    }
    // create a loading cache for the file statuses
    LoadingCache<Path,Future<FileStatus>> statCache =
        CacheBuilder.newBuilder().build(FSDownload.createStatusCacheLoader(getConfig()));
    LocalizerContext ctxt = new LocalizerContext(
        c.getUser(), c.getContainerId(), c.getCredentials(), statCache);
    Map<LocalResourceVisibility, Collection<LocalResourceRequest>> rsrcs =
      rsrcReqs.getRequestedResources();
    for (Map.Entry<LocalResourceVisibility, Collection<LocalResourceRequest>> e :
         rsrcs.entrySet()) {
      LocalResourcesTracker tracker =
          getLocalResourcesTracker(e.getKey(), c.getUser(),
              c.getContainerId().getApplicationAttemptId()
                  .getApplicationId());
      for (LocalResourceRequest req : e.getValue()) {
        tracker.handle(new ResourceRequestEvent(req, e.getKey(), ctxt));
        LOG.debug("Localizing {} for container {}",
            req.getPath(), c.getContainerId());
      }
    }
  }

  /**
   * Once a container's resources are localized, kill the corresponding
   * {@link ContainerLocalizer}
   */
  private void handleContainerResourcesLocalized(
      ContainerLocalizationEvent event) {
    Container c = event.getContainer();
    String locId = c.getContainerId().toString();
    localizerTracker.endContainerLocalization(locId);
  }

  @VisibleForTesting
  LocalCacheCleanerStats handleCacheCleanup() {
    LocalCacheCleaner cleaner =
        new LocalCacheCleaner(delService, cacheTargetSize);
    cleaner.addResources(publicRsrc);
    for (LocalResourcesTracker t : privateRsrc.values()) {
      cleaner.addResources(t);
    }
    LocalCacheCleaner.LocalCacheCleanerStats stats = cleaner.cleanCache();
    if (LOG.isDebugEnabled()) {
      LOG.debug(stats.toStringDetailed());
    } else if (LOG.isInfoEnabled()) {
      LOG.info(stats.toString());
    }

    // Update metrics
    metrics.setCacheSizeBeforeClean(stats.getCacheSizeBeforeClean());
    metrics.setTotalBytesDeleted(stats.getTotalDelSize());
    metrics.setPrivateBytesDeleted(stats.getPrivateDelSize());
    metrics.setPublicBytesDeleted(stats.getPublicDelSize());
    return stats;
  }


  @SuppressWarnings("unchecked")
  private void handleCleanupContainerResources(
      ContainerLocalizationCleanupEvent rsrcCleanup) {
    Container c = rsrcCleanup.getContainer();
    Map<LocalResourceVisibility, Collection<LocalResourceRequest>> rsrcs =
      rsrcCleanup.getResources();
    for (Map.Entry<LocalResourceVisibility, Collection<LocalResourceRequest>> e :
         rsrcs.entrySet()) {
      LocalResourcesTracker tracker = getLocalResourcesTracker(e.getKey(), c.getUser(),
          c.getContainerId().getApplicationAttemptId()
          .getApplicationId());
      for (LocalResourceRequest req : e.getValue()) {
        tracker.handle(new ResourceReleaseEvent(req,
            c.getContainerId()));
      }
    }
    String locId = c.getContainerId().toString();
    localizerTracker.cleanupPrivLocalizers(locId);

    // Delete the container directories
    String userName = c.getUser();
    String containerIDStr = c.toString();
    String appIDStr =
        c.getContainerId().getApplicationAttemptId().getApplicationId()
            .toString();
    
    // Try deleting from good local dirs and full local dirs because a dir might
    // have gone bad while the app was running(disk full). In addition
    // a dir might have become good while the app was running.
    // Check if the container dir exists and if it does, try to delete it

    for (String localDir : dirsHandler.getLocalDirsForCleanup()) {
      // Delete the user-owned container-dir
      Path usersdir = new Path(localDir, ContainerLocalizer.USERCACHE);
      Path userdir = new Path(usersdir, userName);
      Path allAppsdir = new Path(userdir, ContainerLocalizer.APPCACHE);
      Path appDir = new Path(allAppsdir, appIDStr);
      Path containerDir = new Path(appDir, containerIDStr);
      submitDirForDeletion(userName, containerDir);

      // Delete the nmPrivate container-dir

      Path sysDir = new Path(localDir, NM_PRIVATE_DIR);
      Path appSysDir = new Path(sysDir, appIDStr);
      Path containerSysDir = new Path(appSysDir, containerIDStr);
      submitDirForDeletion(null, containerSysDir);
    }

    dispatcher.getEventHandler().handle(
        new ContainerEvent(c.getContainerId(),
            ContainerEventType.CONTAINER_RESOURCES_CLEANEDUP));
  }
  
  private void submitDirForDeletion(String userName, Path dir) {
    try {
      lfs.getFileStatus(dir);
      FileDeletionTask deletionTask = new FileDeletionTask(delService, userName,
          dir, null);
      delService.delete(deletionTask);
    } catch (UnsupportedFileSystemException ue) {
      LOG.warn("Local dir " + dir + " is an unsupported filesystem", ue);
    } catch (IOException ie) {
      // ignore
      return;
    }
  }


  @SuppressWarnings({"unchecked"})
  private void handleDestroyApplicationResources(Application application) {
    String userName = application.getUser();
    ApplicationId appId = application.getAppId();
    String appIDStr = application.toString();
    LocalResourcesTracker appLocalRsrcsTracker =
      appRsrc.remove(appId.toString());
    if (appLocalRsrcsTracker != null) {
      for (LocalizedResource rsrc : appLocalRsrcsTracker ) {
        Path localPath = rsrc.getLocalPath();
        if (localPath != null) {
          try {
            stateStore.removeLocalizedResource(userName, appId, localPath);
          } catch (IOException e) {
            LOG.error("Unable to remove resource " + rsrc + " for " + appIDStr
                + " from state store", e);
          }
        }
      }
    } else {
      LOG.warn("Removing uninitialized application " + application);
    }

    // Delete the application directories
    userName = application.getUser();
    appIDStr = application.toString();

    for (String localDir : dirsHandler.getLocalDirsForCleanup()) {

      // Delete the user-owned app-dir
      Path usersdir = new Path(localDir, ContainerLocalizer.USERCACHE);
      Path userdir = new Path(usersdir, userName);
      Path allAppsdir = new Path(userdir, ContainerLocalizer.APPCACHE);
      Path appDir = new Path(allAppsdir, appIDStr);
      submitDirForDeletion(userName, appDir);

      // Delete the nmPrivate app-dir
      Path sysDir = new Path(localDir, NM_PRIVATE_DIR);
      Path appSysDir = new Path(sysDir, appIDStr);
      submitDirForDeletion(null, appSysDir);
    }

    // TODO: decrement reference counts of all resources associated with this
    // app

    dispatcher.getEventHandler().handle(new ApplicationEvent(
          application.getAppId(),
          ApplicationEventType.APPLICATION_RESOURCES_CLEANEDUP));
  }


  LocalResourcesTracker getLocalResourcesTracker(
      LocalResourceVisibility visibility, String user, ApplicationId appId) {
    switch (visibility) {
      default:
      case PUBLIC:
        return publicRsrc;
      case PRIVATE:
        return privateRsrc.get(user);
      case APPLICATION:
        return appRsrc.get(appId.toString());
    }
  }

  private String getUserFileCachePath(String user) {
    return StringUtils.join(Path.SEPARATOR, Arrays.asList(".",
      ContainerLocalizer.USERCACHE, user, ContainerLocalizer.FILECACHE));

  }

  private String getAppFileCachePath(String user, String appId) {
    return StringUtils.join(Path.SEPARATOR, Arrays.asList(".",
        ContainerLocalizer.USERCACHE, user, ContainerLocalizer.APPCACHE, appId,
        ContainerLocalizer.FILECACHE));
  }
  
  @VisibleForTesting
  @Private
  public PublicLocalizer getPublicLocalizer() {
    return localizerTracker.publicLocalizer;
  }

  @VisibleForTesting
  @Private
  public LocalizerRunner getLocalizerRunner(String locId) {
    return localizerTracker.privLocalizers.get(locId);
  }
  
  @VisibleForTesting
  @Private
  public Map<String, LocalizerRunner> getPrivateLocalizers() {
    return localizerTracker.privLocalizers;
  }
  
  /**
   * Sub-component handling the spawning of {@link ContainerLocalizer}s
   */
  class LocalizerTracker extends AbstractService implements EventHandler<LocalizerEvent>  {

    private final PublicLocalizer publicLocalizer;
    private final Map<String,LocalizerRunner> privLocalizers;
    private final Map<String, String> recentlyCleanedLocalizers;
    private final int maxRecentlyCleaned = 128;

    LocalizerTracker(Configuration conf) {
      this(conf, new HashMap<String,LocalizerRunner>());
    }

    LocalizerTracker(Configuration conf,
        Map<String,LocalizerRunner> privLocalizers) {
      super(LocalizerTracker.class.getName());
      this.publicLocalizer = new PublicLocalizer(conf);
      this.privLocalizers = privLocalizers;
      this.recentlyCleanedLocalizers =
          new LRUCacheHashMap<String, String>(maxRecentlyCleaned, false);
    }
    
    @Override
    public synchronized void serviceStart() throws Exception {
      publicLocalizer.start();
      super.serviceStart();
    }

    public LocalizerHeartbeatResponse processHeartbeat(LocalizerStatus status) {
      String locId = status.getLocalizerId();
      synchronized (privLocalizers) {
        LocalizerRunner localizer = privLocalizers.get(locId);
        if (null == localizer) {
          // TODO process resources anyway
          LOG.info("Unknown localizer with localizerId " + locId
              + " is sending heartbeat. Ordering it to DIE");
          LocalizerHeartbeatResponse response =
            recordFactory.newRecordInstance(LocalizerHeartbeatResponse.class);
          response.setLocalizerAction(LocalizerAction.DIE);
          return response;
        }
        return localizer.processHeartbeat(status.getResources());
      }
    }
    
    @Override
    public void serviceStop() throws Exception {
      for (LocalizerRunner localizer : privLocalizers.values()) {
        localizer.interrupt();
      }
      publicLocalizer.interrupt();
      super.serviceStop();
    }

    @Override
    public void handle(LocalizerEvent event) {
      String locId = event.getLocalizerId();
      switch (event.getType()) {
      case REQUEST_RESOURCE_LOCALIZATION:
        // 0) find running localizer or start new thread
        LocalizerResourceRequestEvent req =
          (LocalizerResourceRequestEvent)event;
        switch (req.getVisibility()) {
        case PUBLIC:
          publicLocalizer.addResource(req);
          break;
        case PRIVATE:
        case APPLICATION:
          synchronized (privLocalizers) {
            LocalizerRunner localizer = privLocalizers.get(locId);
            if (localizer != null && localizer.killContainerLocalizer.get()) {
              // Old localizer thread has been stopped, remove it and create
              // a new localizer thread.
              LOG.info("New " + event.getType() + " localize request for "
                  + locId + ", remove old private localizer.");
              privLocalizers.remove(locId);
              localizer.interrupt();
              localizer = null;
            }
            if (null == localizer) {
              // Don't create a new localizer if this one has been recently
              // cleaned up - this can happen if localization requests come
              // in after cleanupPrivLocalizers has been called.
              if (recentlyCleanedLocalizers.containsKey(locId)) {
                LOG.info(
                    "Skipping localization request for recently cleaned " +
                    "localizer " + locId + " resource:" + req.getResource());
                break;
              }
              LOG.info("Created localizer for " + locId);
              localizer = new LocalizerRunner(req.getContext(), locId);
              privLocalizers.put(locId, localizer);
              localizer.start();
            }
            // 1) propagate event
            localizer.addResource(req);
          }
          break;
        }
        break;
      }
    }

    public void cleanupPrivLocalizers(String locId) {
      synchronized (privLocalizers) {
        LocalizerRunner localizer = privLocalizers.get(locId);
        recentlyCleanedLocalizers.put(locId, locId);
        if (null == localizer) {
          return; // ignore; already gone
        }
        privLocalizers.remove(locId);
        localizer.interrupt();
      }
    }

    public void endContainerLocalization(String locId) {
      LocalizerRunner localizer;
      synchronized (privLocalizers) {
        localizer = privLocalizers.get(locId);
        if (null == localizer) {
          return; // ignore
        }
      }
      localizer.endContainerLocalization();
    }
  }
  

  private static ExecutorService createLocalizerExecutor(Configuration conf) {
    int nThreads = conf.getInt(
        YarnConfiguration.NM_LOCALIZER_FETCH_THREAD_COUNT,
        YarnConfiguration.DEFAULT_NM_LOCALIZER_FETCH_THREAD_COUNT);
    ThreadFactory tf = new ThreadFactoryBuilder()
      .setNameFormat("PublicLocalizer #%d")
      .build();
    return HadoopExecutors.newFixedThreadPool(nThreads, tf);
  }


  class PublicLocalizer extends Thread {

    final FileContext lfs;
    final Configuration conf;
    final ExecutorService threadPool;
    final CompletionService<Path> queue;
    // Its shared between public localizer and dispatcher thread.
    final Map<Future<Path>,LocalizerResourceRequestEvent> pending;

    PublicLocalizer(Configuration conf) {
      super("Public Localizer");
      this.lfs = getLocalFileContext(conf);
      this.conf = conf;
      this.pending = Collections.synchronizedMap(
          new HashMap<Future<Path>, LocalizerResourceRequestEvent>());
      this.threadPool = createLocalizerExecutor(conf);
      this.queue = new ExecutorCompletionService<Path>(threadPool);
    }

    public void addResource(LocalizerResourceRequestEvent request) {
      // TODO handle failures, cancellation, requests by other containers
      LocalizedResource rsrc = request.getResource();
      LocalResourceRequest key = rsrc.getRequest();
      LOG.info("Downloading public resource: " + key);
      /*
       * Here multiple containers may request the same resource. So we need
       * to start downloading only when
       * 1) ResourceState == DOWNLOADING
       * 2) We are able to acquire non blocking semaphore lock.
       * If not we will skip this resource as either it is getting downloaded
       * or it FAILED / LOCALIZED.
       */

      if (rsrc.tryAcquire()) {
        if (rsrc.getState() == ResourceState.DOWNLOADING) {
          LocalResource resource = request.getResource().getRequest();
          try {
            Path publicRootPath =
                dirsHandler.getLocalPathForWrite("." + Path.SEPARATOR
                    + ContainerLocalizer.FILECACHE,
                  ContainerLocalizer.getEstimatedSize(resource), true);
            Path publicDirDestPath =
                publicRsrc.getPathForLocalization(key, publicRootPath,
                    delService);
            if (publicDirDestPath == null) {
              return;
            }
            if (!publicDirDestPath.getParent().equals(publicRootPath)) {
              createParentDirs(publicDirDestPath, publicRootPath);
              if (diskValidator != null) {
                diskValidator.checkStatus(
                    new File(publicDirDestPath.toUri().getPath()));
              } else {
                throw new DiskChecker.DiskErrorException(
                    "Disk Validator is null!");
              }
            }

            // explicitly synchronize pending here to avoid future task
            // completing and being dequeued before pending updated
            synchronized (pending) {
              pending.put(queue.submit(new FSDownload(lfs, null, conf,
                  publicDirDestPath, resource, request.getContext().getStatCache())),
                  request);
            }
          } catch (IOException e) {
            rsrc.unlock();
            publicRsrc.handle(new ResourceFailedLocalizationEvent(request
              .getResource().getRequest(), e.getMessage()));
            LOG.error("Local path for public localization is not found. "
                + " May be disks failed.", e);
          } catch (IllegalArgumentException ie) {
            rsrc.unlock();
            publicRsrc.handle(new ResourceFailedLocalizationEvent(request
                .getResource().getRequest(), ie.getMessage()));
            LOG.error("Local path for public localization is not found. "
                + " Incorrect path. " + request.getResource().getRequest()
                .getPath(), ie);
          } catch (RejectedExecutionException re) {
            rsrc.unlock();
            publicRsrc.handle(new ResourceFailedLocalizationEvent(request
              .getResource().getRequest(), re.getMessage()));
            LOG.error("Failed to submit rsrc " + rsrc + " for download."
                + " Either queue is full or threadpool is shutdown.", re);
          }
        } else {
          LOG.debug("Skip downloading resource: {} since it's in"
                + " state: {}", key, rsrc.getState());
          rsrc.unlock();
        }
      } else {
        LOG.debug("Skip downloading resource: {} since it is locked"
              + " by other threads", key);
      }
    }

    private void createParentDirs(Path destDirPath, Path destDirRoot)
        throws IOException {
      if (destDirPath == null || destDirPath.equals(destDirRoot)) {
        return;
      }
      createParentDirs(destDirPath.getParent(), destDirRoot);
      createDir(destDirPath, PUBLIC_FILECACHE_FOLDER_PERMS);
    }

    private void createDir(Path dirPath, FsPermission perms)
        throws IOException {
      lfs.mkdir(dirPath, perms, false);
      if (!perms.equals(perms.applyUMask(lfs.getUMask()))) {
        lfs.setPermission(dirPath, perms);
      }
    }

    private void createParentDirs(Path destDirPath, Path destDirRoot)
        throws IOException {
      if (destDirPath == null || destDirPath.equals(destDirRoot)) {
        return;
      }
      createParentDirs(destDirPath.getParent(), destDirRoot);
      createDir(destDirPath, PUBLIC_FILECACHE_FOLDER_PERMS);
    }

    private void createDir(Path dirPath, FsPermission perms)
        throws IOException {
      lfs.mkdir(dirPath, perms, false);
      if (!perms.equals(perms.applyUMask(lfs.getUMask()))) {
        lfs.setPermission(dirPath, perms);
      }
    }

    @Override
    public void run() {
      try {
        // TODO shutdown, better error handling esp. DU
        while (!Thread.currentThread().isInterrupted()) {
          try {
            Future<Path> completed = queue.take();
            LocalizerResourceRequestEvent assoc = pending.remove(completed);
            try {
              if (null == assoc) {
                LOG.error("Localized unknown resource to " + completed);
                // TODO delete
                return;
              }
              Path local = completed.get();
              LocalResourceRequest key = assoc.getResource().getRequest();
              publicRsrc.handle(new ResourceLocalizedEvent(key, local, FileUtil
                .getDU(new File(local.toUri()))));
              assoc.getResource().unlock();
            } catch (ExecutionException e) {
              String user = assoc.getContext().getUser();
              ApplicationId applicationId = assoc.getContext().getContainerId().getApplicationAttemptId().getApplicationId();
              LocalResourcesTracker tracker =
                getLocalResourcesTracker(LocalResourceVisibility.APPLICATION, user, applicationId);
              final String diagnostics = "Failed to download resource " +
                  assoc.getResource() + " " + e.getCause();
<<<<<<< HEAD
              tracker.handle(new ResourceFailedLocalizationEvent(
                  assoc.getResource().getRequest(), diagnostics));
=======
              if(tracker != null) {
                tracker.handle(new ResourceFailedLocalizationEvent(
                    assoc.getResource().getRequest(), diagnostics));
              }
>>>>>>> e8cb2ae4
              publicRsrc.handle(new ResourceFailedLocalizationEvent(
                  assoc.getResource().getRequest(), diagnostics));
              LOG.error(diagnostics);
              assoc.getResource().unlock();
            } catch (CancellationException e) {
              // ignore; shutting down
            }
          } catch (InterruptedException e) {
            return;
          }
        }
      } catch(Throwable t) {
        LOG.error("Error: Shutting down", t);
      } finally {
        LOG.info("Public cache exiting");
        threadPool.shutdownNow();
      }
    }

  }

  /**
   * Runs the {@link ContainerLocalizer} itself in a separate process with
   * access to user's credentials. One {@link LocalizerRunner} per localizerId.
   * 
   */
  class LocalizerRunner extends Thread {

    final LocalizerContext context;
    final String localizerId;
    final Map<LocalResourceRequest,LocalizerResourceRequestEvent> scheduled;
    // Its a shared list between Private Localizer and dispatcher thread.
    final List<LocalizerResourceRequestEvent> pending;
    private AtomicBoolean killContainerLocalizer = new AtomicBoolean(false);

    // TODO: threadsafe, use outer?
    private final RecordFactory recordFactory =
      RecordFactoryProvider.getRecordFactory(getConfig());

    private final String tokenFileName;

    LocalizerRunner(LocalizerContext context, String localizerId) {
      super("LocalizerRunner for " + localizerId);
      this.context = context;
      this.localizerId = localizerId;
      this.pending =
          Collections
            .synchronizedList(new ArrayList<LocalizerResourceRequestEvent>());
      this.scheduled = new HashMap<>();
      tokenFileName =  String.format(ContainerExecutor.TOKEN_FILE_NAME_FMT,
         localizerId + Long.toHexString(System.currentTimeMillis()));
    }

    public void addResource(LocalizerResourceRequestEvent request) {
      pending.add(request);
    }

    public void endContainerLocalization() {
      killContainerLocalizer.set(true);
    }

    /**
     * Find next resource to be given to a spawned localizer.
     * 
     * @return the next resource to be localized
     */
    private ResourceLocalizationSpec findNextResource(
        String user, ApplicationId applicationId) {
      synchronized (pending) {
        for (Iterator<LocalizerResourceRequestEvent> i = pending.iterator();
            i.hasNext();) {
          LocalizerResourceRequestEvent evt = i.next();
          LocalizedResource nRsrc = evt.getResource();
          // Resource download should take place ONLY if resource is in
          // Downloading state
          if (nRsrc.getState() != ResourceState.DOWNLOADING) {
            i.remove();
            continue;
          }
          /*
           * Multiple containers will try to download the same resource. So the
           * resource download should start only if
           * 1) We can acquire a non blocking semaphore lock on resource
           * 2) Resource is still in DOWNLOADING state
           */
          if (nRsrc.tryAcquire()) {
            if (nRsrc.getState() == ResourceState.DOWNLOADING) {
              LocalResourceRequest nextRsrc = nRsrc.getRequest();
              LocalResource next =
                  recordFactory.newRecordInstance(LocalResource.class);
              next.setResource(URL.fromPath(nextRsrc.getPath()));
              next.setTimestamp(nextRsrc.getTimestamp());
              next.setType(nextRsrc.getType());
              next.setVisibility(evt.getVisibility());
              next.setPattern(evt.getPattern());
              ResourceLocalizationSpec nextSpec = null;
              try {
                LocalResourcesTracker tracker = getLocalResourcesTracker(
                    next.getVisibility(), user, applicationId);
                if (tracker != null) {
                  Path localPath = getPathForLocalization(next, tracker);
                  if (localPath != null) {
                    nextSpec = NodeManagerBuilderUtils.
                        newResourceLocalizationSpec(next, localPath);
                  }
                }
              } catch (IOException e) {
                LOG.error("local path for PRIVATE localization could not be " +
                    "found. Disks might have failed.", e);
              } catch (IllegalArgumentException e) {
                LOG.error("Incorrect path for PRIVATE localization."
                    + next.getResource().getFile(), e);
              } catch (URISyntaxException e) {
                LOG.error(
                    "Got exception in parsing URL of LocalResource:"
                        + next.getResource(), e);
              }
              if (nextSpec != null) {
                scheduled.put(nextRsrc, evt);
                return nextSpec;
              } else {
                // We failed to get a path for this, don't try to localize this
                // resource again.
                nRsrc.unlock();
                i.remove();
                continue;
              }
            } else {
              // Need to release acquired lock
              nRsrc.unlock();
            }
          }
        }
        return null;
      }
    }

    LocalizerHeartbeatResponse processHeartbeat(
        List<LocalResourceStatus> remoteResourceStatuses) {
      LocalizerHeartbeatResponse response =
        recordFactory.newRecordInstance(LocalizerHeartbeatResponse.class);
      String user = context.getUser();
      ApplicationId applicationId =
          context.getContainerId().getApplicationAttemptId().getApplicationId();

      boolean fetchFailed = false;
      // Update resource statuses.
      for (LocalResourceStatus stat : remoteResourceStatuses) {
        LocalResource rsrc = stat.getResource();
        LocalResourceRequest req = null;
        try {
          req = new LocalResourceRequest(rsrc);
        } catch (URISyntaxException e) {
          LOG.error(
              "Got exception in parsing URL of LocalResource:"
                  + rsrc.getResource(), e);
          continue;
        }
        LocalizerResourceRequestEvent assoc = scheduled.get(req);
        if (assoc == null) {
          // internal error
          LOG.error("Unknown resource reported: " + req);
          continue;
        }
        LocalResourcesTracker tracker =
            getLocalResourcesTracker(req.getVisibility(), user, applicationId);
        if (tracker == null) {
          // This is likely due to a race between heartbeat and
          // app cleaning up.
          continue;
        }
        switch (stat.getStatus()) {
          case FETCH_SUCCESS:
            // notify resource
            try {
              tracker.handle(new ResourceLocalizedEvent(req,
                  stat.getLocalPath().toPath(), stat.getLocalSize()));
            } catch (URISyntaxException e) { }

            // unlocking the resource and removing it from scheduled resource
            // list
            assoc.getResource().unlock();
            scheduled.remove(req);
            break;
          case FETCH_PENDING:
            break;
          case FETCH_FAILURE:
            final String diagnostics = stat.getException().toString();
            LOG.warn("{} failed for {} : {}", req, localizerId, diagnostics);
            fetchFailed = true;
            tracker.handle(new ResourceFailedLocalizationEvent(req,
                diagnostics));

            // unlocking the resource and removing it from scheduled resource
            // list
            assoc.getResource().unlock();
            scheduled.remove(req);
            break;
          default:
            LOG.info("Unknown status: " + stat.getStatus());
            fetchFailed = true;
            tracker.handle(new ResourceFailedLocalizationEvent(req,
                stat.getException().getMessage()));
            break;
        }
      }
      if (fetchFailed || killContainerLocalizer.get()) {
        response.setLocalizerAction(LocalizerAction.DIE);
        return response;
      }

      // Give the localizer resources for remote-fetching.
      List<ResourceLocalizationSpec> rsrcs =
          new ArrayList<ResourceLocalizationSpec>();

      /*
       * TODO : It doesn't support multiple downloads per ContainerLocalizer
       * at the same time. We need to think whether we should support this.
       */
      ResourceLocalizationSpec next = findNextResource(user, applicationId);
      if (next != null) {
<<<<<<< HEAD
        try {
          LocalResourcesTracker tracker = getLocalResourcesTracker(
              next.getVisibility(), user, applicationId);
          if (tracker != null) {
            Path localPath = getPathForLocalization(next, tracker);
            if (localPath != null) {
              rsrcs.add(NodeManagerBuilderUtils.newResourceLocalizationSpec(
                  next, localPath));
            }
          }
        } catch (IOException e) {
          LOG.error("local path for PRIVATE localization could not be " +
            "found. Disks might have failed.", e);
        } catch (IllegalArgumentException e) {
          LOG.error("Incorrect path for PRIVATE localization."
              + next.getResource().getFile(), e);
        } catch (URISyntaxException e) {
          LOG.error(
              "Got exception in parsing URL of LocalResource:"
                  + next.getResource(), e);
        }
=======
        rsrcs.add(next);
>>>>>>> e8cb2ae4
      }

      response.setLocalizerAction(LocalizerAction.LIVE);
      response.setResourceSpecs(rsrcs);
      return response;
    }

    private Path getPathForLocalization(LocalResource rsrc,
        LocalResourcesTracker tracker) throws IOException, URISyntaxException {
      String user = context.getUser();
      ApplicationId appId =
          context.getContainerId().getApplicationAttemptId().getApplicationId();
      LocalResourceVisibility vis = rsrc.getVisibility();
      String cacheDirectory = null;
      if (vis == LocalResourceVisibility.PRIVATE) {// PRIVATE Only
        cacheDirectory = getUserFileCachePath(user);
      } else {// APPLICATION ONLY
        cacheDirectory = getAppFileCachePath(user, appId.toString());
      }
      Path dirPath =
          dirsHandler.getLocalPathForWrite(cacheDirectory,
            ContainerLocalizer.getEstimatedSize(rsrc), false);
      return tracker.getPathForLocalization(new LocalResourceRequest(rsrc),
          dirPath, delService);
    }

    @Override
    @SuppressWarnings("unchecked") // dispatcher not typed
    public void run() {
      Path nmPrivateCTokensPath = null;
      Throwable exception = null;
      try {
        // Get nmPrivateDir
        nmPrivateCTokensPath = dirsHandler.getLocalPathForWrite(
                NM_PRIVATE_DIR + Path.SEPARATOR + tokenFileName);

        // 0) init queue, etc.
        // 1) write credentials to private dir
        writeCredentials(nmPrivateCTokensPath);
        // 2) exec initApplication and wait
        if (dirsHandler.areDisksHealthy()) {
          exec.startLocalizer(new LocalizerStartContext.Builder()
              .setNmPrivateContainerTokens(nmPrivateCTokensPath)
              .setNmAddr(localizationServerAddress)
              .setUser(context.getUser())
              .setAppId(context.getContainerId()
                  .getApplicationAttemptId().getApplicationId().toString())
              .setLocId(localizerId)
              .setDirsHandler(dirsHandler)
              .build());
        } else {
          throw new IOException("All disks failed. "
              + dirsHandler.getDisksHealthReport(false));
        }
      // TODO handle ExitCodeException separately?
      } catch (FSError fe) {
        exception = fe;
      } catch (Exception e) {
        exception = e;
      } finally {
        if (exception != null) {
          LOG.info("Localizer failed for "+localizerId, exception);
          // On error, report failure to Container and signal ABORT
          // Notify resource of failed localization
          ContainerId cId = context.getContainerId();
          dispatcher.getEventHandler().handle(new ContainerResourceFailedEvent(
              cId, null, exception.getMessage()));
        }
        List<Path> paths = new ArrayList<Path>();
        for (LocalizerResourceRequestEvent event : scheduled.values()) {
          // This means some resources were in downloading state. Schedule
          // deletion task for localization dir and tmp dir used for downloading
          Path locRsrcPath = event.getResource().getLocalPath();
          if (locRsrcPath != null) {
            Path locRsrcDirPath = locRsrcPath.getParent();
            paths.add(locRsrcDirPath);
            paths.add(new Path(locRsrcDirPath + "_tmp"));
          }
          event.getResource().unlock();
        }
        if (!paths.isEmpty()) {
          FileDeletionTask deletionTask = new FileDeletionTask(delService,
              context.getUser(), null, paths);
          delService.delete(deletionTask);
        }
        FileDeletionTask deletionTask = new FileDeletionTask(delService, null,
            nmPrivateCTokensPath, null);
        delService.delete(deletionTask);
      }
    }

    private Credentials getSystemCredentialsSentFromRM(
        LocalizerContext localizerContext) throws IOException {
      ApplicationId appId =
          localizerContext.getContainerId().getApplicationAttemptId()
            .getApplicationId();
      Credentials systemCredentials =
          nmContext.getSystemCredentialsForApps().get(appId);
      if (systemCredentials == null) {
        return null;
      }

      LOG.debug("Adding new framework-token for {} for localization: {}",
          appId, systemCredentials.getAllTokens());

      return systemCredentials;
    }
    
    private void writeCredentials(Path nmPrivateCTokensPath)
        throws IOException {
      DataOutputStream tokenOut = null;
      try {
        Credentials credentials = context.getCredentials();
        if (UserGroupInformation.isSecurityEnabled()) {
          Credentials systemCredentials =
              getSystemCredentialsSentFromRM(context);
          if (systemCredentials != null) {
            credentials = systemCredentials;
          }
        }

        FileContext lfs = getLocalFileContext(getConfig());
        tokenOut =
            lfs.create(nmPrivateCTokensPath, EnumSet.of(CREATE, OVERWRITE));
        LOG.info("Writing credentials to the nmPrivate file "
            + nmPrivateCTokensPath.toString());
        if (LOG.isDebugEnabled()) {
          LOG.debug("Credentials list in {}: " + nmPrivateCTokensPath);
          for (Token<? extends TokenIdentifier> tk : credentials
              .getAllTokens()) {
            LOG.debug("{} : {}", tk, buildTokenFingerprint(tk));
          }
        }
        if (UserGroupInformation.isSecurityEnabled()) {
          credentials = new Credentials(credentials);
          LocalizerTokenIdentifier id = secretManager.createIdentifier();
          Token<LocalizerTokenIdentifier> localizerToken =
              new Token<LocalizerTokenIdentifier>(id, secretManager);
          credentials.addToken(id.getKind(), localizerToken);
        }
        credentials.writeTokenStorageToStream(tokenOut);
      } finally {
        if (tokenOut != null) {
          tokenOut.close();
        }
      }
    }

  }

  /**
   * Returns a fingerprint of a token.  The fingerprint is suitable for use in
   * logging, because it cannot be used to determine the secret.  The
   * fingerprint is built using the first 10 bytes of a SHA-256 hash of the
   * string encoding of the token.  The returned string contains the hex
   * representation of each byte, delimited by a space.
   *
   * @param tk token
   * @return token fingerprint
   * @throws IOException if there is an I/O error
   */
  @VisibleForTesting
  static String buildTokenFingerprint(Token<? extends TokenIdentifier> tk)
      throws IOException {
    char[] digest = DigestUtils.sha256Hex(tk.encodeToUrlString()).toCharArray();
    StringBuilder fingerprint = new StringBuilder();
    for (int i = 0; i < 10; ++i) {
      if (i > 0) {
        fingerprint.append(' ');
      }
      fingerprint.append(digest[2 * i]);
      fingerprint.append(digest[2 * i + 1]);
    }
    return fingerprint.toString();
  }

  static class CacheCleanup extends Thread {

    private final Dispatcher dispatcher;

    public CacheCleanup(Dispatcher dispatcher) {
      super("CacheCleanup");
      this.dispatcher = dispatcher;
    }

    @Override
    @SuppressWarnings("unchecked") // dispatcher not typed
    public void run() {
      dispatcher.getEventHandler().handle(
          new LocalizationEvent(LocalizationEventType.CACHE_CLEANUP));
    }

  }

  private void initializeLocalDirs(FileContext lfs) {
    List<String> localDirs = dirsHandler.getLocalDirs();
    for (String localDir : localDirs) {
      initializeLocalDir(lfs, localDir);
    }
  }

  private void initializeLocalDir(FileContext lfs, String localDir) {

    Map<Path, FsPermission> pathPermissionMap = getLocalDirsPathPermissionsMap(localDir);
    for (Map.Entry<Path, FsPermission> entry : pathPermissionMap.entrySet()) {
      FileStatus status;
      try {
        status = lfs.getFileStatus(entry.getKey());
      }
      catch(FileNotFoundException fs) {
        status = null;
      }
      catch(IOException ie) {
        String msg = "Could not get file status for local dir " + entry.getKey();
        LOG.warn(msg, ie);
        throw new YarnRuntimeException(msg, ie);
      }
      if(status == null) {
        try {
          lfs.mkdir(entry.getKey(), entry.getValue(), true);
          status = lfs.getFileStatus(entry.getKey());
        } catch (IOException e) {
          String msg = "Could not initialize local dir " + entry.getKey();
          LOG.warn(msg, e);
          throw new YarnRuntimeException(msg, e);
        }
      }
      FsPermission perms = status.getPermission();
      if(!perms.equals(entry.getValue())) {
        try {
          lfs.setPermission(entry.getKey(), entry.getValue());
        }
        catch(IOException ie) {
          String msg = "Could not set permissions for local dir " + entry.getKey();
          LOG.warn(msg, ie);
          throw new YarnRuntimeException(msg, ie);
        }
      }
    }
  }

  private void initializeLogDirs(FileContext lfs) {
    List<String> logDirs = dirsHandler.getLogDirs();
    for (String logDir : logDirs) {
      initializeLogDir(lfs, logDir);
    }
  }

  private void initializeLogDir(FileContext fs, String logDir) {
    try {
      fs.mkdir(new Path(logDir), null, true);
    } catch (FileAlreadyExistsException fe) {
      // do nothing
    } catch (IOException e) {
      String msg = "Could not initialize log dir " + logDir;
      LOG.warn(msg, e);
      throw new YarnRuntimeException(msg, e);
    }
  }

  private void cleanupLogDirs(FileContext fs, DeletionService del) {
    for (String logDir : dirsHandler.getLogDirsForCleanup()) {
      try {
        cleanupLogDir(fs, del, logDir);
      } catch (IOException e) {
        LOG.warn("failed to cleanup app log dir " + logDir, e);
      }
    }
  }

  private void cleanupLogDir(FileContext fs, DeletionService del,
      String logDir) throws IOException {
    if (!fs.util().exists(new Path(logDir))){
      return;
    }
    renameAppLogDir(logDir);
    deleteAppLogDir(fs, del, logDir);
  }

  private void renameAppLogDir(String logDir) throws IOException {
    long currentTimeStamp = System.currentTimeMillis();
    RemoteIterator<FileStatus> fileStatuses =
        lfs.listStatus(new Path(logDir));
    if (fileStatuses != null) {
      while (fileStatuses.hasNext()) {
        FileStatus fileStatus = fileStatuses.next();
        String appName = fileStatus.getPath().getName();
        if (appName.matches("^application_\\d+_\\d+$")) {
          lfs.rename(new Path(logDir, appName),
              new Path(logDir, appName + "_DEL_" + currentTimeStamp));
        }
      }
    }
  }

  private void deleteAppLogDir(FileContext fs, DeletionService del,
      String logDir) throws IOException {
    RemoteIterator<FileStatus> fileStatuses =
        fs.listStatus(new Path(logDir));
    if (fileStatuses != null) {
      while (fileStatuses.hasNext()) {
        FileStatus fileStatus = fileStatuses.next();
        String appName = fileStatus.getPath().getName();
        if (appName.matches("^application_\\d+_\\d+_DEL_\\d+$")) {
          LOG.info("delete app log dir," + appName);
          FileDeletionTask deletionTask = new FileDeletionTask(del, null,
              fileStatus.getPath(), null);
          del.delete(deletionTask);
        }
      }
    }
  }

  private void cleanUpLocalDirs(FileContext lfs, DeletionService del) {
    for (String localDir : dirsHandler.getLocalDirsForCleanup()) {
      cleanUpLocalDir(lfs, del, localDir);
    }
  }

  private void cleanUpLocalDir(FileContext lfs, DeletionService del,
      String localDir) {
    long currentTimeStamp = System.currentTimeMillis();
    renameLocalDir(lfs, localDir, ContainerLocalizer.USERCACHE,
      currentTimeStamp);
    renameLocalDir(lfs, localDir, ContainerLocalizer.FILECACHE,
      currentTimeStamp);
    renameLocalDir(lfs, localDir, ResourceLocalizationService.NM_PRIVATE_DIR,
      currentTimeStamp);
    try {
      deleteLocalDir(lfs, del, localDir);
    } catch (IOException e) {
      // Do nothing, just give the warning
      LOG.warn("Failed to delete localDir: " + localDir);
    }
  }

  private void renameLocalDir(FileContext lfs, String localDir,
      String localSubDir, long currentTimeStamp) {
    try {
      lfs.rename(new Path(localDir, localSubDir), new Path(
          localDir, localSubDir + "_DEL_" + currentTimeStamp));
    } catch (FileNotFoundException ex) {
      // No need to handle this exception
      // localSubDir may not be exist
    } catch (Exception ex) {
      // Do nothing, just give the warning
      LOG.warn("Failed to rename the local file under " +
          localDir + "/" + localSubDir);
    }
  }

  private void deleteLocalDir(FileContext lfs, DeletionService del,
      String localDir) throws IOException {
    RemoteIterator<FileStatus> fileStatus = lfs.listStatus(new Path(localDir));
    if (fileStatus != null) {
      while (fileStatus.hasNext()) {
        FileStatus status = fileStatus.next();
        try {
          if (status.getPath().getName().matches(".*" +
              ContainerLocalizer.USERCACHE + "_DEL_.*")) {
            LOG.info("usercache path : " + status.getPath().toString());
            cleanUpFilesPerUserDir(lfs, del, status.getPath());
          } else if (status.getPath().getName()
              .matches(".*" + NM_PRIVATE_DIR + "_DEL_.*")
              ||
              status.getPath().getName()
                  .matches(".*" + ContainerLocalizer.FILECACHE + "_DEL_.*")) {
            FileDeletionTask deletionTask = new FileDeletionTask(del, null,
                status.getPath(), null);
            del.delete(deletionTask);
          }
        } catch (IOException ex) {
          // Do nothing, just give the warning
          LOG.warn("Failed to delete this local Directory: " +
              status.getPath().getName());
        }
      }
    }
  }

  private void cleanUpFilesPerUserDir(FileContext lfs, DeletionService del,
      Path userDirPath) throws IOException {
    RemoteIterator<FileStatus> userDirStatus = lfs.listStatus(userDirPath);
    FileDeletionTask dependentDeletionTask = new FileDeletionTask(del, null,
        userDirPath, new ArrayList<Path>());
    if (userDirStatus != null && userDirStatus.hasNext()) {
      List<FileDeletionTask> deletionTasks = new ArrayList<FileDeletionTask>();
      while (userDirStatus.hasNext()) {
        FileStatus status = userDirStatus.next();
        String owner = status.getOwner();
        List<Path> pathList = new ArrayList<>();
        pathList.add(status.getPath());
        FileDeletionTask deletionTask = new FileDeletionTask(del, owner, null,
            pathList);
        deletionTask.addDeletionTaskDependency(dependentDeletionTask);
        deletionTasks.add(deletionTask);
      }
      for (FileDeletionTask task : deletionTasks) {
        del.delete(task);
      }
    } else {
      del.delete(dependentDeletionTask);
    }
  }
  
  /**
   * Check each local dir to ensure it has been setup correctly and will
   * attempt to fix any issues it finds.
   * @return void
   */
  @VisibleForTesting
  void checkAndInitializeLocalDirs() {
    List<String> dirs = dirsHandler.getLocalDirs();
    List<String> checkFailedDirs = new ArrayList<String>();
    for (String dir : dirs) {
      try {
        checkLocalDir(dir);
      } catch (YarnRuntimeException e) {
        checkFailedDirs.add(dir);
      }
    }
    for (String dir : checkFailedDirs) {
      LOG.info("Attempting to initialize " + dir);
      initializeLocalDir(lfs, dir);
      try {
        checkLocalDir(dir);
      } catch (YarnRuntimeException e) {
        String msg =
            "Failed to setup local dir " + dir + ", which was marked as good.";
        LOG.warn(msg, e);
        throw new YarnRuntimeException(msg, e);
      }
    }
  }

  private boolean checkLocalDir(String localDir) {

    Map<Path, FsPermission> pathPermissionMap = getLocalDirsPathPermissionsMap(localDir);

    for (Map.Entry<Path, FsPermission> entry : pathPermissionMap.entrySet()) {
      FileStatus status;
      try {
        status = lfs.getFileStatus(entry.getKey());
      } catch (Exception e) {
        String msg =
            "Could not carry out resource dir checks for " + localDir
                + ", which was marked as good";
        LOG.warn(msg, e);
        throw new YarnRuntimeException(msg, e);
      }

      if (!status.getPermission().equals(entry.getValue())) {
        String msg =
            "Permissions incorrectly set for dir " + entry.getKey()
                + ", should be " + entry.getValue() + ", actual value = "
                + status.getPermission();
        LOG.warn(msg);
        throw new YarnRuntimeException(msg);
      }
    }
    return true;
  }

  private Map<Path, FsPermission> getLocalDirsPathPermissionsMap(String localDir) {
    Map<Path, FsPermission> localDirPathFsPermissionsMap = new HashMap<Path, FsPermission>();

    FsPermission defaultPermission =
        FsPermission.getDirDefault().applyUMask(lfs.getUMask());
    FsPermission nmPrivatePermission =
        NM_PRIVATE_PERM.applyUMask(lfs.getUMask());

    Path userDir = new Path(localDir, ContainerLocalizer.USERCACHE);
    Path fileDir = new Path(localDir, ContainerLocalizer.FILECACHE);
    Path sysDir = new Path(localDir, NM_PRIVATE_DIR);

    localDirPathFsPermissionsMap.put(userDir, defaultPermission);
    localDirPathFsPermissionsMap.put(fileDir, defaultPermission);
    localDirPathFsPermissionsMap.put(sysDir, nmPrivatePermission);
    return localDirPathFsPermissionsMap;
  }

  public LocalizedResource getLocalizedResource(LocalResourceRequest req,
      String user, ApplicationId appId) {
    LocalResourcesTracker tracker =
        getLocalResourcesTracker(req.getVisibility(), user, appId);
    if (tracker == null) {
      return null;
    }
    return tracker.getLocalizedResource(req);
  }
}<|MERGE_RESOLUTION|>--- conflicted
+++ resolved
@@ -346,15 +346,8 @@
         LocalizedResourceProto proto = it.next();
         LocalResource rsrc = new LocalResourcePBImpl(proto.getResource());
         LocalResourceRequest req = new LocalResourceRequest(rsrc);
-<<<<<<< HEAD
-        if (LOG.isDebugEnabled()) {
-          LOG.debug("Recovering localized resource " + req + " at "
-              + proto.getLocalPath());
-        }
-=======
         LOG.debug("Recovering localized resource {} at {}",
             req, proto.getLocalPath());
->>>>>>> e8cb2ae4
         tracker.handle(new ResourceRecoveredEvent(req,
             new Path(proto.getLocalPath()), proto.getSize()));
       }
@@ -976,23 +969,6 @@
       }
     }
 
-    private void createParentDirs(Path destDirPath, Path destDirRoot)
-        throws IOException {
-      if (destDirPath == null || destDirPath.equals(destDirRoot)) {
-        return;
-      }
-      createParentDirs(destDirPath.getParent(), destDirRoot);
-      createDir(destDirPath, PUBLIC_FILECACHE_FOLDER_PERMS);
-    }
-
-    private void createDir(Path dirPath, FsPermission perms)
-        throws IOException {
-      lfs.mkdir(dirPath, perms, false);
-      if (!perms.equals(perms.applyUMask(lfs.getUMask()))) {
-        lfs.setPermission(dirPath, perms);
-      }
-    }
-
     @Override
     public void run() {
       try {
@@ -1019,15 +995,10 @@
                 getLocalResourcesTracker(LocalResourceVisibility.APPLICATION, user, applicationId);
               final String diagnostics = "Failed to download resource " +
                   assoc.getResource() + " " + e.getCause();
-<<<<<<< HEAD
-              tracker.handle(new ResourceFailedLocalizationEvent(
-                  assoc.getResource().getRequest(), diagnostics));
-=======
               if(tracker != null) {
                 tracker.handle(new ResourceFailedLocalizationEvent(
                     assoc.getResource().getRequest(), diagnostics));
               }
->>>>>>> e8cb2ae4
               publicRsrc.handle(new ResourceFailedLocalizationEvent(
                   assoc.getResource().getRequest(), diagnostics));
               LOG.error(diagnostics);
@@ -1249,31 +1220,7 @@
        */
       ResourceLocalizationSpec next = findNextResource(user, applicationId);
       if (next != null) {
-<<<<<<< HEAD
-        try {
-          LocalResourcesTracker tracker = getLocalResourcesTracker(
-              next.getVisibility(), user, applicationId);
-          if (tracker != null) {
-            Path localPath = getPathForLocalization(next, tracker);
-            if (localPath != null) {
-              rsrcs.add(NodeManagerBuilderUtils.newResourceLocalizationSpec(
-                  next, localPath));
-            }
-          }
-        } catch (IOException e) {
-          LOG.error("local path for PRIVATE localization could not be " +
-            "found. Disks might have failed.", e);
-        } catch (IllegalArgumentException e) {
-          LOG.error("Incorrect path for PRIVATE localization."
-              + next.getResource().getFile(), e);
-        } catch (URISyntaxException e) {
-          LOG.error(
-              "Got exception in parsing URL of LocalResource:"
-                  + next.getResource(), e);
-        }
-=======
         rsrcs.add(next);
->>>>>>> e8cb2ae4
       }
 
       response.setLocalizerAction(LocalizerAction.LIVE);
