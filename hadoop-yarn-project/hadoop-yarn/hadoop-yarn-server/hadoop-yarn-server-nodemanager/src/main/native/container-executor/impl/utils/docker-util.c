--- conflicted
+++ resolved
@@ -28,17 +28,11 @@
 #include "docker-util.h"
 #include "string-utils.h"
 #include "util.h"
-<<<<<<< HEAD
-#include <grp.h>
-#include <pwd.h>
-#include <errno.h>
-=======
 #include "container-executor.h"
 #include <grp.h>
 #include <pwd.h>
 #include <errno.h>
 #include "mount-utils.h"
->>>>>>> e8cb2ae4
 
 int entry_point = 0;
 
@@ -82,7 +76,6 @@
   }
   for (i = 0; i < args->length; i++) {
     free(args->data[i]);
-<<<<<<< HEAD
   }
   args->length = 0;
 }
@@ -92,17 +85,6 @@
   for (int i = 0; i < args->length; i++) {
     copy[i] = args->data[i];
   }
-=======
-  }
-  args->length = 0;
-}
-
-char** extract_execv_args(args* args) {
-  char** copy = (char**)malloc((args->length + 1) * sizeof(char*));
-  for (int i = 0; i < args->length; i++) {
-    copy[i] = args->data[i];
-  }
->>>>>>> e8cb2ae4
   copy[args->length] = NULL;
   args->length = 0;
   return copy;
@@ -135,9 +117,6 @@
   int ret = 0;
   int no_registry_prefix_in_image_name = 0;
   char *image_name = get_configuration_value("image", DOCKER_COMMAND_FILE_SECTION, command_config);
-<<<<<<< HEAD
-  char **privileged_registry = get_configuration_values_delimiter("docker.trusted.registries", CONTAINER_EXECUTOR_CFG_DOCKER_SECTION, conf, ",");
-=======
   char *privileged = NULL;
   char **privileged_registry = NULL;
   privileged = get_configuration_value("privileged", DOCKER_COMMAND_FILE_SECTION, command_config);
@@ -147,7 +126,6 @@
   if (privileged_registry == NULL) {
     privileged_registry = get_configuration_values_delimiter("docker.trusted.registries", CONTAINER_EXECUTOR_CFG_DOCKER_SECTION, conf, ",");
   }
->>>>>>> e8cb2ae4
   char *registry_ptr = NULL;
   if (image_name == NULL) {
     ret = INVALID_DOCKER_IMAGE_NAME;
@@ -190,19 +168,10 @@
   }
 
 free_and_exit:
-<<<<<<< HEAD
-=======
   free(privileged);
->>>>>>> e8cb2ae4
   free(image_name);
   free_values(privileged_registry);
   return ret;
-}
-
-<<<<<<< HEAD
-static int is_regex(const char *str) {
-  // regex should begin with prefix "regex:"
-  return (strncmp(str, "regex:", 6) == 0);
 }
 
 static int is_valid_tmpfs_mount(const char *mount) {
@@ -211,27 +180,9 @@
   return execute_regex_match(regex_str, mount) == 0;
 }
 
-static int is_volume_name(const char *volume_name) {
-  const char *regex_str = "^[a-zA-Z0-9]([a-zA-Z0-9_.-]*)$";
-=======
-static int is_valid_tmpfs_mount(const char *mount) {
-  const char *regex_str = "^/[^:]+$";
->>>>>>> e8cb2ae4
-  // execute_regex_match return 0 is matched success
-  return execute_regex_match(regex_str, mount) == 0;
-}
-
 static int is_valid_ports_mapping(const char *ports_mapping) {
   const char *regex_str = "^:[0-9]+|^[0-9]+:[0-9]+|^(([0-9]|[1-9][0-9]|1[0-9]{2}|2[0-4][0-9]|25[0-5])\\.)"
                           "{3}([0-9]|[1-9][0-9]|1[0-9]{2}|2[0-4][0-9]|25[0-5]):[0-9]+:[0-9]+$";
-<<<<<<< HEAD
-  // execute_regex_match return 0 is matched success
-  return execute_regex_match(regex_str, ports_mapping) == 0;
-}
-
-static int is_volume_name_matched_by_regex(const char* requested, const char* pattern) {
-=======
->>>>>>> e8cb2ae4
   // execute_regex_match return 0 is matched success
   return execute_regex_match(regex_str, ports_mapping) == 0;
 }
@@ -356,63 +307,6 @@
   return INVALID_DOCKER_CONTAINER_NAME;
 }
 
-<<<<<<< HEAD
-const char *get_docker_error_message(const int error_code) {
-
-  switch (error_code) {
-    case INVALID_COMMAND_FILE:
-      return "Invalid command file passed";
-    case INCORRECT_COMMAND:
-      return "Incorrect command";
-    case BUFFER_TOO_SMALL:
-      return "Command buffer too small";
-    case INVALID_DOCKER_CONTAINER_NAME:
-      return "Invalid docker container name";
-    case INVALID_DOCKER_IMAGE_NAME:
-      return "Invalid docker image name";
-    case INVALID_DOCKER_USER_NAME:
-      return "Invalid docker user name";
-    case INVALID_DOCKER_INSPECT_FORMAT:
-      return "Invalid docker inspect format";
-    case UNKNOWN_DOCKER_COMMAND:
-      return "Unknown docker command";
-    case INVALID_DOCKER_NETWORK:
-      return "Invalid docker network";
-    case INVALID_DOCKER_PORTS_MAPPING:
-      return "Invalid docker ports mapping";
-    case INVALID_DOCKER_CAPABILITY:
-      return "Invalid docker capability";
-    case PRIVILEGED_CONTAINERS_DISABLED:
-      return "Privileged containers are disabled";
-    case INVALID_DOCKER_MOUNT:
-      return "Invalid docker mount";
-    case INVALID_DOCKER_RO_MOUNT:
-      return "Invalid docker read-only mount";
-    case INVALID_DOCKER_RW_MOUNT:
-      return "Invalid docker read-write mount";
-    case MOUNT_ACCESS_ERROR:
-      return "Mount access error";
-    case INVALID_DOCKER_DEVICE:
-      return "Invalid docker device";
-    case INVALID_DOCKER_VOLUME_DRIVER:
-      return "Invalid docker volume-driver";
-    case INVALID_DOCKER_VOLUME_NAME:
-      return "Invalid docker volume name";
-    case INVALID_DOCKER_VOLUME_COMMAND:
-      return "Invalid docker volume command";
-    case PID_HOST_DISABLED:
-      return "Host pid namespace is disabled";
-    case INVALID_PID_NAMESPACE:
-      return "Invalid pid namespace";
-    case INVALID_DOCKER_IMAGE_TRUST:
-      return "Docker image is not trusted";
-    case INVALID_DOCKER_TMPFS_MOUNT:
-      return "Invalid docker tmpfs mount";
-    case INVALID_DOCKER_RUNTIME:
-      return "Invalid docker runtime";
-    default:
-      return "Unknown error";
-=======
 int get_max_retries(const struct configuration *conf) {
   int retries = 10;
   char *max_retries = get_configuration_value(DOCKER_INSPECT_MAX_RETRIES_KEY,
@@ -420,18 +314,6 @@
   if (max_retries != NULL) {
     retries = atoi(max_retries);
     free(max_retries);
->>>>>>> e8cb2ae4
-  }
-  return retries;
-}
-
-int get_max_retries(const struct configuration *conf) {
-  int retries = 10;
-  char *max_retries = get_configuration_value(DOCKER_INSPECT_MAX_RETRIES_KEY,
-      CONTAINER_EXECUTOR_CFG_DOCKER_SECTION, conf);
-  if (max_retries != NULL) {
-    retries = atoi(max_retries);
-    free(max_retries);
   }
   return retries;
 }
@@ -467,32 +349,8 @@
   ret = read_config(command_file, &command_config);
   if (ret != 0) {
     free_configuration(&command_config);
-<<<<<<< HEAD
-    return INVALID_COMMAND_FILE;
-=======
     return INVALID_DOCKER_COMMAND_FILE;
   }
-
-  char *docker = get_docker_binary(conf);
-  ret = add_to_args(args, docker);
-  free(docker);
-  if (ret != 0) {
-    free_configuration(&command_config);
-    return BUFFER_TOO_SMALL;
-  }
-
-  ret = add_docker_config_param(&command_config, args);
-  if (ret != 0) {
-    free_configuration(&command_config);
-    return BUFFER_TOO_SMALL;
->>>>>>> e8cb2ae4
-  }
-
-  char *value = get_configuration_value("use-entry-point", DOCKER_COMMAND_FILE_SECTION, &command_config);
-  if (value != NULL && strcasecmp(value, "true") == 0) {
-    entry_point = 1;
-  }
-  free(value);
 
   char *docker = get_docker_binary(conf);
   ret = add_to_args(args, docker);
@@ -528,13 +386,10 @@
     ret = get_docker_volume_command(command_file, conf, args);
   } else if (strcmp(DOCKER_START_COMMAND, command) == 0) {
     ret = get_docker_start_command(command_file, conf, args);
-<<<<<<< HEAD
-=======
   } else if (strcmp(DOCKER_EXEC_COMMAND, command) == 0) {
     ret = get_docker_exec_command(command_file, conf, args);
   } else if (strcmp(DOCKER_IMAGES_COMMAND, command) == 0) {
       ret = get_docker_images_command(command_file, conf, args);
->>>>>>> e8cb2ae4
   } else {
     ret = UNKNOWN_DOCKER_COMMAND;
   }
@@ -660,15 +515,10 @@
 }
 
 int get_docker_inspect_command(const char *command_file, const struct configuration *conf, args *args) {
-<<<<<<< HEAD
-  const char *valid_format_strings[] = { "{{.State.Status}}",
-                                "{{range(.NetworkSettings.Networks)}}{{.IPAddress}},{{end}}{{.Config.Hostname}}" };
-=======
   const char *valid_format_strings[] = {"{{.State.Status}}",
                                 "{{range(.NetworkSettings.Networks)}}{{.IPAddress}},{{end}}{{.Config.Hostname}}",
                                 "{{json .NetworkSettings.Ports}}",
                                 "{{.State.Status}},{{.Config.StopSignal}}"};
->>>>>>> e8cb2ae4
   int ret = 0, i = 0, valid_format = 0;
   char *format = NULL, *container_name = NULL, *tmp_buffer = NULL;
   struct configuration command_config = {0, NULL};
@@ -796,19 +646,9 @@
   if (container_name == NULL || validate_container_name(container_name) != 0) {
     ret = INVALID_DOCKER_CONTAINER_NAME;
     goto free_and_exit;
-<<<<<<< HEAD
   }
 
   ret = add_to_args(args, DOCKER_RM_COMMAND);
-  if (ret == 0) {
-    ret = add_to_args(args, container_name);
-    if (ret != 0) {
-      ret = BUFFER_TOO_SMALL;
-    }
-=======
-  }
-
-  ret = add_to_args(args, DOCKER_RM_COMMAND);
   if (ret != 0) {
     ret = BUFFER_TOO_SMALL;
     goto free_and_exit;
@@ -822,7 +662,6 @@
   if (ret != 0) {
     ret = BUFFER_TOO_SMALL;
     goto free_and_exit;
->>>>>>> e8cb2ae4
   }
 free_and_exit:
   free(container_name);
@@ -936,18 +775,6 @@
   if (container_name == NULL || validate_container_name(container_name) != 0) {
     ret = INVALID_DOCKER_CONTAINER_NAME;
     goto free_and_exit;
-<<<<<<< HEAD
-  }
-
-  ret = add_to_args(args, DOCKER_START_COMMAND);
-  if (ret != 0) {
-    goto free_and_exit;
-  }
-  ret = add_to_args(args, container_name);
-free_and_exit:
-  free(container_name);
-  free_configuration(&command_config);
-=======
   }
 
   ret = add_to_args(args, DOCKER_START_COMMAND);
@@ -1009,7 +836,6 @@
   free(container_name);
   free_configuration(&command_config);
   free_values(launch_command);
->>>>>>> e8cb2ae4
   return ret;
 }
 
@@ -1046,21 +872,12 @@
   if (group_add != NULL) {
     for (i = 0; group_add[i] != NULL; ++i) {
       ret = add_to_args(args, "--group-add");
-<<<<<<< HEAD
       if (ret != 0) {
         goto free_and_exit;
       }
       ret = add_to_args(args, group_add[i]);
       if (ret != 0) {
         goto free_and_exit;
-=======
-      if (ret != 0) {
-        goto free_and_exit;
-      }
-      ret = add_to_args(args, group_add[i]);
-      if (ret != 0) {
-        goto free_and_exit;
->>>>>>> e8cb2ae4
       }
     }
   }
@@ -1098,8 +915,6 @@
   return ret;
 }
 
-<<<<<<< HEAD
-=======
 int is_service_mode_enabled(const struct configuration *command_config,
                             const struct configuration *executor_cfg, args *args) {
     int ret = 0;
@@ -1116,7 +931,6 @@
     return ret;
 }
 
->>>>>>> e8cb2ae4
 static int add_ports_mapping_to_command(const struct configuration *command_config, args *args) {
   int i = 0, ret = 0;
   char *network_type = (char*) malloc(128);
@@ -1255,7 +1069,6 @@
 }
 
 static int set_env(const struct configuration *command_config, struct args *args) {
-<<<<<<< HEAD
   int ret = 0;
   // Use envfile method.
   char *envfile = get_configuration_value("environ", DOCKER_COMMAND_FILE_SECTION, command_config);
@@ -1273,91 +1086,11 @@
   return ret;
 }
 
-/**
- * Helper function to help normalize mounts for checking if mounts are
- * permitted. The function does the following -
- * 1. Find the canonical path for mount using realpath
- * 2. If the path is a directory, add a '/' at the end (if not present)
- * 3. Return a copy of the canonicalised path(to be freed by the caller)
- * @param mount path to be canonicalised
- * @param isRegexAllowed whether regex matching is allowed for normalize mount
- * @return pointer to canonicalised path, NULL on error
- */
-static char* normalize_mount(const char* mount, int isRegexAllowed) {
-  int ret = 0;
-  struct stat buff;
-  char *ret_ptr = NULL, *real_mount = NULL;
-  if (mount == NULL) {
-    return NULL;
-  }
-  real_mount = realpath(mount, NULL);
-  if (real_mount == NULL) {
-    // If mount is a valid named volume, just return it and let docker decide
-    if (is_volume_name(mount)) {
-      return strdup(mount);
-    }
-    // we only allow permitted mount to be REGEX, for permitted mount, we check
-    // if it's a valid REGEX return; for user mount, we need to strictly check
-    if (isRegexAllowed) {
-      if (is_regex(mount)) {
-        return strdup(mount);
-      }
-    }
-    fprintf(ERRORFILE, "Could not determine real path of mount '%s'\n", mount);
-    return NULL;
-  }
-  ret = stat(real_mount, &buff);
-  if (ret == 0) {
-    if (S_ISDIR(buff.st_mode)) {
-      size_t len = strlen(real_mount);
-      if (len <= 0) {
-        free(real_mount);
-        return NULL;
-      }
-      if (real_mount[len - 1] != '/') {
-        ret_ptr = (char *) alloc_and_clear_memory(len + 2, sizeof(char));
-        strncpy(ret_ptr, real_mount, len);
-        ret_ptr[len] = '/';
-        ret_ptr[len + 1] = '\0';
-      } else {
-        ret_ptr = strdup(real_mount);
-      }
-    } else {
-      ret_ptr = strdup(real_mount);
-=======
-  int ret = 0;
-  // Use envfile method.
-  char *envfile = get_configuration_value("environ", DOCKER_COMMAND_FILE_SECTION, command_config);
-  if (envfile != NULL) {
-    ret = add_to_args(args, "--env-file");
-    if (ret != 0) {
-      ret = BUFFER_TOO_SMALL;
->>>>>>> e8cb2ae4
-    }
-    ret = add_to_args(args, envfile);
-    if (ret != 0) {
-      ret = BUFFER_TOO_SMALL;
-    }
-    free(envfile);
-  }
-  return ret;
-}
-
 static int add_tmpfs_mounts(const struct configuration *command_config, args *args) {
   char **values = get_configuration_values_delimiter("tmpfs", DOCKER_COMMAND_FILE_SECTION, command_config, ",");
   int i = 0, ret = 0;
-<<<<<<< HEAD
-  size_t permitted_mount_len = 0;
-  if (permitted_mounts == NULL) {
-    return 0;
-  }
-  char *normalized_path = normalize_mount(requested, 0);
-  if (normalized_path == NULL) {
-    return -1;
-=======
   if (values == NULL) {
     goto free_and_exit;
->>>>>>> e8cb2ae4
   }
   for (i = 0; values[i] != NULL; i++) {
     if (!is_valid_tmpfs_mount(values[i])) {
@@ -1382,163 +1115,6 @@
   return ret;
 }
 
-<<<<<<< HEAD
-static char* get_mount_source(const char *mount) {
-  const char *tmp = strchr(mount, ':');
-  if (tmp == NULL) {
-    fprintf(ERRORFILE, "Invalid docker mount '%s'\n", mount);
-    return NULL;
-  }
-  size_t len = tmp - mount;
-  return strndup(mount, len);
-}
-
-static char* get_mount_type(const char *mount) {
-  const char *tmp = strrchr(mount, ':');
-  if (tmp == NULL) {
-    fprintf(ERRORFILE, "Invalid docker mount '%s'\n", mount);
-    return NULL;
-  }
-  if (strlen(tmp) < 2) {
-    fprintf(ERRORFILE, "Invalid docker mount '%s'\n", mount);
-    return NULL;
-  }
-  char *mount_type = strdup(&tmp[1]);
-  if (strncmp("ro", mount_type, 2) != 0 &&
-      strncmp("rw", mount_type, 2) != 0) {
-    fprintf(ERRORFILE, "Invalid docker mount type '%s'\n", mount_type);
-    free(mount_type);
-    return NULL;
-  }
-  if (strlen(mount_type) > 2) {
-    if (strlen(mount_type) < 8 ||
-        (strcmp("shared", mount_type + 3) != 0 &&
-        strcmp("rshared", mount_type + 3) != 0 &&
-        strcmp("slave", mount_type + 3) != 0 &&
-        strcmp("rslave", mount_type + 3) != 0 &&
-        strcmp("private", mount_type + 3) != 0 &&
-        strcmp("rprivate", mount_type + 3) != 0)) {
-      fprintf(ERRORFILE, "Invalid docker mount type '%s'\n", mount_type);
-      free(mount_type);
-      return NULL;
-    }
-    mount_type[2] = ',';
-  }
-  return mount_type;
-}
-
-static int add_tmpfs_mounts(const struct configuration *command_config, args *args) {
-  char **values = get_configuration_values_delimiter("tmpfs", DOCKER_COMMAND_FILE_SECTION, command_config, ",");
-  int i = 0, ret = 0;
-  if (values == NULL) {
-    goto free_and_exit;
-  }
-  for (i = 0; values[i] != NULL; i++) {
-    if (!is_valid_tmpfs_mount(values[i])) {
-      fprintf(ERRORFILE, "Invalid docker tmpfs mount '%s'\n", values[i]);
-      ret = INVALID_DOCKER_TMPFS_MOUNT;
-      goto free_and_exit;
-    }
-    ret = add_to_args(args, "--tmpfs");
-    if (ret != 0) {
-      ret = BUFFER_TOO_SMALL;
-      goto free_and_exit;
-    }
-    ret = add_to_args(args, values[i]);
-    if (ret != 0) {
-      ret = BUFFER_TOO_SMALL;
-      goto free_and_exit;
-    }
-  }
-
-free_and_exit:
-  free_values(values);
-  return ret;
-}
-
-static int add_mounts(const struct configuration *command_config, const struct configuration *conf, args *args) {
-  const char *tmp_path_buffer[2] = {NULL, NULL};
-  char *mount_src = NULL;
-  char *mount_type = NULL;
-  char **permitted_ro_mounts = get_configuration_values_delimiter("docker.allowed.ro-mounts",
-                                                                  CONTAINER_EXECUTOR_CFG_DOCKER_SECTION, conf, ",");
-  char **permitted_rw_mounts = get_configuration_values_delimiter("docker.allowed.rw-mounts",
-                                                                  CONTAINER_EXECUTOR_CFG_DOCKER_SECTION, conf, ",");
-  char **values = get_configuration_values_delimiter("mounts", DOCKER_COMMAND_FILE_SECTION, command_config, ",");
-  char *config_path = get_config_path("");
-  const char *container_executor_cfg_path = normalize_mount(config_path, 0);
-  free(config_path);
-  int i = 0, permitted_rw = 0, permitted_ro = 0, ret = 0;
-  if (values == NULL) {
-    goto free_and_exit;
-  }
-  // Disable mount volumes if image is not trusted.
-  if (check_trusted_image(command_config, conf) != 0) {
-    fprintf(ERRORFILE, "Disable mount volume for untrusted image\n");
-    // YARN will implicitly bind node manager local directory to
-    // docker image.  This can create file system security holes,
-    // if docker container has binary to escalate privileges.
-    // For untrusted image, we drop mounting without reporting
-    // INVALID_DOCKER_MOUNT messages to allow running untrusted
-    // image in a sandbox.
-    ret = 0;
-    goto free_and_exit;
-  }
-  ret = normalize_mounts(permitted_ro_mounts, 1);
-  ret |= normalize_mounts(permitted_rw_mounts, 1);
-  if (ret != 0) {
-    fprintf(ERRORFILE, "Unable to find permitted docker mounts on disk\n");
-    ret = MOUNT_ACCESS_ERROR;
-    goto free_and_exit;
-  }
-  for (i = 0; values[i] != NULL; i++) {
-    mount_src = get_mount_source(values[i]);
-    if (mount_src == NULL) {
-      fprintf(ERRORFILE, "Invalid docker mount '%s'\n", values[i]);
-      ret = INVALID_DOCKER_MOUNT;
-      goto free_and_exit;
-    }
-    mount_type = get_mount_type(values[i]);
-    if (mount_type == NULL) {
-      fprintf(ERRORFILE, "Invalid docker mount '%s'\n", values[i]);
-      ret = INVALID_DOCKER_MOUNT;
-      goto free_and_exit;
-    }
-    permitted_rw = check_mount_permitted((const char **) permitted_rw_mounts, mount_src);
-    permitted_ro = check_mount_permitted((const char **) permitted_ro_mounts, mount_src);
-    if (permitted_ro == -1 || permitted_rw == -1) {
-      fprintf(ERRORFILE, "Invalid docker mount '%s', realpath=%s\n", values[i], mount_src);
-      ret = INVALID_DOCKER_MOUNT;
-      goto free_and_exit;
-    }
-    if (strncmp("rw", mount_type, 2) == 0) {
-      // rw mount
-      if (permitted_rw == 0) {
-        fprintf(ERRORFILE, "Configuration does not allow docker mount '%s', realpath=%s\n", values[i], mount_src);
-        ret = INVALID_DOCKER_RW_MOUNT;
-        goto free_and_exit;
-      } else {
-        // determine if the user can modify the container-executor.cfg file
-        tmp_path_buffer[0] = normalize_mount(mount_src, 0);
-        // just re-use the function, flip the args to check if the container-executor path is in the requested
-        // mount point
-        ret = check_mount_permitted(tmp_path_buffer, container_executor_cfg_path);
-        free((void *) tmp_path_buffer[0]);
-        if (ret == 1) {
-          fprintf(ERRORFILE, "Attempting to mount a parent directory '%s' of container-executor.cfg as read-write\n",
-                  values[i]);
-          ret = INVALID_DOCKER_RW_MOUNT;
-          goto free_and_exit;
-        }
-      }
-    } else {
-      // ro mount
-      if (permitted_ro == 0 && permitted_rw == 0) {
-        fprintf(ERRORFILE, "Configuration does not allow docker mount '%s', realpath=%s\n", values[i], mount_src);
-        ret = INVALID_DOCKER_RO_MOUNT;
-        goto free_and_exit;
-      }
-=======
 
 
 static int check_privileges(const char *user) {
@@ -1611,104 +1187,6 @@
           fprintf(ERRORFILE, "sudo terminated by signal %d\n", WTERMSIG(statval));
         }
       }
->>>>>>> e8cb2ae4
-    }
-
-    if (strlen(mount_type) > 2) {
-      // overwrite separator between read mode and propagation option with ','
-      int mount_type_index = strlen(values[i]) - strlen(mount_type);
-      values[i][mount_type_index + 2] = ',';
-    }
-
-    ret = add_to_args(args, "-v");
-    if (ret != 0) {
-      ret = BUFFER_TOO_SMALL;
-      goto free_and_exit;
-    }
-
-    ret = add_to_args(args, values[i]);
-    if (ret != 0) {
-      ret = BUFFER_TOO_SMALL;
-      goto free_and_exit;
-    }
-    free(mount_src);
-    free(mount_type);
-    mount_src = NULL;
-    mount_type = NULL;
-  }
-<<<<<<< HEAD
-
-free_and_exit:
-  free(mount_src);
-  free(mount_type);
-  free_values(permitted_ro_mounts);
-  free_values(permitted_rw_mounts);
-  free_values(values);
-  free((void *) container_executor_cfg_path);
-  return ret;
-}
-
-static int check_privileges(const char *user) {
-  int ngroups = 0;
-  gid_t *groups = NULL;
-  struct passwd *pw;
-  struct group *gr;
-  int ret = 0;
-  int waitid = -1;
-  int statval = 0;
-
-  pw = getpwnam(user);
-  if (pw == NULL) {
-    fprintf(ERRORFILE, "User %s does not exist in host OS.\n", user);
-    exit(INITIALIZE_USER_FAILED);
-  }
-
-  int rc = getgrouplist(user, pw->pw_gid, groups, &ngroups);
-  if (rc < 0) {
-    groups = (gid_t *) alloc_and_clear_memory(ngroups, sizeof(gid_t));
-    if (groups == NULL) {
-      fprintf(ERRORFILE, "Failed to allocate buffer for group lookup for user %s.\n", user);
-      exit(OUT_OF_MEMORY);
-    }
-    if (getgrouplist(user, pw->pw_gid, groups, &ngroups) == -1) {
-      fprintf(ERRORFILE, "Fail to lookup groups for user %s.\n", user);
-      ret = 2;
-    }
-  }
-
-  if (ret != 2) {
-    for (int j = 0; j < ngroups; j++) {
-      gr = getgrgid(groups[j]);
-      if (gr != NULL) {
-        if (strcmp(gr->gr_name, "root")==0 || strcmp(gr->gr_name, "docker")==0) {
-          ret = 1;
-          break;
-        }
-      }
-    }
-  }
-
-  if (ret != 1) {
-    int child_pid = fork();
-    if (child_pid == 0) {
-      execl("/usr/bin/sudo", "sudo", "-U", user, "-n", "-l", "docker", NULL);
-      exit(INITIALIZE_USER_FAILED);
-    } else {
-      while ((waitid = waitpid(child_pid, &statval, 0)) != child_pid) {
-        if (waitid == -1 && errno != EINTR) {
-          fprintf(ERRORFILE, "waitpid failed: %s\n", strerror(errno));
-          break;
-        }
-      }
-      if (waitid == child_pid) {
-        if (WIFEXITED(statval)) {
-          if (WEXITSTATUS(statval) == 0) {
-            ret = 1;
-          }
-        } else if (WIFSIGNALED(statval)) {
-          fprintf(ERRORFILE, "sudo terminated by signal %d\n", WTERMSIG(statval));
-        }
-      }
     }
   }
   free(groups);
@@ -1721,18 +1199,6 @@
   return ret;
 }
 
-=======
-  free(groups);
-  if (ret == 1) {
-    fprintf(ERRORFILE, "check privileges passed for user: %s\n", user);
-  } else {
-    fprintf(ERRORFILE, "check privileges failed for user: %s, error code: %d\n", user, ret);
-    ret = 0;
-  }
-  return ret;
-}
-
->>>>>>> e8cb2ae4
 static int set_privileged(const struct configuration *command_config, const struct configuration *conf, args *args) {
   char *user = NULL;
   char *value = get_configuration_value("privileged", DOCKER_COMMAND_FILE_SECTION, command_config);
@@ -1771,11 +1237,7 @@
           }
         } else {
           fprintf(ERRORFILE, "Privileged containers are disabled for user: %s\n", user);
-<<<<<<< HEAD
-          ret = PRIVILEGED_CONTAINERS_DISABLED;
-=======
           ret = PRIVILEGED_DOCKER_CONTAINERS_DISABLED;
->>>>>>> e8cb2ae4
           goto free_and_exit;
         }
       } else {
@@ -1797,8 +1259,6 @@
   return ret;
 }
 
-<<<<<<< HEAD
-=======
 
 
 static char* get_docker_mount_source(const char *mount) {
@@ -2080,7 +1540,6 @@
     return ret;
 }
 
->>>>>>> e8cb2ae4
 int get_docker_run_command(const char *command_file, const struct configuration *conf, args *args) {
   int ret = 0, i = 0;
   char *container_name = NULL, *user = NULL, *image = NULL;
@@ -2088,11 +1547,8 @@
   char **launch_command = NULL;
   char *privileged = NULL;
   char *no_new_privileges_enabled = NULL;
-<<<<<<< HEAD
-=======
   char *use_entry_point = NULL;
   int service_mode_enabled = 0;
->>>>>>> e8cb2ae4
   struct configuration command_config = {0, NULL};
   ret = read_and_verify_command_file(command_file, DOCKER_RUN_COMMAND, &command_config);
   if (ret != 0) {
@@ -2116,12 +1572,6 @@
     ret = INVALID_DOCKER_CONTAINER_NAME;
     goto free_and_exit;
   }
-<<<<<<< HEAD
-  user = get_configuration_value("user", DOCKER_COMMAND_FILE_SECTION, &command_config);
-  if (user == NULL) {
-    ret = INVALID_DOCKER_USER_NAME;
-    goto free_and_exit;
-=======
 
   if (!service_mode_enabled) {
     user = get_configuration_value("user", DOCKER_COMMAND_FILE_SECTION, &command_config);
@@ -2129,7 +1579,6 @@
       ret = INVALID_DOCKER_USER_NAME;
       goto free_and_exit;
     }
->>>>>>> e8cb2ae4
   }
   image = get_configuration_value("image", DOCKER_COMMAND_FILE_SECTION, &command_config);
   if (image == NULL || validate_docker_image_name(image) != 0) {
@@ -2154,33 +1603,15 @@
   privileged = get_configuration_value("privileged", DOCKER_COMMAND_FILE_SECTION, &command_config);
 
   if (privileged == NULL || strcmp(privileged, "false") == 0) {
-<<<<<<< HEAD
-    char *user_buffer = make_string("--user=%s", user);
-    ret = add_to_args(args, user_buffer);
-    free(user_buffer);
-    if (ret != 0) {
-      ret = BUFFER_TOO_SMALL;
-      goto free_and_exit;
-    }
-    no_new_privileges_enabled =
-        get_configuration_value("docker.no-new-privileges.enabled",
-        CONTAINER_EXECUTOR_CFG_DOCKER_SECTION, conf);
-    if (no_new_privileges_enabled != NULL &&
-        strcasecmp(no_new_privileges_enabled, "True") == 0) {
-      ret = add_to_args(args, "--security-opt=no-new-privileges");
-=======
     if (!service_mode_enabled) {
       char *user_buffer = make_string("--user=%s", user);
       ret = add_to_args(args, user_buffer);
       free(user_buffer);
->>>>>>> e8cb2ae4
       if (ret != 0) {
         ret = BUFFER_TOO_SMALL;
         goto free_and_exit;
       }
     }
-<<<<<<< HEAD
-=======
     no_new_privileges_enabled =
         get_configuration_value("docker.no-new-privileges.enabled",
         CONTAINER_EXECUTOR_CFG_DOCKER_SECTION, conf);
@@ -2192,7 +1623,6 @@
         goto free_and_exit;
       }
     }
->>>>>>> e8cb2ae4
   }
 
   ret = detach_container(&command_config, args);
@@ -2225,11 +1655,7 @@
     goto free_and_exit;
   }
 
-<<<<<<< HEAD
-  ret = add_mounts(&command_config, conf, args);
-=======
   ret = add_docker_mounts(&command_config, conf, args);
->>>>>>> e8cb2ae4
   if (ret != 0) {
     goto free_and_exit;
   }
@@ -2262,11 +1688,6 @@
   ret = set_hostname(&command_config, args);
   if (ret != 0) {
     goto free_and_exit;
-<<<<<<< HEAD
-  }
-
-  ret = set_group_add(&command_config, args);
-=======
   }
 
   if (!service_mode_enabled) {
@@ -2277,28 +1698,15 @@
   }
 
   ret = set_devices(&command_config, conf, args);
->>>>>>> e8cb2ae4
-  if (ret != 0) {
-    goto free_and_exit;
-  }
-
-<<<<<<< HEAD
-  ret = set_devices(&command_config, conf, args);
-=======
+  if (ret != 0) {
+    goto free_and_exit;
+  }
+
   ret = set_env(&command_config, args);
->>>>>>> e8cb2ae4
-  if (ret != 0) {
-    goto free_and_exit;
-  }
-
-<<<<<<< HEAD
-  ret = set_env(&command_config, args);
-  if (ret != 0) {
-    goto free_and_exit;
-  }
-
-=======
->>>>>>> e8cb2ae4
+  if (ret != 0) {
+    goto free_and_exit;
+  }
+
   ret = add_to_args(args, image);
   if (ret != 0) {
     goto free_and_exit;
@@ -2327,8 +1735,6 @@
   free_values(launch_command);
   free_configuration(&command_config);
   return ret;
-<<<<<<< HEAD
-=======
 }
 
 int get_docker_images_command(const char *command_file, const struct configuration *conf, args *args) {
@@ -2365,5 +1771,4 @@
     free(image_name);
     free_configuration(&command_config);
   return ret;
->>>>>>> e8cb2ae4
 }