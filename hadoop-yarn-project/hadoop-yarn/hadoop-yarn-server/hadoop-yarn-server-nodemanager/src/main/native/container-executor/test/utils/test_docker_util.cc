--- conflicted
+++ resolved
@@ -122,11 +122,7 @@
       for (itr = file_cmd_vec.begin(); itr != file_cmd_vec.end(); ++itr) {
         write_command_file(itr->first);
         int ret = (*docker_func)(docker_command_file.c_str(), &container_executor_cfg, &tmp);
-<<<<<<< HEAD
-        ASSERT_EQ(0, ret) << "error message: " << get_docker_error_message(ret) << " for input " << itr->first;
-=======
         ASSERT_EQ(0, ret) << "error message: " << get_error_message(ret) << " for input " << itr->first;
->>>>>>> e8cb2ae4
         char *actual = flatten(&tmp);
         ASSERT_STREQ(itr->second.c_str(), actual);
         reset_args(&tmp);
@@ -141,11 +137,7 @@
         reset_args(&tmp);
       }
       int ret = (*docker_func)("unknown-file", &container_executor_cfg, &tmp);
-<<<<<<< HEAD
-      ASSERT_EQ(static_cast<int>(INVALID_COMMAND_FILE), ret);
-=======
       ASSERT_EQ(static_cast<int>(INVALID_DOCKER_COMMAND_FILE), ret);
->>>>>>> e8cb2ae4
       reset_args(&tmp);
     }
 
@@ -391,15 +383,9 @@
     std::vector<std::pair<std::string, int> > bad_file_cmd_vec;
     bad_file_cmd_vec.push_back(std::make_pair<std::string, int>(
         "[docker-command-execution]\n  docker-command=run\n  name=container_e1_12312_11111_02_000001",
-<<<<<<< HEAD
-        static_cast<int>(INCORRECT_COMMAND)));
-    bad_file_cmd_vec.push_back(std::make_pair<std::string, int>(
-        "docker-command=start\n  name=ctr-id", static_cast<int>(INCORRECT_COMMAND)));
-=======
         static_cast<int>(INCORRECT_DOCKER_COMMAND)));
     bad_file_cmd_vec.push_back(std::make_pair<std::string, int>(
         "docker-command=start\n  name=ctr-id", static_cast<int>(INCORRECT_DOCKER_COMMAND)));
->>>>>>> e8cb2ae4
     bad_file_cmd_vec.push_back(std::make_pair<std::string, int>(
         "[docker-command-execution]\n  docker-command=start\n  name=", static_cast<int>(INVALID_DOCKER_CONTAINER_NAME)));
     bad_file_cmd_vec.push_back(std::make_pair<std::string, int>(
@@ -489,11 +475,7 @@
       }
       ret = set_runtime(&cmd_cfg, &container_cfg, &buff);
       char *actual = flatten(&buff);
-<<<<<<< HEAD
-      ASSERT_EQ(0, ret) << "error message: " << get_docker_error_message(ret) << " for input " << itr->first;
-=======
       ASSERT_EQ(0, ret) << "error message: " << get_error_message(ret) << " for input " << itr->first;
->>>>>>> e8cb2ae4
       ASSERT_STREQ(itr->second.c_str(), actual);
       reset_args(&buff);
       free(actual);
@@ -618,11 +600,7 @@
       }
       ret = add_ports_mapping_to_command(&cmd_cfg, &buff);
       char *actual = flatten(&buff);
-<<<<<<< HEAD
-      ASSERT_EQ(0, ret) << "error message: " << get_docker_error_message(ret) << " for input " << itr->first;
-=======
       ASSERT_EQ(0, ret) << "error message: " << get_error_message(ret) << " for input " << itr->first;
->>>>>>> e8cb2ae4
       ASSERT_STREQ(itr->second.c_str(), actual);
       reset_args(&buff);
       free(actual);
@@ -805,13 +783,9 @@
     struct configuration container_cfg, cmd_cfg;
     struct args buff = ARGS_INITIAL_VALUE;
     int ret = 0;
-<<<<<<< HEAD
-    std::string container_executor_cfg_contents[] = {"[docker]\n  docker.privileged-containers.enabled=1\n  docker.trusted.registries=hadoop",
-=======
     std::string container_executor_cfg_contents[] = {"[docker]\n  docker.privileged-containers.enabled=1\n"
                                                      "  docker.trusted.registries=library\n"
                                                      "  docker.privileged-containers.registries=hadoop",
->>>>>>> e8cb2ae4
                                                      "[docker]\n  docker.privileged-containers.enabled=true\n  docker.trusted.registries=hadoop",
                                                      "[docker]\n  docker.privileged-containers.enabled=True\n  docker.trusted.registries=hadoop",
                                                      "[docker]\n  docker.privileged-containers.enabled=0",
@@ -843,11 +817,7 @@
           FAIL();
         }
         ret = set_privileged(&cmd_cfg, &container_cfg, &buff);
-<<<<<<< HEAD
-        ASSERT_EQ(6, ret);
-=======
         ASSERT_EQ(INVALID_DOCKER_USER_NAME, ret);
->>>>>>> e8cb2ae4
         ASSERT_EQ(0, buff.length);
         reset_args(&buff);
         free_configuration(&cmd_cfg);
@@ -858,11 +828,7 @@
         FAIL();
       }
       ret = set_privileged(&cmd_cfg, &container_cfg, &buff);
-<<<<<<< HEAD
-      ASSERT_EQ(PRIVILEGED_CONTAINERS_DISABLED, ret);
-=======
       ASSERT_EQ(PRIVILEGED_DOCKER_CONTAINERS_DISABLED, ret);
->>>>>>> e8cb2ae4
       ASSERT_EQ(0, buff.length);
       reset_args(&buff);
       free_configuration(&cmd_cfg);
@@ -899,11 +865,7 @@
         FAIL();
       }
       ret = set_privileged(&cmd_cfg, &container_cfg, &buff);
-<<<<<<< HEAD
-      ASSERT_EQ(PRIVILEGED_CONTAINERS_DISABLED, ret);
-=======
       ASSERT_EQ(PRIVILEGED_DOCKER_CONTAINERS_DISABLED, ret);
->>>>>>> e8cb2ae4
       ASSERT_EQ(0, buff.length);
       reset_args(&buff);
       free_configuration(&cmd_cfg);
@@ -1108,11 +1070,7 @@
   }
 
 
-<<<<<<< HEAD
-  TEST_F(TestDockerUtil, test_add_mounts) {
-=======
   TEST_F(TestDockerUtil, test_add_docker_mounts) {
->>>>>>> e8cb2ae4
     struct configuration container_cfg, cmd_cfg;
     struct args buff = ARGS_INITIAL_VALUE;
     int ret = 0;
@@ -1168,11 +1126,7 @@
       if (ret != 0) {
         FAIL();
       }
-<<<<<<< HEAD
-      ret = add_mounts(&cmd_cfg, &container_cfg, &buff);
-=======
       ret = add_docker_mounts(&cmd_cfg, &container_cfg, &buff);
->>>>>>> e8cb2ae4
       char *actual = flatten(&buff);
       ASSERT_EQ(0, ret);
       ASSERT_STREQ(itr->second.c_str(), actual);
@@ -1184,24 +1138,6 @@
     std::vector<std::pair<std::string, int> > bad_file_cmds_vec;
     bad_file_cmds_vec.push_back(std::make_pair<std::string, int>(
         "[docker-command-execution]\n  docker-command=run\n  image=hadoop/image\n  mounts=/lib:/lib:rw",
-<<<<<<< HEAD
-        static_cast<int>(INVALID_DOCKER_RW_MOUNT)));
-    bad_file_cmds_vec.push_back(std::make_pair<std::string, int>(
-        "[docker-command-execution]\n  docker-command=run\n  image=hadoop/image\n  mounts=/usr/bin/:/usr/bin:rw",
-        static_cast<int>(INVALID_DOCKER_RW_MOUNT)));
-    bad_file_cmds_vec.push_back(std::make_pair<std::string, int>(
-        "[docker-command-execution]\n  docker-command=run\n  image=hadoop/image\n  mounts=/blah:/blah:rw",
-        static_cast<int>(INVALID_DOCKER_MOUNT)));
-    bad_file_cmds_vec.push_back(std::make_pair<std::string, int>(
-        "[docker-command-execution]\n  docker-command=run\n image=hadoop/image\n mounts=/tmp:/tmp:shared",
-        static_cast<int>(INVALID_DOCKER_MOUNT)));
-    bad_file_cmds_vec.push_back(std::make_pair<std::string, int>(
-        "[docker-command-execution]\n  docker-command=run\n image=hadoop/image\n mounts=/lib:/lib",
-        static_cast<int>(INVALID_DOCKER_MOUNT)));
-    bad_file_cmds_vec.push_back(std::make_pair<std::string, int>(
-        "[docker-command-execution]\n  docker-command=run\n image=hadoop/image\n mounts=/lib:/lib:other",
-        static_cast<int>(INVALID_DOCKER_MOUNT)));
-=======
         static_cast<int>(INVALID_RW_MOUNT)));
     bad_file_cmds_vec.push_back(std::make_pair<std::string, int>(
         "[docker-command-execution]\n  docker-command=run\n  image=hadoop/image\n  mounts=/usr/bin/:/usr/bin:rw",
@@ -1218,7 +1154,6 @@
     bad_file_cmds_vec.push_back(std::make_pair<std::string, int>(
         "[docker-command-execution]\n  docker-command=run\n image=hadoop/image\n mounts=/lib:/lib:other",
         static_cast<int>(INVALID_MOUNT)));
->>>>>>> e8cb2ae4
 
     std::vector<std::pair<std::string, int> >::const_iterator itr2;
 
@@ -1228,11 +1163,7 @@
       if (ret != 0) {
         FAIL();
       }
-<<<<<<< HEAD
-      ret = add_mounts(&cmd_cfg, &container_cfg, &buff);
-=======
       ret = add_docker_mounts(&cmd_cfg, &container_cfg, &buff);
->>>>>>> e8cb2ae4
       char *actual = flatten(&buff);
       ASSERT_EQ(itr2->second, ret);
       ASSERT_STREQ("", actual);
@@ -1251,13 +1182,8 @@
       if (ret != 0) {
         FAIL();
       }
-<<<<<<< HEAD
-      ret = add_mounts(&cmd_cfg, &container_cfg, &buff);
-      ASSERT_EQ(INVALID_DOCKER_RW_MOUNT, ret) << " for input " << cmd_file_contents;
-=======
       ret = add_docker_mounts(&cmd_cfg, &container_cfg, &buff);
       ASSERT_EQ(INVALID_RW_MOUNT, ret) << " for input " << cmd_file_contents;
->>>>>>> e8cb2ae4
       char *actual = flatten(&buff);
       ASSERT_STREQ("", actual);
       reset_args(&buff);
@@ -1271,11 +1197,7 @@
     free(ce_path);
     free_configuration(&container_cfg);
 
-<<<<<<< HEAD
-    // For untrusted image, container add_mounts will pass through
-=======
     // For untrusted image, container add_docker_mounts will pass through
->>>>>>> e8cb2ae4
     // without mounting or report error code.
     container_executor_cfg_contents = "[docker]\n";
     write_container_executor_cfg(container_executor_cfg_contents);
@@ -1283,11 +1205,7 @@
     if (ret != 0) {
       FAIL();
     }
-<<<<<<< HEAD
-    ret = add_mounts(&cmd_cfg, &container_cfg, &buff);
-=======
     ret = add_docker_mounts(&cmd_cfg, &container_cfg, &buff);
->>>>>>> e8cb2ae4
     char *actual = flatten(&buff);
     ASSERT_EQ(0, ret);
     ASSERT_STREQ("", actual);
@@ -1307,7 +1225,6 @@
     std::vector<std::pair<std::string, std::string> > file_cmd_vec;
     file_cmd_vec.push_back(std::make_pair<std::string, std::string>(
         "[docker-command-execution]\n  docker-command=run\n image=nothadoop/image\n  mounts=/var:/var:ro", ""));
-<<<<<<< HEAD
     file_cmd_vec.push_back(std::make_pair<std::string, std::string>(
         "[docker-command-execution]\n  docker-command=run\n image=nothadoop/image\n  mounts=/etc:/etc:ro", ""));
     file_cmd_vec.push_back(std::make_pair<std::string, std::string>(
@@ -1326,26 +1243,6 @@
         "[docker-command-execution]\n  docker-command=run\n  image=hadoop/image\n  mounts=/etc/passwd:/etc/passwd:ro",
         "-v /etc/passwd:/etc/passwd:ro"));
     file_cmd_vec.push_back(std::make_pair<std::string, std::string>(
-=======
-    file_cmd_vec.push_back(std::make_pair<std::string, std::string>(
-        "[docker-command-execution]\n  docker-command=run\n image=nothadoop/image\n  mounts=/etc:/etc:ro", ""));
-    file_cmd_vec.push_back(std::make_pair<std::string, std::string>(
-        "[docker-command-execution]\n  docker-command=run\n  image=hadoop/image\n  mounts=/var/:/var/:ro", "-v /var/:/var/:ro"));
-    file_cmd_vec.push_back(std::make_pair<std::string, std::string>(
-        "[docker-command-execution]\n  docker-command=run\n  image=hadoop/image\n  mounts=/home:/home:ro", "-v /home:/home:ro"));
-    file_cmd_vec.push_back(std::make_pair<std::string, std::string>(
-        "[docker-command-execution]\n  docker-command=run\n  image=hadoop/image\n  mounts=/home/:/home:ro", "-v /home/:/home:ro"));
-    file_cmd_vec.push_back(std::make_pair<std::string, std::string>(
-        "[docker-command-execution]\n  docker-command=run\n  image=hadoop/image\n  mounts=/usr/bin/cut:/usr/bin/cut:ro",
-        "-v /usr/bin/cut:/usr/bin/cut:ro"));
-    file_cmd_vec.push_back(std::make_pair<std::string, std::string>(
-        "[docker-command-execution]\n  docker-command=run\n  image=hadoop/image\n  mounts=/etc/group:/etc/group:ro",
-        "-v /etc/group:/etc/group:ro"));
-    file_cmd_vec.push_back(std::make_pair<std::string, std::string>(
-        "[docker-command-execution]\n  docker-command=run\n  image=hadoop/image\n  mounts=/etc/passwd:/etc/passwd:ro",
-        "-v /etc/passwd:/etc/passwd:ro"));
-    file_cmd_vec.push_back(std::make_pair<std::string, std::string>(
->>>>>>> e8cb2ae4
         "[docker-command-execution]\n  docker-command=run\n  image=hadoop/image\n  mounts=/var/log:/mydisk1:ro,/etc/passwd:/etc/passwd:ro",
         "-v /var/log:/mydisk1:ro -v /etc/passwd:/etc/passwd:ro"));
     file_cmd_vec.push_back(std::make_pair<std::string, std::string>(
@@ -1370,11 +1267,7 @@
       if (ret != 0) {
         FAIL();
       }
-<<<<<<< HEAD
-      ret = add_mounts(&cmd_cfg, &container_cfg, &buff);
-=======
       ret = add_docker_mounts(&cmd_cfg, &container_cfg, &buff);
->>>>>>> e8cb2ae4
       char *actual = flatten(&buff);
       ASSERT_EQ(0, ret);
       ASSERT_STREQ(itr->second.c_str(), actual);
@@ -1386,17 +1279,10 @@
     std::vector<std::pair<std::string, int> > bad_file_cmds_vec;
     bad_file_cmds_vec.push_back(std::make_pair<std::string, int>(
         "[docker-command-execution]\n  docker-command=run\n  image=hadoop/image\n  mounts=/etc:/etc:ro",
-<<<<<<< HEAD
-        static_cast<int>(INVALID_DOCKER_RO_MOUNT)));
-    bad_file_cmds_vec.push_back(std::make_pair<std::string, int>(
-        "[docker-command-execution]\n  docker-command=run\n  image=hadoop/image\n  mounts=/blah:/blah:ro",
-        static_cast<int>(INVALID_DOCKER_MOUNT)));
-=======
         static_cast<int>(INVALID_RO_MOUNT)));
     bad_file_cmds_vec.push_back(std::make_pair<std::string, int>(
         "[docker-command-execution]\n  docker-command=run\n  image=hadoop/image\n  mounts=/blah:/blah:ro",
         static_cast<int>(INVALID_MOUNT)));
->>>>>>> e8cb2ae4
 
     std::vector<std::pair<std::string, int> >::const_iterator itr2;
 
@@ -1406,11 +1292,7 @@
       if (ret != 0) {
         FAIL();
       }
-<<<<<<< HEAD
-      ret = add_mounts(&cmd_cfg, &container_cfg, &buff);
-=======
       ret = add_docker_mounts(&cmd_cfg, &container_cfg, &buff);
->>>>>>> e8cb2ae4
       char *actual = flatten(&buff);
       ASSERT_EQ(itr2->second, ret);
       ASSERT_STREQ("", actual);
@@ -1431,13 +1313,8 @@
     if (ret != 0) {
       FAIL();
     }
-<<<<<<< HEAD
-    ret = add_mounts(&cmd_cfg, &container_cfg, &buff);
-    ASSERT_EQ(INVALID_DOCKER_RO_MOUNT, ret);
-=======
     ret = add_docker_mounts(&cmd_cfg, &container_cfg, &buff);
     ASSERT_EQ(INVALID_RO_MOUNT, ret);
->>>>>>> e8cb2ae4
     ASSERT_EQ(0, buff.length);
     reset_args(&buff);
     free_configuration(&cmd_cfg);
@@ -1585,11 +1462,7 @@
         "[docker-command-execution]\n"
             "  docker-command=run\n  name=container_e1_12312_11111_02_000001\n  image=hadoop/docker-image\n  user=root\n  hostname=host-id\n"
             "  mounts=/var/log:/var/log:ro,/var/lib:/lib:ro,/usr/bin/cut:/usr/bin/cut:ro,/tmp:/tmp:rw\n"
-<<<<<<< HEAD
-            "  network=bridge\n  devices=/dev/test:/dev/test\n  privileged=true\n"
-=======
             "  network=bridge\n  devices=/dev/test:/dev/test\n  privileged=true\n  use-entry-point=true\n"
->>>>>>> e8cb2ae4
             "  cap-add=CHOWN,SETUID\n  cgroup-parent=ctr-cgroup\n  detach=true\n  rm=true\n"
             "  launch-command=bash,test_script.sh,arg1,arg2",
         "run --name=container_e1_12312_11111_02_000001 -d --rm -v /var/log:/var/log:ro -v /var/lib:/lib:ro"
@@ -1601,11 +1474,7 @@
         "[docker-command-execution]\n"
             "  docker-command=run\n  name=container_e1_12312_11111_02_000001\n  image=hadoop/docker-image\n  user=root\n  hostname=host-id\n"
             "  mounts=/var/log:/var/log:ro,/var/lib:/lib:ro,/usr/bin/cut:/usr/bin/cut:ro,/tmp:/tmp:rw\n"
-<<<<<<< HEAD
-            "  network=bridge\n  devices=/dev/test:/dev/test\n  privileged=true\n"
-=======
             "  network=bridge\n  devices=/dev/test:/dev/test\n  privileged=true\n  use-entry-point=true\n"
->>>>>>> e8cb2ae4
             "  cap-add=CHOWN,SETUID\n  cgroup-parent=ctr-cgroup\n  detach=true\n  rm=true\n  group-add=1000,1001\n"
             "  launch-command=bash,test_script.sh,arg1,arg2",
         "run --name=container_e1_12312_11111_02_000001 -d --rm -v /var/log:/var/log:ro -v /var/lib:/lib:ro"
@@ -1680,11 +1549,7 @@
             "  network=bridge\n  devices=/dev/dev1:/dev/dev1\n  privileged=true\n"
             "  cap-add=CHOWN,SETUID\n  cgroup-parent=ctr-cgroup\n  detach=true\n  rm=true\n"
             "  launch-command=bash,test_script.sh,arg1,arg2",
-<<<<<<< HEAD
-        static_cast<int>(PRIVILEGED_CONTAINERS_DISABLED)));
-=======
         static_cast<int>(PRIVILEGED_DOCKER_CONTAINERS_DISABLED)));
->>>>>>> e8cb2ae4
 
     // invalid network
     bad_file_cmd_vec.push_back(std::make_pair<std::string, int>(
@@ -1847,11 +1712,7 @@
         "/usr/bin/docker --config=/my-config pull image-id"));
     input_output_map.push_back(std::make_pair<std::string, std::string>(
         "[docker-command-execution]\n  docker-command=rm\n  docker-config=/my-config\n  name=container_e1_12312_11111_02_000001",
-<<<<<<< HEAD
-        "/usr/bin/docker --config=/my-config rm container_e1_12312_11111_02_000001"));
-=======
         "/usr/bin/docker --config=/my-config rm -f container_e1_12312_11111_02_000001"));
->>>>>>> e8cb2ae4
     input_output_map.push_back(std::make_pair<std::string, std::string>(
         "[docker-command-execution]\n  docker-command=stop\n  docker-config=/my-config\n  name=container_e1_12312_11111_02_000001",
         "/usr/bin/docker --config=/my-config stop container_e1_12312_11111_02_000001"));
@@ -1940,7 +1801,6 @@
 
     run_docker_command_test(file_cmd_vec, bad_file_cmd_vec, get_docker_volume_command);
     free_configuration(&container_executor_cfg);
-<<<<<<< HEAD
   }
 
   TEST_F(TestDockerUtil, test_docker_no_new_privileges) {
@@ -2003,101 +1863,6 @@
 
       std::vector<std::pair<std::string, std::string> > file_cmd_vec;
       file_cmd_vec.push_back(std::make_pair<std::string, std::string>(
-          "[docker-command-execution]\n  docker-command=run\n privileged=true\n"
-          "name=container_e1_12312_11111_02_000001\n  image=hadoop/docker-image\n  user=root",
-          "run --name=container_e1_12312_11111_02_000001 --privileged --cap-drop=ALL hadoop/docker-image"));
-
-      std::vector<std::pair<std::string, int> > bad_file_cmd_vec;
-      run_docker_command_test(file_cmd_vec, bad_file_cmd_vec, get_docker_run_command);
-      free_configuration(&container_executor_cfg);
-    }
-
-    for (int i = 3; i < 5; ++i) {
-      write_file(container_executor_cfg_file, container_executor_contents[i]);
-      int ret = read_config(container_executor_cfg_file.c_str(), &container_executor_cfg);
-      if (ret != 0) {
-        FAIL();
-      }
-      ret = create_ce_file();
-      if (ret != 0) {
-        std::cerr << "Could not create ce file, skipping test" << std::endl;
-        return;
-      }
-
-      std::vector<std::pair<std::string, std::string> > file_cmd_vec;
-      file_cmd_vec.push_back(std::make_pair<std::string, std::string>(
-          "[docker-command-execution]\n  docker-command=run\n name=container_e1_12312_11111_02_000001\n"
-          "image=hadoop/docker-image\n  user=nobody",
-          "run --name=container_e1_12312_11111_02_000001 --user=nobody --cap-drop=ALL hadoop/docker-image"));
-
-      std::vector<std::pair<std::string, int> > bad_file_cmd_vec;
-      run_docker_command_test(file_cmd_vec, bad_file_cmd_vec, get_docker_run_command);
-      free_configuration(&container_executor_cfg);
-    }
-=======
->>>>>>> e8cb2ae4
-  }
-
-  TEST_F(TestDockerUtil, test_docker_no_new_privileges) {
-
-    std::string container_executor_contents[] = {"[docker]\n"
-                                                     "  docker.trusted.registries=hadoop\n"
-                                                     "  docker.privileged-containers.enabled=false\n"
-                                                     "  docker.no-new-privileges.enabled=true",
-                                                 "[docker]\n"
-                                                     "  docker.trusted.registries=hadoop\n"
-                                                     "  docker.privileged-containers.enabled=true\n"
-                                                     "  docker.no-new-privileges.enabled=true",
-                                                 "[docker]\n"
-                                                     "  docker.trusted.registries=hadoop\n"
-                                                     "  docker.privileged-containers.enabled=true\n"
-                                                     "  docker.no-new-privileges.enabled=true",
-                                                 "[docker]\n"
-                                                     "  docker.trusted.registries=hadoop\n"
-                                                     "  docker.privileged-containers.enabled=false\n"
-                                                     "  docker.no-new-privileges.enabled=false",
-                                                 "[docker]\n"
-                                                     "  docker.trusted.registries=hadoop\n"
-                                                     "  docker.privileged-containers.enabled=true\n"
-                                                     "  docker.no-new-privileges.enabled=false"};
-    for (int i = 0; i < 2; ++i) {
-      write_file(container_executor_cfg_file, container_executor_contents[i]);
-      int ret = read_config(container_executor_cfg_file.c_str(), &container_executor_cfg);
-      if (ret != 0) {
-        FAIL();
-      }
-      ret = create_ce_file();
-      if (ret != 0) {
-        std::cerr << "Could not create ce file, skipping test" << std::endl;
-        return;
-      }
-
-      std::vector<std::pair<std::string, std::string> > file_cmd_vec;
-      file_cmd_vec.push_back(std::make_pair<std::string, std::string>(
-          "[docker-command-execution]\n  docker-command=run\n name=container_e1_12312_11111_02_000001\n"
-          "image=hadoop/docker-image\n  user=nobody",
-          "run --name=container_e1_12312_11111_02_000001 --user=nobody --security-opt=no-new-privileges "
-          "--cap-drop=ALL hadoop/docker-image"));
-
-      std::vector<std::pair<std::string, int> > bad_file_cmd_vec;
-      run_docker_command_test(file_cmd_vec, bad_file_cmd_vec, get_docker_run_command);
-      free_configuration(&container_executor_cfg);
-    }
-
-    for (int i = 2; i < 3; ++i) {
-      write_file(container_executor_cfg_file, container_executor_contents[i]);
-      int ret = read_config(container_executor_cfg_file.c_str(), &container_executor_cfg);
-      if (ret != 0) {
-        FAIL();
-      }
-      ret = create_ce_file();
-      if (ret != 0) {
-        std::cerr << "Could not create ce file, skipping test" << std::endl;
-        return;
-      }
-
-      std::vector<std::pair<std::string, std::string> > file_cmd_vec;
-      file_cmd_vec.push_back(std::make_pair<std::string, std::string>(
           "[docker-command-execution]\n  docker-command=run\n privileged=true\n  use-entry-point=true\n"
           "name=container_e1_12312_11111_02_000001\n  image=hadoop/docker-image\n  user=root",
           "run --name=container_e1_12312_11111_02_000001 --privileged --cap-drop=ALL hadoop/docker-image"));
