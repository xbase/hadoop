/**
 * Licensed to the Apache Software Foundation (ASF) under one
 * or more contributor license agreements.  See the NOTICE file
 * distributed with this work for additional information
 * regarding copyright ownership.  The ASF licenses this file
 * to you under the Apache License, Version 2.0 (the
 * "License"); you may not use this file except in compliance
 * with the License.  You may obtain a copy of the License at
 *
 *     http://www.apache.org/licenses/LICENSE-2.0
 *
 * Unless required by applicable law or agreed to in writing, software
 * distributed under the License is distributed on an "AS IS" BASIS,
 * WITHOUT WARRANTIES OR CONDITIONS OF ANY KIND, either express or implied.
 * See the License for the specific language governing permissions and
 * limitations under the License.
 */
#include "configuration.h"
#include "container-executor.h"
#include "utils/string-utils.h"
#include "util.h"
#include "get_executable.h"
#include "test/test-container-executor-common.h"

#include <inttypes.h>
#include <dirent.h>
#include <errno.h>
#include <fcntl.h>
#include <unistd.h>
#include <signal.h>
#include <stdio.h>
#include <stdlib.h>
#include <string.h>
#include <sys/stat.h>
#include <sys/wait.h>
#include <sys/param.h>


static char* username = NULL;
static char* yarn_username = NULL;
static char** local_dirs = NULL;
static char** log_dirs = NULL;
static uid_t nm_uid = -1;

/**
 * Run the command using the effective user id.
 * It can't use system, since bash seems to copy the real user id into the
 * effective id.
 */
void run(const char *cmd) {
  fflush(stdout);
  fflush(stderr);
  pid_t child = fork();
  if (child == -1) {
    printf("FAIL: failed to fork - %s\n", strerror(errno));
  } else if (child == 0) {
    char *cmd_copy = strdup(cmd);
    char *ptr;
    int words = 1;
    for(ptr = strchr(cmd_copy, ' ');  ptr; ptr = strchr(ptr+1, ' ')) {
      words += 1;
    }
    char **argv = malloc(sizeof(char *) * (words + 1));
    ptr = strtok(cmd_copy, " ");
    int i = 0;
    argv[i++] = ptr;
    while (ptr != NULL) {
      ptr = strtok(NULL, " ");
      argv[i++] = ptr;
    }
    if (execvp(argv[0], argv) != 0) {
      printf("FAIL: exec failed in child %s - %s\n", cmd, strerror(errno));
      exit(42);
    }
  } else {
    int status = 0;
    if (waitpid(child, &status, 0) <= 0) {
      printf("FAIL: failed waiting for child process %s pid %" PRId64 " - %s\n",
	     cmd, (int64_t)child, strerror(errno));
      exit(1);
    }
    if (!WIFEXITED(status)) {
      printf("FAIL: process %s pid %" PRId64 " did not exit\n", cmd, (int64_t)child);
      exit(1);
    }
    if (WEXITSTATUS(status) != 0) {
      printf("FAIL: process %s pid %" PRId64 " exited with error status %d\n", cmd,
	     (int64_t)child, WEXITSTATUS(status));
      exit(1);
    }
  }
}

int write_config_file(char *file_name, int banned) {
  FILE *file;
  file = fopen(file_name, "w");
  if (file == NULL) {
    printf("Failed to open %s.\n", file_name);
    return EXIT_FAILURE;
  }
  if (banned != 0) {
    fprintf(file, "banned.users=bannedUser\n");
    fprintf(file, "min.user.id=500\n");
  } else {
    fprintf(file, "min.user.id=0\n");
  }
  fprintf(file, "allowed.system.users=allowedUser,daemon\n");
  fprintf(file, "feature.yarn.sysfs.enabled=1\n");
  fclose(file);
  return 0;
}

void create_nm_roots(char ** nm_roots) {
  char** nm_root;
  for(nm_root=nm_roots; *nm_root != NULL; ++nm_root) {
    if (mkdir(*nm_root, 0755) != 0) {
      printf("FAIL: Can't create directory %s - %s\n", *nm_root,
             strerror(errno));
      exit(1);
    }
    char buffer[100000];
    sprintf(buffer, "%s/usercache", *nm_root);
    if (mkdir(buffer, 0755) != 0) {
      printf("FAIL: Can't create directory %s - %s\n", buffer,
             strerror(errno));
      exit(1);
    }
  }
}

void check_pid_file(const char* pid_file, pid_t mypid) {
  if(access(pid_file, R_OK) != 0) {
    printf("FAIL: failed to create pid file %s\n", pid_file);
    exit(1);
  }
  int pidfd = open(pid_file, O_RDONLY);
  if (pidfd == -1) {
    printf("FAIL: failed to open pid file %s - %s\n", pid_file, strerror(errno));
    exit(1);
  }

  char pidBuf[100];
  ssize_t bytes = read(pidfd, pidBuf, 100);
  if (bytes == -1) {
    printf("FAIL: failed to read from pid file %s - %s\n", pid_file, strerror(errno));
    exit(1);
  }

  char myPidBuf[33];
  snprintf(myPidBuf, 33, "%" PRId64, (int64_t)(mypid + 1));
  if (strncmp(pidBuf, myPidBuf, strlen(myPidBuf)) != 0) {
    printf("FAIL: failed to find matching pid in pid file\n");
    printf("FAIL: Expected pid %" PRId64 " : Got %.*s", (int64_t)mypid,
      (int)bytes, pidBuf);
    exit(1);
  }
}

void test_get_user_directory() {
  char *user_dir = get_user_directory(TEST_ROOT, "user");
  char *expected = TEST_ROOT "/usercache/user";
  if (strcmp(user_dir, expected) != 0) {
    printf("test_get_user_directory expected %s got %s\n", expected, user_dir);
    exit(1);
  }
  free(user_dir);
}

void test_check_nm_local_dir() {
  // check filesystem is same as running user.
  int expected = 0;
  char *local_path = TEST_ROOT "/target";
  char *root_path = "/";
  if (mkdirs(local_path, 0700) != 0) {
    printf("FAIL: unble to create node manager local directory: %s\n", local_path);
    exit(1);
  }
  int actual = check_nm_local_dir(user_detail->pw_uid, local_path);
  if (expected != actual) {
    printf("test_nm_local_dir expected %d got %d\n", expected, actual);
    exit(1);
  }
  // check filesystem is different from running user.
  expected = 1;
  actual = check_nm_local_dir(nm_uid, root_path);
  if (expected != actual && nm_uid != 0) {
    printf("test_nm_local_dir expected %d got %d\n", expected, actual);
    exit(1);
  }
}

void test_get_app_directory() {
  char *expected = TEST_ROOT "/usercache/user/appcache/app_200906101234_0001";
  char *app_dir = (char *) get_app_directory(TEST_ROOT, "user",
      "app_200906101234_0001");
  if (strcmp(app_dir, expected) != 0) {
    printf("test_get_app_directory expected %s got %s\n", expected, app_dir);
    exit(1);
  }
  free(app_dir);
}

void test_get_container_work_directory() {
  char *expected_file = TEST_ROOT "/usercache/user/appcache/app_1/container_1";
  char *work_dir = get_container_work_directory(TEST_ROOT, "user", "app_1",
						 "container_1");
  if (strcmp(work_dir, expected_file) != 0) {
    printf("Fail get_container_work_directory expected %s got %s\n",
         expected_file, work_dir);
    exit(1);
  }
  free(work_dir);
}

void test_get_container_launcher_file() {
  char *expected_file = (TEST_ROOT "/usercache/user/appcache/"
            "app_200906101234_0001/container_1/launch_container.sh");
  char *work_dir = get_container_work_directory(TEST_ROOT, "user",
            "app_200906101234_0001", "container_1");
  char *launcher_file =  get_container_launcher_file(work_dir);
  if (strcmp(launcher_file, expected_file) != 0) {
    printf("failure to match expected launcher file %s got %s\n",
      expected_file, launcher_file);
    exit(1);
  }
  free(work_dir);
  free(launcher_file);
}

void test_get_container_credentials_file() {
  char *expected_file = (TEST_ROOT "/usercache/user/appcache/"
            "app_200906101234_0001/container_1/container_tokens");
  char *work_dir = get_container_work_directory(TEST_ROOT, "user",
            "app_200906101234_0001", "container_1");
  char *credentials_file =  get_container_credentials_file(work_dir);
  if (strcmp(credentials_file, expected_file) != 0) {
    printf("failure to match expected credentials file %s got %s\n",
      expected_file, credentials_file);
    exit(1);
  }
  free(work_dir);
  free(credentials_file);
}

void test_get_container_keystore_file() {
  char *expected_file = (TEST_ROOT "/usercache/user/appcache/"
            "app_200906101234_0001/container_1/yarn_provided.keystore");
  char *work_dir = get_container_work_directory(TEST_ROOT, "user",
            "app_200906101234_0001", "container_1");
  char *keystore_file =  get_container_keystore_file(work_dir);
  if (strcmp(keystore_file, expected_file) != 0) {
    printf("failure to match expected keystore file %s got %s\n",
      expected_file, keystore_file);
    exit(1);
  }
  free(work_dir);
  free(keystore_file);
}

void test_get_container_truststore_file() {
  char *expected_file = (TEST_ROOT "/usercache/user/appcache/"
            "app_200906101234_0001/container_1/yarn_provided.truststore");
  char *work_dir = get_container_work_directory(TEST_ROOT, "user",
            "app_200906101234_0001", "container_1");
  char *truststore_file =  get_container_truststore_file(work_dir);
  if (strcmp(truststore_file, expected_file) != 0) {
    printf("failure to match expected truststore file %s got %s\n",
      expected_file, truststore_file);
    exit(1);
  }
  free(work_dir);
  free(truststore_file);
}

void test_get_app_log_dir() {
  char *expected = TEST_ROOT "/logs/userlogs/app_200906101234_0001";
  char *logdir = get_app_log_directory(TEST_ROOT "/logs/userlogs","app_200906101234_0001");
  if (strcmp(logdir, expected) != 0) {
    printf("Fail get_app_log_dir got %s expected %s\n", logdir, expected);
    exit(1);
  }
  free(logdir);
}

void test_check_user(int expectedFailure) {
  printf("\nTesting test_check_user\n");
  struct passwd *user = check_user(username);
  if (user == NULL && !expectedFailure) {
    printf("FAIL: failed check for user %s\n", username);
    exit(1);
  }
  free(user);
  if (check_user("lp") != NULL && !expectedFailure) {
    printf("FAIL: failed check for system user lp\n");
    exit(1);
  }
  if (check_user("root") != NULL) {
    printf("FAIL: failed check for system user root\n");
    exit(1);
  }
  if (check_user("daemon") == NULL && !expectedFailure) {
    printf("FAIL: failed check for whitelisted system user daemon\n");
    exit(1);
  }
}

void test_resolve_config_path() {
  printf("\nTesting resolve_config_path\n");
  if (strcmp(resolve_config_path(TEST_ROOT, NULL), TEST_ROOT) != 0) {
    printf("FAIL: failed to resolve config_name on an absolute path name: "
           TEST_ROOT "\n");
    exit(1);
  }
  if (strcmp(resolve_config_path(RELTMPDIR TEST_ROOT, TEST_ROOT), TEST_ROOT) != 0) {
    printf("FAIL: failed to resolve config_name on a relative path name: "
           RELTMPDIR TEST_ROOT " (relative to " TEST_ROOT ")");
    exit(1);
  }
}

void test_check_configuration_permissions() {
  printf("\nTesting check_configuration_permissions\n");
  if (check_configuration_permissions("/etc/passwd") != 0) {
    printf("FAIL: failed permission check on /etc/passwd\n");
    exit(1);
  }
  if (check_configuration_permissions(TEST_ROOT) == 0) {
    printf("FAIL: failed permission check on %s\n", TEST_ROOT);
    exit(1);
  }
}

void test_delete_container() {
  if (initialize_user(yarn_username, local_dirs)) {
    printf("FAIL: failed to initialize user %s\n", yarn_username);
    exit(1);
  }
  char* app_dir = get_app_directory(TEST_ROOT "/local-2", yarn_username, "app_1");
  char* dont_touch = get_app_directory(TEST_ROOT "/local-2", yarn_username,
                                       DONT_TOUCH_FILE);
  char* container_dir = get_container_work_directory(TEST_ROOT "/local-2",
					      yarn_username, "app_1", "container_1");
  char buffer[100000];
  sprintf(buffer, "mkdir -p %s/who/let/the/dogs/out/who/who", container_dir);
  run(buffer);
  sprintf(buffer, "mknod %s/who/let/the/dogs/out/who/who/p p", container_dir);
  run(buffer);
  sprintf(buffer, "touch %s", dont_touch);
  run(buffer);

  // soft link to the canary file from the container directory
  sprintf(buffer, "ln -s %s %s/who/softlink", dont_touch, container_dir);
  run(buffer);
  // hard link to the canary file from the container directory
  sprintf(buffer, "ln %s %s/who/hardlink", dont_touch, container_dir);
  run(buffer);
  // create a dot file in the container directory
  sprintf(buffer, "touch %s/who/let/.dotfile", container_dir);
  run(buffer);
  // create a no permission file
  sprintf(buffer, "touch %s/who/let/protect", container_dir);
  run(buffer);
  sprintf(buffer, "chmod 000 %s/who/let/protect", container_dir);
  run(buffer);
  // create a no execute permission directory
  sprintf(buffer, "chmod 600 %s/who/let/the", container_dir);
  run(buffer);
  // create a no permission directory
  sprintf(buffer, "chmod 000 %s/who/let", container_dir);
  run(buffer);
  // create a no write permission directory
  sprintf(buffer, "chmod 500 %s/who", container_dir);
  run(buffer);

  // delete container directory
  char * dirs[] = {app_dir, 0};
  int ret = delete_as_user(yarn_username, "container_1" , dirs);
  if (ret != 0) {
    printf("FAIL: return code from delete_as_user is %d\n", ret);
    exit(1);
  }

  // check to make sure the container directory is gone
  if (access(container_dir, R_OK) == 0) {
    printf("FAIL: failed to delete the directory - %s\n", container_dir);
    exit(1);
  }
  // check to make sure the app directory is not gone
  if (access(app_dir, R_OK) != 0) {
    printf("FAIL: accidently deleted the directory - %s\n", app_dir);
    exit(1);
  }
  // but that the canary is not gone
  if (access(dont_touch, R_OK) != 0) {
    printf("FAIL: accidently deleted file %s\n", dont_touch);
    exit(1);
  }
  sprintf(buffer, "chmod -R 700 %s", app_dir);
  run(buffer);
  sprintf(buffer, "rm -fr %s", app_dir);
  run(buffer);
  free(app_dir);
  free(container_dir);
  free(dont_touch);
}

void test_delete_app() {
  char* app_dir = get_app_directory(TEST_ROOT "/local-2", yarn_username, "app_2");
  char* dont_touch = get_app_directory(TEST_ROOT "/local-2", yarn_username,
                                       DONT_TOUCH_FILE);
  char* container_dir = get_container_work_directory(TEST_ROOT "/local-2",
					      yarn_username, "app_2", "container_1");
  char buffer[100000];
  sprintf(buffer, "mkdir -p %s/who/let/the/dogs/out/who/who", container_dir);
  run(buffer);
  sprintf(buffer, "touch %s", dont_touch);
  run(buffer);

  // soft link to the canary file from the container directory
  sprintf(buffer, "ln -s %s %s/who/softlink", dont_touch, container_dir);
  run(buffer);
  // hard link to the canary file from the container directory
  sprintf(buffer, "ln %s %s/who/hardlink", dont_touch, container_dir);
  run(buffer);
  // create a dot file in the container directory
  sprintf(buffer, "touch %s/who/let/.dotfile", container_dir);
  run(buffer);
  // create a no permission file
  sprintf(buffer, "touch %s/who/let/protect", container_dir);
  run(buffer);
  sprintf(buffer, "chmod 000 %s/who/let/protect", container_dir);
  run(buffer);
  // create a no permission directory
  sprintf(buffer, "chmod 000 %s/who/let", container_dir);
  run(buffer);

  // delete application directory
  int ret = delete_as_user(yarn_username, app_dir, NULL);
  if (ret != 0) {
    printf("FAIL: return code from delete_as_user is %d\n", ret);
    exit(1);
  }

  // check to make sure the container directory is gone
  if (access(container_dir, R_OK) == 0) {
    printf("FAIL: failed to delete the directory - %s\n", container_dir);
    exit(1);
  }
  // check to make sure the app directory is gone
  if (access(app_dir, R_OK) == 0) {
    printf("FAIL: didn't delete the directory - %s\n", app_dir);
    exit(1);
  }
  // but that the canary is not gone
  if (access(dont_touch, R_OK) != 0) {
    printf("FAIL: accidently deleted file %s\n", dont_touch);
    exit(1);
  }
  // verify attempt to delete a nonexistent directory does not fail
  ret = delete_as_user(yarn_username, app_dir, NULL);
  if (ret != 0) {
    printf("FAIL: return code from delete_as_user is %d\n", ret);
    exit(1);
  }

  free(app_dir);
  free(container_dir);
  free(dont_touch);
}

void validate_feature_enabled_value(int expected_value, const char* key,
    int default_value, struct section *cfg) {
  int value = is_feature_enabled(key, default_value, cfg);

  if (value != expected_value) {
    printf("FAIL: expected value %d for key %s but found %d\n",
    expected_value, key, value);
    exit(1);
  }
}

void test_is_feature_enabled() {
  char* filename = TEST_ROOT "/feature_flag_test.cfg";
  FILE *file = fopen(filename, "w");
  int disabled = 0;
  int enabled = 1;
  struct configuration exec_cfg = {.size=0, .sections=NULL};
  struct section cfg = {.size=0, .kv_pairs=NULL};

  if (file == NULL) {
    printf("FAIL: Could not open configuration file: %s\n", filename);
    exit(1);
  }

  fprintf(file, "feature.name1.enabled=0\n");
  fprintf(file, "feature.name2.enabled=1\n");
  fprintf(file, "feature.name3.enabled=1klajdflkajdsflk\n");
  fprintf(file, "feature.name4.enabled=asdkjfasdkljfklsdjf0\n");
  fprintf(file, "feature.name5.enabled=-1\n");
  fprintf(file, "feature.name6.enabled=2\n");
  fprintf(file, "feature.name7.enabled=true\n");
  fprintf(file, "feature.name8.enabled=True\n");
  fclose(file);
  read_config(filename, &exec_cfg);
  cfg = *(get_configuration_section("", &exec_cfg));

  validate_feature_enabled_value(disabled, "feature.name1.enabled",
      disabled, &cfg);
  validate_feature_enabled_value(enabled, "feature.name2.enabled",
          disabled, &cfg);
  validate_feature_enabled_value(disabled, "feature.name3.enabled",
          disabled, &cfg);
  validate_feature_enabled_value(disabled, "feature.name4.enabled",
          disabled, &cfg);
  validate_feature_enabled_value(enabled, "feature.name5.enabled",
          enabled, &cfg);
  validate_feature_enabled_value(disabled, "feature.name6.enabled",
          disabled, &cfg);
  validate_feature_enabled_value(enabled, "feature.name7.enabled",
          disabled, &cfg);
  validate_feature_enabled_value(enabled, "feature.name8.enabled",
          disabled, &cfg);


  free_configuration(&exec_cfg);
}

void test_yarn_sysfs() {
  char *app_id = "app-1";
  char *container_id = "container-1";
  // Test create sysfs without container.
  int result = create_yarn_sysfs(username, app_id, container_id, "work", local_dirs);
  if (result == 0) {
    printf("Should not be able to create yarn sysfs without container directories.\n");
    exit(1);
  }

  result = sync_yarn_sysfs(local_dirs, username, username, app_id);
  if (result == 0) {
    printf("sync_yarn_sysfs failed.\n");
    exit(1);
  }

  // Create container directories and init app.json
  char* const* local_dir_ptr;
  for (local_dir_ptr = local_dirs; *local_dir_ptr != 0; ++local_dir_ptr) {
    char *user_dir = make_string("%s/usercache/%s", *local_dir_ptr, username);
    if (mkdirs(user_dir, 0750) != 0) {
      printf("Can not make user directories: %s\n", user_dir);
      exit(1);
    }
    free(user_dir);
    char *app_dir = make_string("%s/usercache/%s/appcache/%s", *local_dir_ptr, username, app_id);
    if (mkdirs(app_dir, 0750) != 0) {
      printf("Can not make app directories: %s\n", app_dir);
      exit(1);
    }
    free(app_dir);
    // Simulate distributed cache created directory structures.
    char *cache_dir = make_string("%s/usercache/%s/appcache/%s/filecache/%s/sysfs.tar/sysfs", *local_dir_ptr, username, app_id, container_id);
    if (mkdirs(cache_dir, 0750) != 0) {
      printf("Can not make container directories: %s\n", cache_dir);
      exit(1);
    }
    free(cache_dir);
    char *nm_dir = make_string("%s/nmPrivate/%s/sysfs", *local_dir_ptr, app_id);
    if (mkdirs(nm_dir, 0750) != 0) {
      printf("Can not make nmPrivate directories: %s\n", nm_dir);
      exit(1);
    }
    char *sysfs_path = make_string("%s/%s", nm_dir, "app.json");
    FILE *file = fopen(sysfs_path, "w");
    fprintf(file, "{}\n");
    fclose(file);
    free(nm_dir);
  }

  result = sync_yarn_sysfs(local_dirs, username, username, app_id);
  if (result != 0) {
    printf("sync_yarn_sysfs failed.\n");
    exit(1);
  }
}

void test_delete_user() {
  printf("\nTesting delete_user\n");
  char* app_dir = get_app_directory(TEST_ROOT "/local-1", yarn_username, "app_3");
  if (mkdirs(app_dir, 0700) != 0) {
    exit(1);
  }

  char buffer[100000];
  sprintf(buffer, "%s/test.cfg", app_dir);
  if (write_config_file(buffer, 1) != 0) {
    exit(1);
  }

  char * dirs[] = {buffer, 0};
  int ret = delete_as_user(yarn_username, "file1" , dirs);
  if (ret == 0) {
    printf("FAIL: if baseDir is a file, delete_as_user should fail if a subdir is also passed\n");
    exit(1);
  }

  // Pass a file to delete_as_user in the baseDirs parameter. The file should
  // be deleted.
  ret = delete_as_user(yarn_username, "" , dirs);
  if (ret != 0) {
    printf("FAIL: delete_as_user could not delete baseDir when baseDir is a file: return code is %d\n", ret);
    exit(1);
  }

  sprintf(buffer, "%s", app_dir);
  char missing_dir[20];
  strcpy(missing_dir, "/some/missing/dir");
  char * dirs_with_missing[] = {missing_dir, buffer, 0};
  ret = delete_as_user(yarn_username, "" , dirs_with_missing);
  printf("%d" , ret);
  if (access(buffer, R_OK) == 0) {
    printf("FAIL: directory not deleted\n");
    exit(1);
  }

  sprintf(buffer, "%s/local-1/usercache/%s", TEST_ROOT, yarn_username);
  if (access(buffer, R_OK) != 0) {
    printf("FAIL: directory missing before test\n");
    exit(1);
  }
  if (delete_as_user(yarn_username, buffer, NULL) != 0) {
    exit(1);
  }
  if (access(buffer, R_OK) == 0) {
    printf("FAIL: directory not deleted\n");
    exit(1);
  }
  if (access(TEST_ROOT "/local-1", R_OK) != 0) {
    printf("FAIL: local-1 directory does not exist\n");
    exit(1);
  }
  free(app_dir);
}

/**
 * Read a file and tokenize it on newlines.  Place up to max lines into lines.
 * The max+1st element of lines will be set to NULL.
 *
 * @param file the name of the file to open
 * @param lines the pointer array into which to place the lines
 * @param max the max number of lines to add to lines
 */
void read_lines(const char* file, char **lines, size_t max) {
  char buf[4096];
  size_t nread;

  int fd = open(file, O_RDONLY);

  if (fd < 0) {
    printf("FAIL: failed to open directory listing file: %s\n", file);
    exit(1);
  } else {
    char *cur = buf;
    size_t count = sizeof buf;

    while ((nread = read(fd, cur, count)) > 0) {
      cur += nread;
      count -= nread;
    }

    if (nread < 0) {
      printf("FAIL: failed to read directory listing file: %s\n", file);
      exit(1);
    }

    close(fd);
  }

  char* entity = strtok(buf, "\n");
  int i;

  for (i = 0; i < max; i++) {
    if (entity == NULL) {
      break;
    }

    lines[i] = (char *)malloc(sizeof(char) * (strlen(entity) + 1));
    strcpy(lines[i], entity);
    entity = strtok(NULL, "\n");
  }

  lines[i] = NULL;
}

void test_list_as_user() {
  printf("\nTesting list_as_user\n");
  char buffer[4096];

  char *app_dir =
      get_app_directory(TEST_ROOT "/local-1", "yarn", "app_4");

  if (mkdirs(app_dir, 0700) != 0) {
    printf("FAIL: unble to create application directory: %s\n", app_dir);
    exit(1);
  }

  // Test with empty dir string
  strcpy(buffer, "");
  int ret = list_as_user(buffer);

  if (ret == 0) {
    printf("FAIL: did not fail on empty directory string\n");
    exit(1);
  }

  // Test with a non-existent directory
  sprintf(buffer, "%s/output", app_dir);

  ret = list_as_user(buffer);

  if (ret == 0) {
    printf("FAIL: did not fail on non-existent directory\n");
    exit(1);
  }

  // Write a couple files to list
  sprintf(buffer, "%s/file1", app_dir);

  if (write_config_file(buffer, 1) != 0) {
    exit(1);
  }

  sprintf(buffer, "%s/.file2", app_dir);

  if (write_config_file(buffer, 1) != 0) {
    exit(1);
  }

  // Also create a directory
  sprintf(buffer, "%s/output", app_dir);

  if (mkdirs(buffer, 0700) != 0) {
    exit(1);
  }

  // Test the regular case
  // Store a copy of stdout, then redirect it to a file
  sprintf(buffer, "%s/output/files", app_dir);

  int oldout = dup(STDOUT_FILENO);
  int fd = open(buffer, O_WRONLY | O_CREAT, S_IRUSR | S_IWUSR);

  dup2(fd, STDOUT_FILENO);

  // Now list the files
  ret = list_as_user(app_dir);

  if (ret != 0) {
    printf("FAIL: unable to list files in regular case\n");
    exit(1);
  }

  // Restore stdout
  close(fd);
  dup2(oldout, STDOUT_FILENO);

  // Check the output -- shouldn't be more than a couple lines
  char *lines[16];

  read_lines(buffer, lines, 15);

  int got_file1 = 0;
  int got_file2 = 0;
  int got_output = 0;
  int i;

  for (i = 0; i < sizeof lines; i++) {
    if (lines[i] == NULL) {
      break;
    } else if (strcmp("file1", lines[i]) == 0) {
      got_file1 = 1;
    } else if (strcmp(".file2", lines[i]) == 0) {
      got_file2 = 1;
    } else if (strcmp("output", lines[i]) == 0) {
      got_output = 1;
    } else {
      printf("FAIL: listed extraneous file: %s\n", lines[i]);
      exit(1);
    }

    free(lines[i]);
  }

  if (!got_file1 || !got_file2 || !got_output) {
    printf("FAIL: missing files in listing\n");
    exit(1);
  }

  free(app_dir);
}

void run_test_in_child(const char* test_name, void (*func)()) {
  printf("\nRunning test %s in child process\n", test_name);
  fflush(stdout);
  fflush(stderr);
  pid_t child = fork();
  if (child == -1) {
    printf("FAIL: fork failed\n");
    exit(1);
  } else if (child == 0) {
    func();
    exit(0);
  } else {
    int status = 0;
    if (waitpid(child, &status, 0) == -1) {
      printf("FAIL: waitpid %" PRId64 " failed - %s\n", (int64_t)child, strerror(errno));
      exit(1);
    }
    if (!WIFEXITED(status)) {
      printf("FAIL: child %" PRId64 " didn't exit - %d\n", (int64_t)child, status);
      exit(1);
    }
    if (WEXITSTATUS(status) != 0) {
      printf("FAIL: child %" PRId64 " exited with bad status %d\n",
	     (int64_t)child, WEXITSTATUS(status));
      exit(1);
    }
  }
}

void test_signal_container_group() {
  printf("\nTesting group signal_container\n");
  fflush(stdout);
  fflush(stderr);
  pid_t child = fork();
  if (child == -1) {
    printf("FAIL: fork failed\n");
    exit(1);
  } else if (child == 0) {
    setpgid(0,0);
    if (change_user(user_detail->pw_uid, user_detail->pw_gid) != 0) {
      exit(1);
    }
    sleep(3600);
    exit(0);
  }
  printf("Child container launched as %" PRId64 "\n", (int64_t)child);
  // there's a race condition for child calling change_user and us
  // calling signal_container_as_user, hence sleeping
  sleep(3);
  if (signal_container_as_user(yarn_username, child, SIGKILL) != 0) {
    exit(1);
  }
  int status = 0;
  if (waitpid(child, &status, 0) == -1) {
    printf("FAIL: waitpid failed - %s\n", strerror(errno));
    exit(1);
  }
  if (!WIFSIGNALED(status)) {
    printf("FAIL: child wasn't signalled - %d\n", status);
    exit(1);
  }
  if (WTERMSIG(status) != SIGKILL) {
    printf("FAIL: child was killed with %d instead of %d\n",
	   WTERMSIG(status), SIGKILL);
    exit(1);
  }
}

void create_text_file(const char* filename, const char* contents) {
  FILE* creds = fopen(filename, "w");
  if (creds == NULL) {
    printf("FAIL: failed to create %s file - %s\n", filename, strerror(errno));
    exit(1);
  }
  if (fwrite(contents, sizeof(char), sizeof(contents), creds)
        < sizeof(contents)) {
    printf("FAIL: fwrite failed on file %s- %s\n", filename, strerror(errno));
    exit(1);
  }
  if (fclose(creds) != 0) {
    printf("FAIL: fclose failed on file %s - %s\n", filename, strerror(errno));
    exit(1);
  }
}

void test_init_app() {
  printf("\nTesting init app\n");
  if (seteuid(0) != 0) {
    printf("FAIL: seteuid to root failed - %s\n", strerror(errno));
    exit(1);
  }
  create_text_file(TEST_ROOT "/creds.txt", "secret key");
  create_text_file(TEST_ROOT "/job.xml", "<jobconf/>\n");
  if (seteuid(user_detail->pw_uid) != 0) {
    printf("FAIL: failed to seteuid back to user - %s\n", strerror(errno));
    exit(1);
  }
  fflush(stdout);
  fflush(stderr);
  pid_t child = fork();
  if (child == -1) {
    printf("FAIL: failed to fork process for init_app - %s\n",
	   strerror(errno));
    exit(1);
  } else if (child == 0) {
    char *final_pgm[] = {"touch", "my-touch-file", 0};
    exit(initialize_app(yarn_username, "app_4", "container_1",
                       TEST_ROOT "/creds.txt",
                       local_dirs, log_dirs, final_pgm));
  }
  int status = 0;
  if (waitpid(child, &status, 0) <= 0) {
    printf("FAIL: failed waiting for process %" PRId64 " - %s\n", (int64_t)child,
	   strerror(errno));
    exit(1);
  }
  if (WEXITSTATUS(status) != 0) {
    printf("FAIL: child %" PRId64 " exited with bad status %d\n",
           (int64_t)child, WEXITSTATUS(status));
    exit(1);
  }
  if (access(TEST_ROOT "/logs/userlogs/app_4", R_OK) != 0) {
    printf("FAIL: failed to create app log directory\n");
    exit(1);
  }
  char* app_dir = get_app_directory(TEST_ROOT "/local-1", yarn_username, "app_4");
  if (access(app_dir, R_OK) != 0) {
    printf("FAIL: failed to create app directory %s\n", app_dir);
    exit(1);
  }
  char buffer[100000];
  sprintf(buffer, "%s/creds.txt", app_dir);
  if (access(buffer, R_OK) != 0) {
    printf("FAIL: failed to create credentials %s\n", buffer);
    exit(1);
  }
  sprintf(buffer, "%s/my-touch-file", app_dir);
  if (access(buffer, R_OK) != 0) {
    printf("FAIL: failed to create touch file %s\n", buffer);
    exit(1);
  }
  free(app_dir);
  app_dir = get_app_log_directory(TEST_ROOT "/logs/userlogs","app_4");
  if (access(app_dir, R_OK) != 0) {
    printf("FAIL: failed to create app log directory %s\n", app_dir);
    exit(1);
  }
  free(app_dir);

  char *container_dir = get_container_log_directory(TEST_ROOT "/logs/userlogs",
                  "app_4", "container_1");
  if (container_dir != NULL && access(container_dir, R_OK) != 0) {
    printf("FAIL: failed to create container log directory %s\n", container_dir);
    exit(1);
  }
  free(container_dir);
}

void test_launch_container(const char* app, int https) {
  if (https == 1) {
    printf("\nTesting launch container with HTTPS\n");
  } else {
    printf("\nTesting launch container without HTTPS\n");
  }
  if (seteuid(0) != 0) {
    printf("FAIL: seteuid to root failed - %s\n", strerror(errno));
    exit(1);
  }
  create_text_file(TEST_ROOT "/creds.txt", "secret key");
  char* keystore_file = NULL;
  char* truststore_file = NULL;
  if (https == 1) {
    keystore_file = TEST_ROOT "/yarn_provided.keystore";
    truststore_file = TEST_ROOT "/yarn_provided.truststore";
    create_text_file(keystore_file, "keystore");
    create_text_file(truststore_file, "truststore");
  }

  char * cgroups_pids[] = { TEST_ROOT "/cgroups-pid1.txt", TEST_ROOT "/cgroups-pid2.txt", 0 };
  close(creat(cgroups_pids[0], O_RDWR));
  close(creat(cgroups_pids[1], O_RDWR));

  const char* script_name = TEST_ROOT "/container-script";
  FILE* script = fopen(script_name, "w");
  if (script == NULL) {
    printf("FAIL: failed to create script file - %s\n", strerror(errno));
    exit(1);
  }
  if (seteuid(user_detail->pw_uid) != 0) {
    printf("FAIL: failed to seteuid back to user - %s\n", strerror(errno));
    exit(1);
  }
  if (fprintf(script, "#!/usr/bin/env bash\n"
                     "touch foobar\n"
                     "exit 0") < 0) {
    printf("FAIL: fprintf failed - %s\n", strerror(errno));
    exit(1);
  }
  if (fclose(script) != 0) {
    printf("FAIL: fclose failed - %s\n", strerror(errno));
    exit(1);
  }
  fflush(stdout);
  fflush(stderr);
  char* container_dir = get_container_work_directory(TEST_ROOT "/local-1",
         yarn_username, app, "container_1");
  const char * pid_file = TEST_ROOT "/pid.txt";

  pid_t child = fork();
  if (child == -1) {
    printf("FAIL: failed to fork process for init_app - %s\n",
         strerror(errno));
    exit(1);
  } else if (child == 0) {
    exit(launch_container_as_user(yarn_username, app, "container_1",
                        container_dir, script_name, TEST_ROOT "/creds.txt",
                        https, keystore_file, truststore_file,
                        pid_file, local_dirs, log_dirs,
                        "cgroups", cgroups_pids));
  }
  int status = 0;
  if (waitpid(child, &status, 0) <= 0) {
    printf("FAIL: failed waiting for process %" PRId64 " - %s\n", (int64_t)child,
         strerror(errno));
    exit(1);
  }
  if (WEXITSTATUS(status) != 0) {
    printf("FAIL: child %" PRId64 " exited with bad status %d\n",
           (int64_t)child, WEXITSTATUS(status));
    exit(1);
  }
  char container_log_path[100000];
  snprintf(container_log_path, sizeof container_log_path, "%s%s%s%s", TEST_ROOT,
            "/logs/userlogs/", app, "/container_1");
  if (access(container_log_path, R_OK) != 0) {
    printf("FAIL: failed to create container log directory\n");
    exit(1);
  }
  if (access(container_dir, R_OK) != 0) {
    printf("FAIL: failed to create container directory %s\n", container_dir);
    exit(1);
  }
  // Verify no group read permission on container_dir
  struct stat st_buf;
  if (stat(container_dir, &st_buf) < 0) {
    printf("FAIL: failed to stat container directory %s\n", container_dir);
    exit(1);
  }
  if ((st_buf.st_mode & S_IRGRP) != 0) {
    printf("FAIL: group read permission should not be set on "
           "container directory %s\n", container_dir);
    exit(1);
  }
  char touchfile[100000];
  sprintf(touchfile, "%s/foobar", container_dir);
  if (access(touchfile, R_OK) != 0) {
    printf("FAIL: failed to create touch file %s\n", touchfile);
    exit(1);
  }
  free(container_dir);
  char app_log_path[100000];
  snprintf(app_log_path, sizeof app_log_path, "%s%s%s", TEST_ROOT,
            "/logs/userlogs/", app);
  container_dir = get_app_log_directory(app_log_path, "container_1");
  if (access(container_dir, R_OK) != 0) {
    printf("FAIL: failed to create app log directory %s\n", container_dir);
    exit(1);
  }
  free(container_dir);

  if (seteuid(0) != 0) {
    printf("FAIL: seteuid to root failed - %s\n", strerror(errno));
    exit(1);
  }

  check_pid_file(pid_file, child);
  check_pid_file(cgroups_pids[0], child);
  check_pid_file(cgroups_pids[1], child);
}

static void mkdir_or_die(const char *path) {
  if (mkdir(path, 0777) < 0) {
    int err = errno;
    printf("mkdir(%s) failed: %s\n", path, strerror(err));
    exit(1);
  }
}

static void touch_or_die(const char *path) {
  FILE* f = fopen(path, "w");
  if (!f) {
    int err = errno;
    printf("fopen(%s, w) failed: %s\n", path, strerror(err));
    exit(1);
  }
  if (fclose(f) < 0) {
    int err = errno;
    printf("fclose(%s) failed: %s\n", path, strerror(err));
    exit(1);
  }
}

static void symlink_or_die(const char *old, const char *new) {
  if (symlink(old, new) < 0) {
    int err = errno;
    printf("symlink(%s, %s) failed: %s\n", old, new, strerror(err));
    exit(1);
  }
}

static void expect_type(const char *path, int mode) {
  struct stat st_buf;

  if (stat(path, &st_buf) < 0) {
    int err = errno;
    if (err == ENOENT) {
      if (mode == 0) {
        return;
      }
      printf("expect_type(%s): stat failed unexpectedly: %s\n",
             path, strerror(err));
      exit(1);
    }
  }
  if (mode == 0) {
    printf("expect_type(%s): we expected the file to be gone, but it "
           "existed.\n", path);
    exit(1);
  }
  if (!(st_buf.st_mode & mode)) {
    printf("expect_type(%s): the file existed, but it had mode 0%4o, "
           "which didn't have bit 0%4o\n", path, st_buf.st_mode, mode);
    exit(1);
  }
}

static void test_delete_race_internal() {
  char* app_dir = get_app_directory(TEST_ROOT "/local-2", yarn_username, "app_1");
  char* container_dir = get_container_work_directory(TEST_ROOT "/local-2",
                          yarn_username, "app_1", "container_1");
  char buffer[100000];

  sprintf(buffer, "mkdir -p %s/a/b/c/d", container_dir);
  run(buffer);
  int i;
  for (i = 0; i < 100; ++i) {
    sprintf(buffer, "%s/a/f%d", container_dir, i);
    touch_or_die(buffer);
    sprintf(buffer, "%s/a/b/f%d", container_dir, i);
    touch_or_die(buffer);
    sprintf(buffer, "%s/a/b/c/f%d", container_dir, i);
    touch_or_die(buffer);
    sprintf(buffer, "%s/a/b/c/d/f%d", container_dir, i);
    touch_or_die(buffer);
  }

  pid_t child = fork();
  if (child == -1) {
    printf("FAIL: fork failed\n");
    exit(1);
  } else if (child == 0) {
    // delete container directory
    char * dirs[] = {app_dir, 0};
    int ret = delete_as_user(yarn_username, "container_1" , dirs);
    if (ret != 0) {
      printf("FAIL: return code from delete_as_user is %d\n", ret);
      exit(1);
    }
    free(app_dir);
    free(container_dir);
    exit(0);
  } else {
    // delete application directory
    int ret = delete_as_user(yarn_username, app_dir, NULL);
    int status = 0;
    if (waitpid(child, &status, 0) == -1) {
      printf("FAIL: waitpid %" PRId64 " failed - %s\n", (int64_t)child, strerror(errno));
      exit(1);
    }
    if (!WIFEXITED(status)) {
      printf("FAIL: child %" PRId64 " didn't exit - %d\n", (int64_t)child, status);
      exit(1);
    }
    if (WEXITSTATUS(status) != 0) {
      printf("FAIL: child %" PRId64 " exited with bad status %d\n",
             (int64_t)child, WEXITSTATUS(status));
      exit(1);
    }
    if (ret != 0) {
      printf("FAIL: return code from delete_as_user is %d\n", ret);
      exit(1);
    }
  }

  // check to make sure the app directory is gone
  if (access(app_dir, R_OK) == 0) {
    printf("FAIL: didn't delete the directory - %s\n", app_dir);
    exit(1);
  }

  free(app_dir);
  free(container_dir);
}

void test_delete_race() {
  if (initialize_user(yarn_username, local_dirs)) {
    printf("FAIL: failed to initialize user %s\n", yarn_username);
    exit(1);
  }
  int i;
  for (i = 0; i < 100; ++i) {
    test_delete_race_internal();
  }
}

int recursive_unlink_children(const char *name);

void test_recursive_unlink_children() {
  int ret;

  mkdir_or_die(TEST_ROOT "/unlinkRoot");
  mkdir_or_die(TEST_ROOT "/unlinkRoot/a");
  touch_or_die(TEST_ROOT "/unlinkRoot/b");
  mkdir_or_die(TEST_ROOT "/unlinkRoot/c");
  touch_or_die(TEST_ROOT "/unlinkRoot/c/d");
  touch_or_die(TEST_ROOT "/external");
  symlink_or_die(TEST_ROOT "/external",
                 TEST_ROOT "/unlinkRoot/c/external");
  ret = recursive_unlink_children(TEST_ROOT "/unlinkRoot");
  if (ret != 0) {
    printf("recursive_unlink_children(%s) failed: error %d\n",
           TEST_ROOT "/unlinkRoot", ret);
    exit(1);
  }
  // unlinkRoot should still exist.
  expect_type(TEST_ROOT "/unlinkRoot", S_IFDIR);
  // Other files under unlinkRoot should have been deleted.
  expect_type(TEST_ROOT "/unlinkRoot/a", 0);
  expect_type(TEST_ROOT "/unlinkRoot/b", 0);
  expect_type(TEST_ROOT "/unlinkRoot/c", 0);
  // We shouldn't have followed the symlink.
  expect_type(TEST_ROOT "/external", S_IFREG);
  // Clean up.
  if (rmdir(TEST_ROOT "/unlinkRoot") < 0) {
    int err = errno;
    printf("failed to rmdir " TEST_ROOT "/unlinkRoot: %s\n", strerror(err));
  }
  if (unlink(TEST_ROOT "/external") < 0) {
    int err = errno;
    printf("failed to unlink " TEST_ROOT "/external: %s\n", strerror(err));
  }
}


/**
 * This test is used to verify that trim() works correctly
 */
void test_trim_function() {
  char* trimmed = NULL;

  printf("\nTesting trim function\n");

  // Check NULL input
  if (trim(NULL) != NULL) {
    printf("FAIL: trim(NULL) should be NULL\n");
    exit(1);
  }

  // Check empty input
  trimmed = trim("");
  if (strcmp(trimmed, "") != 0) {
    printf("FAIL: trim(\"\") should be \"\"\n");
    exit(1);
  }
  free(trimmed);

  // Check single space input
  trimmed = trim(" ");
  if (strcmp(trimmed, "") != 0) {
    printf("FAIL: trim(\" \") should be \"\"\n");
    exit(1);
  }
  free(trimmed);

  // Check multi space input
  trimmed = trim("   ");
  if (strcmp(trimmed, "") != 0) {
    printf("FAIL: trim(\"   \") should be \"\"\n");
    exit(1);
  }
  free(trimmed);

  // Check both side trim input
  trimmed = trim(" foo ");
  if (strcmp(trimmed, "foo") != 0) {
    printf("FAIL: trim(\" foo \") should be \"foo\"\n");
    exit(1);
  }
  free(trimmed);

  // Check left side trim input
  trimmed = trim("foo   ");
  if (strcmp(trimmed, "foo") != 0) {
    printf("FAIL: trim(\"foo   \") should be \"foo\"\n");
    exit(1);
  }
  free(trimmed);

  // Check right side trim input
  trimmed = trim("   foo");
  if (strcmp(trimmed, "foo") != 0) {
    printf("FAIL: trim(\"   foo\") should be \"foo\"\n");
    exit(1);
  }
  free(trimmed);

  // Check no trim input
  trimmed = trim("foo");
  if (strcmp(trimmed, "foo") != 0) {
    printf("FAIL: trim(\"foo\") should be \"foo\"\n");
    exit(1);
  }
  free(trimmed);
}

int is_empty(char *name);

void test_is_empty() {
  printf("\nTesting is_empty function\n");
  if (is_empty("/")) {
    printf("FAIL: / should not be empty\n");
    exit(1);
  }
  char *noexist = TEST_ROOT "/noexist";
  if (is_empty(noexist)) {
    printf("%s should not exist\n", noexist);
    exit(1);
  }
  char *emptydir = TEST_ROOT "/emptydir";
  mkdir(emptydir, S_IRWXU);
  if (!is_empty(emptydir)) {
    printf("FAIL: %s should be empty\n", emptydir);
    exit(1);
  }
}

#define TCE_FAKE_CGROOT TEST_ROOT "/cgroup_root"
#define TCE_NUM_CG_CONTROLLERS 6
extern int clean_docker_cgroups_internal(const char *mount_table,
                                  const char *yarn_hierarchy,
                                  const char* container_id);

void test_cleaning_docker_cgroups() {
  const char *controllers[TCE_NUM_CG_CONTROLLERS] = { "blkio", "cpu", "cpuset", "devices", "memory", "systemd" };
  const char *yarn_hierarchy = "hadoop-yarn";
  const char *fake_mount_table = TEST_ROOT "/fake_mounts";
  const char *container_id = "container_1410901177871_0001_01_000005";
  const char *other_container_id = "container_e17_1410901177871_0001_01_000005";
  char cgroup_paths[TCE_NUM_CG_CONTROLLERS][PATH_MAX];
  char container_paths[TCE_NUM_CG_CONTROLLERS][PATH_MAX];
  char other_container_paths[TCE_NUM_CG_CONTROLLERS][PATH_MAX];

  printf("\nTesting clean_docker_cgroups\n");

  // Setup fake mount table
  FILE *file;
  file = fopen(fake_mount_table, "w");
  if (file == NULL) {
    printf("Failed to open %s.\n", fake_mount_table);
    exit(1);
  }
  fprintf(file, "rootfs " TEST_ROOT "/fake_root rootfs rw 0 0\n");
  fprintf(file, "sysfs " TEST_ROOT "/fake_sys sysfs rw,nosuid,nodev,noexec,relatime 0 0\n");
  fprintf(file, "proc " TEST_ROOT "/fake_proc proc rw,nosuid,nodev,noexec,relatime 0 0\n");
  for (int i = 0; i < TCE_NUM_CG_CONTROLLERS; i++) {
    fprintf(file, "cgroup %s/%s cgroup rw,nosuid,nodev,noexec,relatime,%s 0 0\n",
            TCE_FAKE_CGROOT, controllers[i], controllers[i]);
  }
  fprintf(file, "/dev/vda " TEST_ROOT "/fake_root ext4 rw,relatime,data=ordered 0 0\n");
  fclose(file);

  // Test with null inputs
  int ret = clean_docker_cgroups_internal(NULL, yarn_hierarchy, container_id);
  if (ret != -1) {
    printf("FAIL: clean_docker_cgroups_internal with NULL mount table should fail\n");
    exit(1);
  }
  ret = clean_docker_cgroups_internal(fake_mount_table, NULL, container_id);
  if (ret != -1) {
    printf("FAIL: clean_docker_cgroups_internal with NULL yarn_hierarchy should fail\n");
    exit(1);
  }
  ret = clean_docker_cgroups_internal(fake_mount_table, yarn_hierarchy, NULL);
  if (ret != -1) {
    printf("FAIL: clean_docker_cgroups_internal with NULL container_id should fail\n");
    exit(1);
  }

  // Test with invalid container_id
  ret = clean_docker_cgroups_internal(fake_mount_table, yarn_hierarchy, "not_a_container_123");
  if (ret != -1) {
    printf("FAIL: clean_docker_cgroups_internal with invalid container_id should fail\n");
    exit(1);
  }
  if (mkdir(TCE_FAKE_CGROOT, 0755) != 0) {
    printf("FAIL: failed to mkdir " TCE_FAKE_CGROOT "\n");
    exit(1);
  }
  for (int i = 0; i < TCE_NUM_CG_CONTROLLERS; i++) {
    snprintf(cgroup_paths[i], PATH_MAX, TCE_FAKE_CGROOT "/%s/%s", controllers[i], yarn_hierarchy);
    if (mkdirs(cgroup_paths[i], 0755) != 0) {
      printf("FAIL: failed to mkdir %s\n", cgroup_paths[i]);
      exit(1);
    }
  }
  for (int i = 0; i < TCE_NUM_CG_CONTROLLERS; i++) {
    DIR *dir = NULL;
    dir = opendir(cgroup_paths[i]);
    if (dir == NULL) {
      printf("FAIL: failed to open dir %s\n", cgroup_paths[i]);
      exit(1);
    }
    closedir(dir);
  }
  // Test before creating any containers
  ret = clean_docker_cgroups_internal(fake_mount_table, yarn_hierarchy, container_id);
  if (ret != 0) {
    printf("FAIL: failed to clean cgroups: mt=%s, yh=%s, cId=%s\n",
           fake_mount_table, yarn_hierarchy, container_id);
  }
  // make sure hadoop-yarn dirs are still there
  for (int i = 0; i < TCE_NUM_CG_CONTROLLERS; i++) {
    DIR *dir = NULL;
    dir = opendir(cgroup_paths[i]);
    if (dir == NULL) {
      printf("FAIL: failed to open dir %s\n", cgroup_paths[i]);
      exit(1);
    }
    closedir(dir);
  }
  // Create container dirs
  for (int i = 0; i < TCE_NUM_CG_CONTROLLERS; i++) {
    snprintf(container_paths[i], PATH_MAX, TCE_FAKE_CGROOT "/%s/%s/%s",
            controllers[i], yarn_hierarchy, container_id);
    if (mkdirs(container_paths[i], 0755) != 0) {
      printf("FAIL: failed to mkdir %s\n", container_paths[i]);
      exit(1);
    }
    snprintf(other_container_paths[i], PATH_MAX, TCE_FAKE_CGROOT "/%s/%s/%s",
            controllers[i], yarn_hierarchy, other_container_id);
    if (mkdirs(other_container_paths[i], 0755) != 0) {
      printf("FAIL: failed to mkdir %s\n", other_container_paths[i]);
      exit(1);
    }
  }
  ret = clean_docker_cgroups_internal(fake_mount_table, yarn_hierarchy, container_id);
  // make sure hadoop-yarn dirs are still there
  for (int i = 0; i < TCE_NUM_CG_CONTROLLERS; i++) {
    DIR *dir = NULL;
    dir = opendir(cgroup_paths[i]);
    if (dir == NULL) {
      printf("FAIL: failed to open dir %s\n", cgroup_paths[i]);
      exit(1);
    }
    closedir(dir);
  }
  // make sure container dirs deleted
  for (int i = 0; i < TCE_NUM_CG_CONTROLLERS; i++) {
    DIR *dir = NULL;
    dir = opendir(container_paths[i]);
    if (dir != NULL) {
      printf("FAIL: container cgroup %s not deleted\n", container_paths[i]);
      exit(1);
    }
    closedir(dir);
  }
  // make sure other container dirs are still there
  for (int i = 0; i < TCE_NUM_CG_CONTROLLERS; i++) {
    DIR *dir = NULL;
    dir = opendir(other_container_paths[i]);
    if (dir == NULL) {
      printf("FAIL: container cgroup %s should not be deleted\n", other_container_paths[i]);
      exit(1);
    }
    closedir(dir);
  }
}

<<<<<<< HEAD
=======
void test_exec_container() {
  int ret = -1;
  char* filename = TEST_ROOT "/exec_container.cmd";
  FILE *file = fopen(filename, "w");
  if (file == NULL) {
    printf("FAIL: Could not write to command file: %s\n", filename);
    exit(1);
  }
  // Test missing user
  fprintf(file, "[command-execution]\n");
  fprintf(file, "workdir=/tmp/container_1541184499854_0001_01_000001\n");
  fprintf(file, "launch-command=/bin/bash,-ir\n");
  fprintf(file, "command=exec\n");
  fclose(file);
  ret = exec_container(filename);
  if (ret!=-1) {
    printf("FAIL: broken command file should not pass.\n");
    exit(1);
  }

  // Test missing workdir
  file = fopen(filename, "w");
  fprintf(file, "[command-execution]\n");
  fprintf(file, "launch-command=/bin/bash,-ir\n");
  fprintf(file, "user=test\n");
  fprintf(file, "command=exec\n");
  fclose(file);
  ret = exec_container(filename);
  if (ret!=-1) {
    printf("FAIL: broken command file should not pass.\n");
    exit(1);
  }

  // Test missing launch-command
  file = fopen(filename, "w");
  fprintf(file, "[command-execution]\n");
  fprintf(file, "workdir=/tmp/container_1541184499854_0001_01_000001\n");
  fprintf(file, "user=test\n");
  fprintf(file, "command=exec\n");
  fclose(file);
  ret = exec_container(filename);
  if (ret!=-1) {
    printf("FAIL: broken command file should not pass.\n");
    exit(1);
  }
}

>>>>>>> e8cb2ae4
// This test is expected to be executed either by a regular
// user or by root. If executed by a regular user it doesn't
// test all the functions that would depend on changing the
// effective user id. If executed by a super-user everything
// gets tested. Here are different ways of execing the test binary:
// 1. regular user assuming user == yarn user
//    $ test-container-executor
// 2. regular user with a given yarn user
//    $ test-container-executor yarn_user
// 3. super user with a given user and assuming user == yarn user
//    # test-container-executor user
// 4. super user with a given user and a given yarn user
//    # test-container-executor user yarn_user
int main(int argc, char **argv) {
  int ret;
  LOGFILE = stdout;
  ERRORFILE = stderr;

  if (setvbuf(LOGFILE, NULL, _IOLBF, BUFSIZ)) {
    fprintf(LOGFILE, "Failed to invoke setvbuf() for LOGFILE: %s\n", strerror(errno));
    fflush(LOGFILE);
    exit(ERROR_CALLING_SETVBUF);
  }

  if (setvbuf(ERRORFILE, NULL, _IOLBF, BUFSIZ)) {
    fprintf(ERRORFILE, "Failed to invoke setvbuf() for ERRORFILE: %s\n", strerror(errno));
    fflush(ERRORFILE);
    exit(ERROR_CALLING_SETVBUF);
  }

  nm_uid = getuid();

  printf("Attempting to clean up from any previous runs\n");
  // clean up any junk from previous run
  if (system("chmod -R u=rwx " TEST_ROOT "; rm -fr " TEST_ROOT)) {
    exit(1);
  }

  printf("\nMaking test dir\n");
  if (mkdirs(TEST_ROOT, 0755) != 0) {
    exit(1);
  }
  if (chmod(TEST_ROOT, 0755) != 0) {    // in case of umask
    exit(1);
  }

  // We need a valid config before the test really starts for the check_user
  // and set_user calls
  printf("\nCreating test.cfg\n");
  if (write_config_file(TEST_ROOT "/test.cfg", 1) != 0) {
    exit(1);
  }
  printf("\nLoading test.cfg\n");
  read_executor_config(TEST_ROOT "/test.cfg");

  // See the description above of various ways this test
  // can be executed in order to understand the following logic
  printf("\nDetermining user details\n");
  char* current_username = strdup(getpwuid(getuid())->pw_name);
  if (getuid() == 0 && (argc == 2 || argc == 3)) {
    username = argv[1];
    yarn_username = (argc == 3) ? argv[2] : argv[1];
  } else {
    username = current_username;
    yarn_username = (argc == 2) ? argv[1] : current_username;
  }
  struct passwd *username_info = check_user(username);
  printf("\nSetting NM UID\n");
  set_nm_uid(username_info->pw_uid, username_info->pw_gid);

  // Make sure that username owns all the files now
  printf("\nEnsuring ownership of test dir\n");
  if (chown(TEST_ROOT, username_info->pw_uid, username_info->pw_gid) != 0) {
    exit(1);
  }
  if (chown(TEST_ROOT "/test.cfg",
       username_info->pw_uid, username_info->pw_gid) != 0) {
    exit(1);
  }

  printf("\nSetting effective user\n");
  if (set_user(username)) {
    exit(1);
  }

  printf("\nCreating userlogs dir\n");
  if (mkdirs(TEST_ROOT "/logs/userlogs", 0755) != 0) {
    exit(1);
  }

  printf("\nOur executable is %s\n",get_executable(argv[0]));

  local_dirs = split(strdup(NM_LOCAL_DIRS));
  log_dirs = split(strdup(NM_LOG_DIRS));

  create_nm_roots(local_dirs);

  printf("\nStarting tests\n");

  printf("\ntest_is_empty()\n");
  test_is_empty();

  printf("\nTesting recursive_unlink_children()\n");
  test_recursive_unlink_children();

  printf("\nTesting resolve_config_path()\n");
  test_resolve_config_path();

  printf("\nTesting get_user_directory()\n");
  test_get_user_directory();

  printf("\nTesting check_nm_local_dir()\n");
  test_check_nm_local_dir();

  printf("\nTesting get_app_directory()\n");
  test_get_app_directory();

  printf("\nTesting get_container_work_directory()\n");
  test_get_container_work_directory();

  printf("\nTesting get_container_launcher_file()\n");
  test_get_container_launcher_file();

  printf("\nTesting get_container_credentials_file()\n");
  test_get_container_credentials_file();

  printf("\nTesting get_container_keystore_file()\n");
  test_get_container_keystore_file();

  printf("\nTesting get_container_truststore_file()\n");
  test_get_container_truststore_file();

  printf("\nTesting get_app_log_dir()\n");
  test_get_app_log_dir();

  test_check_configuration_permissions();

  printf("\nTesting delete_container()\n");
  test_delete_container();

  printf("\nTesting delete_app()\n");
  test_delete_app();

  printf("\nTesting delete race\n");
  test_delete_race();

  printf("\nTesting is_feature_enabled()\n");
  test_is_feature_enabled();

  printf("\nTesting yarn sysfs\n");
  test_yarn_sysfs();

  printf("\nTesting exec_container()\n");
  test_exec_container();

  test_check_user(0);

  test_cleaning_docker_cgroups();

#ifdef __APPLE__
   printf("OS X: disabling CrashReporter\n");
  /*
   * disable the "unexpectedly quit" dialog box
   * because we know we're going to make our container
   * do exactly that.
   */
  CFStringRef crashType      = CFSTR("DialogType");
  CFStringRef crashModeNone  = CFSTR("None");
  CFStringRef crashAppID     = CFSTR("com.apple.CrashReporter");
  CFStringRef crashOldMode   = CFPreferencesCopyAppValue(CFSTR("DialogType"), CFSTR("com.apple.CrashReporter"));

  CFPreferencesSetAppValue(crashType, crashModeNone, crashAppID);
  CFPreferencesAppSynchronize(crashAppID);
#endif

  // the tests that change user need to be run in a subshell, so that
  // when they change user they don't give up our privs
  run_test_in_child("test_signal_container_group", test_signal_container_group);

#ifdef __APPLE__
  /*
   * put the "unexpectedly quit" dialog back
   */

  CFPreferencesSetAppValue(crashType, crashOldMode, crashAppID);
  CFPreferencesAppSynchronize(crashAppID);
  printf("OS X: CrashReporter re-enabled\n");
#endif

  // init app and run container can't be run if you aren't testing as root
  if (getuid() == 0) {
    // these tests do internal forks so that the change_owner and execs
    // don't mess up our process.
    test_init_app();
    test_launch_container("app_4", 0);
    test_launch_container("app_5", 1);
  }

  /*
   * try to seteuid(0).  if it doesn't work, carry on anyway.
   * we're going to capture the return value to get rid of a 
   * compiler warning.
   */
  ret=seteuid(0);
  ret++;
  // test_delete_user must run as root since that's how we use the delete_as_user
  test_delete_user();
  free_executor_configurations();

  printf("\nTrying banned default user()\n");
  if (write_config_file(TEST_ROOT "/test.cfg", 0) != 0) {
    exit(1);
  }

  read_executor_config(TEST_ROOT "/test.cfg");
#ifdef __APPLE__
  username = "_uucp";
  test_check_user(1);

  username = "_networkd";
  test_check_user(1);
#else
  username = "bin";
  test_check_user(1);

  username = "sys";
  test_check_user(1);
#endif

  test_trim_function();
  printf("\nFinished tests\n");

  printf("\nAttempting to clean up from the run\n");
  if (system("chmod -R u=rwx " TEST_ROOT "; rm -fr " TEST_ROOT)) {
    exit(1);
  }

  free(current_username);
  free_executor_configurations();

  return 0;
}<|MERGE_RESOLUTION|>--- conflicted
+++ resolved
@@ -1485,8 +1485,6 @@
   }
 }
 
-<<<<<<< HEAD
-=======
 void test_exec_container() {
   int ret = -1;
   char* filename = TEST_ROOT "/exec_container.cmd";
@@ -1534,7 +1532,6 @@
   }
 }
 
->>>>>>> e8cb2ae4
 // This test is expected to be executed either by a regular
 // user or by root. If executed by a regular user it doesn't
 // test all the functions that would depend on changing the
