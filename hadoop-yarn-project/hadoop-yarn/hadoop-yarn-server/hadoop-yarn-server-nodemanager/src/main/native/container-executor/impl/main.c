/**
 * Licensed to the Apache Software Foundation (ASF) under one
 * or more contributor license agreements.  See the NOTICE file
 * distributed with this work for additional information
 * regarding copyright ownership.  The ASF licenses this file
 * to you under the Apache License, Version 2.0 (the
 * "License"); you may not use this file except in compliance
 * with the License.  You may obtain a copy of the License at
 *
 *     http://www.apache.org/licenses/LICENSE-2.0
 *
 * Unless required by applicable law or agreed to in writing, software
 * distributed under the License is distributed on an "AS IS" BASIS,
 * WITHOUT WARRANTIES OR CONDITIONS OF ANY KIND, either express or implied.
 * See the License for the specific language governing permissions and
 * limitations under the License.
 */

#include "config.h"
#include "configuration.h"
#include "container-executor.h"
#include "util.h"
#include "get_executable.h"
#include "modules/gpu/gpu-module.h"
#include "modules/fpga/fpga-module.h"
#include "modules/cgroups/cgroups-operations.h"
#include "modules/devices/devices-module.h"
#include "utils/string-utils.h"
#include "runc/runc.h"
#include "runc/runc_reap.h"

#include <errno.h>
#include <grp.h>
#include <unistd.h>
#include <stdlib.h>
#include <string.h>
#include <signal.h>

static void display_usage(FILE *stream) {
  const char* disabled = "[DISABLED]";
  const char* enabled  = "      ";

  fputs("Usage: container-executor --checksetup\n"
        "       container-executor --mount-cgroups <hierarchy> "
        "<controller=path>...\n", stream);

  const char* de = is_tc_support_enabled() ? enabled : disabled;
  fprintf(stream,
<<<<<<< HEAD
    "Usage: container-executor --checksetup\n"
    "       container-executor --mount-cgroups <hierarchy> "
    "<controller=path>\n" );
=======
      "%s container-executor --tc-modify-state <command-file>\n"
      "%s container-executor --tc-read-state <command-file>\n"
      "%s container-executor --tc-read-stats <command-file>\n",
      de, de, de);
>>>>>>> e8cb2ae4

  de = is_terminal_support_enabled() ? enabled : disabled;
  fprintf(stream, "%s container-executor --exec-container <command-file>\n", de);

<<<<<<< HEAD
  if(is_docker_support_enabled()) {
    fprintf(stream,
      "       container-executor --run-docker <command-file>\n"
      "       container-executor --remove-docker-container [hierarchy] "
      "<container_id>\n"
      "       container-executor --inspect-docker-container <container_id>\n");
  } else {
    fprintf(stream,
      "[DISABLED] container-executor --run-docker <command-file>\n"
      "[DISABLED] container-executor --remove-docker-container [hierarchy] "
      "<container_id>\n"
      "[DISABLED] container-executor --inspect-docker-container "
      "<format> ... <container_id>\n");
  }
=======
  de = is_docker_support_enabled() ? enabled : disabled;
  fprintf(stream, "%s container-executor --run-docker <command-file>\n", de);
  fprintf(stream, "%s container-executor --remove-docker-container [hierarchy] <container_id>\n", de);
  fprintf(stream, "%s container-executor --inspect-docker-container <container_id>\n", de);

  de = is_runc_support_enabled() ? enabled : disabled;
  fprintf(stream,
      "%s container-executor --run-runc-container <command-file>\n", de);
  fprintf(stream,
      "%s container-executor --reap-runc-layer-mounts <retain-count>\n", de);
>>>>>>> e8cb2ae4

  fprintf(stream,
      "       container-executor <user> <yarn-user> <command> <command-args>\n"
      "       where command and command-args: \n" \
      "            initialize container:  %2d appid tokens nm-local-dirs "
      "nm-log-dirs cmd app...\n"
      "            launch container:      %2d appid containerid workdir "
      "container-script tokens http-option pidfile nm-local-dirs nm-log-dirs resources ",
      INITIALIZE_CONTAINER, LAUNCH_CONTAINER);

  if(is_tc_support_enabled()) {
    fputs("optional-tc-command-file\n", stream);
  } else {
    fputs("\n", stream);
  }

  fputs(
      "                                      where http-option is one of:\n"
      "                                      --http\n"
      "                                      --https keystorepath truststorepath\n", stream);

  de = is_docker_support_enabled() ? enabled : disabled;
  fprintf(stream,
      "%11s launch docker container:%2d appid containerid workdir "
      "container-script tokens http-option pidfile nm-local-dirs nm-log-dirs "
      "docker-command-file resources ", de, LAUNCH_DOCKER_CONTAINER);

  if(is_tc_support_enabled()) {
    fputs("optional-tc-command-file\n", stream);
  } else {
    fputs("\n", stream);
  }

  fputs(
      "                                      where http-option is one of:\n"
      "                                      --http\n"
      "                                      --https keystorepath truststorepath\n", stream);

  fprintf(stream,
      "            signal container:      %2d container-pid signal\n"
      "            delete as user:        %2d relative-path\n"
      "            list as user:          %2d relative-path\n",
      SIGNAL_CONTAINER, DELETE_AS_USER, LIST_AS_USER);

  if(is_yarn_sysfs_support_enabled()) {
    fprintf(stream,
        "            sync yarn sysfs:       %2d app-id nm-local-dirs\n",
        SYNC_YARN_SYSFS);
  } else {
    fprintf(stream,
        "[DISABLED]  sync yarn sysfs:       %2d app-id nm-local-dirs\n",
        SYNC_YARN_SYSFS);
  }
  fflush(stream);
}

/* Sets up log files for normal/error logging */
static void open_log_files() {
  if (LOGFILE == NULL) {
    LOGFILE = stdout;
    if (setvbuf(LOGFILE, NULL, _IOLBF, BUFSIZ)) {
      fprintf(LOGFILE, "Failed to invoke setvbuf() for LOGFILE: %s\n", strerror(errno));
      fflush(LOGFILE);
      exit(ERROR_CALLING_SETVBUF);
    }
  }

  if (ERRORFILE == NULL) {
    ERRORFILE = stderr;
    if (setvbuf(ERRORFILE, NULL, _IOLBF, BUFSIZ)) {
      fprintf(ERRORFILE, "Failed to invoke setvbuf() for ERRORFILE: %s\n", strerror(errno));
      fflush(ERRORFILE);
      exit(ERROR_CALLING_SETVBUF);
    }
  }

  // There may be a process reading from stdout/stderr, and if it
  // exits, we will crash on a SIGPIPE when we try to write to them.
  // By ignoring SIGPIPE, we can handle the EPIPE instead of crashing.
  signal(SIGPIPE, SIG_IGN);
}

/* Flushes and closes log files */
static void flush_and_close_log_files() {
  if (LOGFILE != NULL) {
    fflush(LOGFILE);
    fclose(LOGFILE);
    LOGFILE = NULL;
  }

  if (ERRORFILE != NULL) {
    fflush(ERRORFILE);
    fclose(ERRORFILE);
    ERRORFILE = NULL;
  }

  free_executor_configurations();
}

/** Validates the current container-executor setup. Causes program exit
in case of validation failures. Also sets up configuration / group information etc.,
This function is to be called in every invocation of container-executor, irrespective
of whether an explicit checksetup operation is requested. */

static void assert_valid_setup(char *argv0) {
  int ret;
  char *executable_file = get_executable(argv0);
  if (!executable_file || executable_file[0] == 0) {
    fprintf(ERRORFILE, "realpath of executable: %s\n",
            errno != 0 ? strerror(errno) : "unknown");
    flush_and_close_log_files();
    exit(INVALID_CONFIG_FILE);
  }

  char *conf_file = get_config_path(argv0);

  if (conf_file == NULL) {
    flush_and_close_log_files();
    exit(INVALID_CONFIG_FILE);
  }

  if (check_configuration_permissions(conf_file) != 0) {
    flush_and_close_log_files();
    exit(INVALID_CONFIG_FILE);
  }
  read_executor_config(conf_file);
  free(conf_file);

  // look up the node manager group in the config file
  char *nm_group = get_nodemanager_group();
  if (nm_group == NULL) {
    free(executable_file);
    fprintf(ERRORFILE, "Can't get configured value for %s.\n", NM_GROUP_KEY);
    flush_and_close_log_files();
    exit(INVALID_CONFIG_FILE);
  }
  struct group *group_info = getgrnam(nm_group);
  if (group_info == NULL) {
    free(executable_file);
    fprintf(ERRORFILE, "Can't get group information for %s - %s.\n", nm_group,
      errno != 0 ? strerror(errno) : "unknown");
    flush_and_close_log_files();
    exit(INVALID_CONFIG_FILE);
  }
  set_nm_uid(getuid(), group_info->gr_gid);
  /*
   * if we are running from a setuid executable, make the real uid root
   * we're going to ignore this result just in case we aren't.
   */
  ret=setuid(0);

  /*
   * set the real and effective group id to the node manager group
   * we're going to ignore this result just in case we aren't
   */
  ret=setgid(group_info->gr_gid);

  /* make the unused var warning to away */
  ret++;

  if (check_executor_permissions(executable_file) != 0) {
    free(executable_file);
    fprintf(ERRORFILE, "Invalid permissions on container-executor binary.\n");
    flush_and_close_log_files();
    exit(INVALID_CONTAINER_EXEC_PERMISSIONS);
  }
  free(executable_file);
}


static void display_feature_disabled_message(const char* name) {
    fprintf(ERRORFILE, "Feature disabled: %s\n", name);
}

/* Use to store parsed input parameters for various operations */
static struct {
  char *cgroups_hierarchy;
  char *traffic_control_command_file;
  const char *run_as_user_name;
  const char *yarn_user_name;
  char *local_dirs;
  char *log_dirs;
  char *resources_key;
  char *resources_value;
  char **resources_values;
  const char *app_id;
  const char *container_id;
  int https;
  const char *keystore_file;
  const char *truststore_file;
  const char *cred_file;
  const char *script_file;
  const char *current_dir;
  const char *pid_file;
  const char *target_dir;
  int container_pid;
  int signal;
  int runc_layer_count;
  const char *command_file;
} cmd_input;

static int validate_run_as_user_commands(int argc, char **argv, int *operation);

/* Validates that arguments used in the invocation are valid. In case of validation
failure, an 'errorcode' is returned. In case of successful validation, a zero is
returned and 'operation' is populated based on the operation being requested.
Ideally, we should re-factor container-executor to use a more structured, command
line parsing mechanism (e.g getopt). For the time being, we'll use this manual
validation mechanism so that we don't have to change the invocation interface.
*/

static int validate_arguments(int argc, char **argv , int *operation) {
  if (argc < 2) {
    display_usage(stdout);
    return INVALID_ARGUMENT_NUMBER;
  }

  /*
   * Check if it is a known module, if yes, redirect to module
   */
  if (strcmp("--module-gpu", argv[1]) == 0) {
    return handle_gpu_request(&update_cgroups_parameters, "gpu", argc - 1,
           &argv[1]);
  }

  if (strcmp("--module-fpga", argv[1]) == 0) {
    return handle_fpga_request(&update_cgroups_parameters, "fpga", argc - 1,
           &argv[1]);
  }

  if (strcmp("--module-devices", argv[1]) == 0) {
    return handle_devices_request(&update_cgroups_parameters, "devices", argc - 1,
          &argv[1]);
  }

  if (strcmp("--checksetup", argv[1]) == 0) {
    *operation = CHECK_SETUP;
    return 0;
  }

  if (strcmp("--mount-cgroups", argv[1]) == 0) {
    if (is_mount_cgroups_support_enabled()) {
      if (argc < 4) {
        display_usage(stdout);
        return INVALID_ARGUMENT_NUMBER;
      }
      optind++;
      cmd_input.cgroups_hierarchy = argv[optind++];
      *operation = MOUNT_CGROUPS;
      return 0;
    } else {
      display_feature_disabled_message("mount cgroup");
      return FEATURE_DISABLED;
    }
  }

  if (strcmp("--tc-modify-state", argv[1]) == 0) {
    if(is_tc_support_enabled()) {
      if (argc != 3) {
        display_usage(stdout);
        return INVALID_ARGUMENT_NUMBER;
      }
      optind++;
      cmd_input.traffic_control_command_file = argv[optind++];
      *operation = TRAFFIC_CONTROL_MODIFY_STATE;
      return 0;
    } else {
      display_feature_disabled_message("traffic control");
      return FEATURE_DISABLED;
    }
  }

  if (strcmp("--tc-read-state", argv[1]) == 0) {
    if(is_tc_support_enabled()) {
      if (argc != 3) {
        display_usage(stdout);
        return INVALID_ARGUMENT_NUMBER;
      }
      optind++;
      cmd_input.traffic_control_command_file = argv[optind++];
      *operation = TRAFFIC_CONTROL_READ_STATE;
      return 0;
    } else {
      display_feature_disabled_message("traffic control");
      return FEATURE_DISABLED;
    }
  }

  if (strcmp("--tc-read-stats", argv[1]) == 0) {
    if(is_tc_support_enabled()) {
      if (argc != 3) {
        display_usage(stdout);
        return INVALID_ARGUMENT_NUMBER;
      }
      optind++;
      cmd_input.traffic_control_command_file = argv[optind++];
      *operation = TRAFFIC_CONTROL_READ_STATS;
      return 0;
    } else {
      display_feature_disabled_message("traffic control");
      return FEATURE_DISABLED;
    }
  }

  if (strcmp("--exec-container", argv[1]) == 0) {
    if(is_terminal_support_enabled()) {
      if (argc != 3) {
        display_usage(stdout);
        return INVALID_ARGUMENT_NUMBER;
      }
      optind++;
      cmd_input.command_file = argv[optind++];
      *operation = EXEC_CONTAINER;
      return 0;
    } else {
        display_feature_disabled_message("feature.terminal.enabled");
        return FEATURE_DISABLED;
    }
  }

  if (strcmp("--run-docker", argv[1]) == 0) {
    if(is_docker_support_enabled()) {
      if (argc != 3) {
        display_usage(stdout);
        return INVALID_ARGUMENT_NUMBER;
      }
      optind++;
      cmd_input.command_file = argv[optind++];
      *operation = RUN_DOCKER;
      return 0;
    } else {
        display_feature_disabled_message("docker");
        return FEATURE_DISABLED;
    }
  }

  if (strcmp("--remove-docker-container", argv[1]) == 0) {
    if(is_docker_support_enabled()) {
      if ((argc != 3) && (argc != 4)) {
        display_usage(stdout);
        return INVALID_ARGUMENT_NUMBER;
      }
      optind++;
      *operation = REMOVE_DOCKER_CONTAINER;
      return 0;
    } else {
        display_feature_disabled_message("docker");
        return FEATURE_DISABLED;
    }
  }

  if (strcmp("--inspect-docker-container", argv[1]) == 0) {
    if(is_docker_support_enabled()) {
      if (argc != 4) {
        display_usage(stdout);
        return INVALID_ARGUMENT_NUMBER;
      }
      optind++;
      *operation = INSPECT_DOCKER_CONTAINER;
      return 0;
    } else {
        display_feature_disabled_message("docker");
        return FEATURE_DISABLED;
    }
  }

<<<<<<< HEAD
=======
  if (strcmp("--run-runc-container", argv[1]) == 0) {
    if (is_runc_support_enabled()) {
      if (argc != 3) {
        display_usage(stdout);
        return INVALID_ARGUMENT_NUMBER;
      }
      optind++;
      cmd_input.command_file = argv[optind++];
      *operation = RUN_RUNC_CONTAINER;
      return 0;
    } else {
      display_feature_disabled_message("runc");
      return FEATURE_DISABLED;
    }
  }

  if (strcmp("--reap-runc-layer-mounts", argv[1]) == 0) {
    if (is_runc_support_enabled()) {
      if (argc != 3) {
        display_usage(stdout);
        return INVALID_ARGUMENT_NUMBER;
      }
      optind++;
      const char* valstr = argv[optind++];
      if (sscanf(valstr, "%d", &cmd_input.runc_layer_count) != 1
          || cmd_input.runc_layer_count < 0) {
        fprintf(ERRORFILE, "Bad runc layer count: %s\n", valstr);
        return INVALID_COMMAND_PROVIDED;
      }
      *operation = REAP_RUNC_LAYER_MOUNTS;
      return 0;
    } else {
      display_feature_disabled_message("runc");
      return FEATURE_DISABLED;
    }
  }


>>>>>>> e8cb2ae4
  /* Now we have to validate 'run as user' operations that don't use
    a 'long option' - we should fix this at some point. The validation/argument
    parsing here is extensive enough that it done in a separate function */

  return validate_run_as_user_commands(argc, argv, operation);
}

/* Parse/validate 'run as user' commands */
static int validate_run_as_user_commands(int argc, char **argv, int *operation) {
  /* We need at least the following arguments in order to proceed further :
    <user>, <yarn-user> <command> - i.e at argc should be at least 4 */

  if (argc < 4) {
    display_usage(stdout);
    return INVALID_ARGUMENT_NUMBER;
  }

  cmd_input.run_as_user_name = argv[optind++];
  cmd_input.yarn_user_name = argv[optind++];
  int command = atoi(argv[optind++]);

  fprintf(LOGFILE, "main : command provided %d\n", command);
  fprintf(LOGFILE, "main : run as user is %s\n", cmd_input.run_as_user_name);
  fprintf(LOGFILE, "main : requested yarn user is %s\n", cmd_input.yarn_user_name);
  char * resources = NULL;// key,value pair describing resources
  char * resources_key = NULL;
  char * resources_value = NULL;
  switch (command) {
  case INITIALIZE_CONTAINER:
    if (argc < 10) {
      fprintf(ERRORFILE, "Too few arguments (%d vs 10) for initialize container\n",
       argc);
      return INVALID_ARGUMENT_NUMBER;
    }
    cmd_input.app_id = argv[optind++];
    cmd_input.container_id = argv[optind++];
    if (!validate_container_id(cmd_input.container_id)) {
      fprintf(ERRORFILE, "Invalid container id %s\n", cmd_input.container_id);
      return INVALID_CONTAINER_ID;
    }
    cmd_input.cred_file = argv[optind++];
    cmd_input.local_dirs = argv[optind++];// good local dirs as a comma separated list
    cmd_input.log_dirs = argv[optind++];// good log dirs as a comma separated list

    *operation = RUN_AS_USER_INITIALIZE_CONTAINER;
    return 0;
 case LAUNCH_DOCKER_CONTAINER:
   if(is_docker_support_enabled()) {
      //kill me now.
<<<<<<< HEAD
      if (!(argc == 13 || argc == 14)) {
        fprintf(ERRORFILE, "Wrong number of arguments (%d vs 13 or 14) for"
=======
      if (!(argc >= 14 && argc <= 17)) {
        fprintf(ERRORFILE, "Wrong number of arguments (%d vs 14 - 17) for"
>>>>>>> e8cb2ae4
          " launch docker container\n", argc);
        return INVALID_ARGUMENT_NUMBER;
      }

      cmd_input.app_id = argv[optind++];
      cmd_input.container_id = argv[optind++];
      cmd_input.current_dir = argv[optind++];
      cmd_input.script_file = argv[optind++];
      cmd_input.cred_file = argv[optind++];
      if (strcmp("--https", argv[optind++]) == 0) {
        cmd_input.https = 1;
        cmd_input.keystore_file = argv[optind++];
        cmd_input.truststore_file = argv[optind++];
      } else {
        cmd_input.https = 0;
      }
      cmd_input.pid_file = argv[optind++];
      // good local dirs as a comma separated list
      cmd_input.local_dirs = argv[optind++];
      // good log dirs as a comma separated list
      cmd_input.log_dirs = argv[optind++];
<<<<<<< HEAD
      cmd_input.docker_command_file = argv[optind++];
      //network isolation through tc
      if (argc == 14) {
=======
      cmd_input.command_file = argv[optind++];
      //network isolation through tc
      if ((argc == 15 && !cmd_input.https) || (argc == 17 && cmd_input.https)) {
>>>>>>> e8cb2ae4
        if(is_tc_support_enabled()) {
          cmd_input.traffic_control_command_file = argv[optind++];
        } else {
        display_feature_disabled_message("traffic control");
        return FEATURE_DISABLED;
        }
      }

      *operation = RUN_AS_USER_LAUNCH_DOCKER_CONTAINER;
      return 0;
   } else {
      display_feature_disabled_message("docker");
      return FEATURE_DISABLED;
   }

  case LAUNCH_CONTAINER:
    //kill me now.
    if (!(argc >= 14 && argc <= 17)) {
      fprintf(ERRORFILE, "Wrong number of arguments (%d vs 14 - 17)"
        " for launch container\n", argc);
      return INVALID_ARGUMENT_NUMBER;
    }

    cmd_input.app_id = argv[optind++];
    cmd_input.container_id = argv[optind++];
    cmd_input.current_dir = argv[optind++];
    cmd_input.script_file = argv[optind++];
    cmd_input.cred_file = argv[optind++];
    if (strcmp("--https", argv[optind++]) == 0) {
      cmd_input.https = 1;
      cmd_input.keystore_file = argv[optind++];
      cmd_input.truststore_file = argv[optind++];
    } else {
      cmd_input.https = 0;
    }
    cmd_input.pid_file = argv[optind++];
    cmd_input.local_dirs = argv[optind++];// good local dirs as a comma separated list
    cmd_input.log_dirs = argv[optind++];// good log dirs as a comma separated list
    resources = argv[optind++];// key,value pair describing resources
    resources_key = malloc(strlen(resources));
    resources_value = malloc(strlen(resources));

    if (get_kv_key(resources, resources_key, strlen(resources)) < 0 ||
        get_kv_value(resources, resources_value, strlen(resources)) < 0) {
        fprintf(ERRORFILE, "Invalid arguments for cgroups resources: %s\n",
                           resources);
        free(resources_key);
        free(resources_value);
        return INVALID_ARGUMENT_NUMBER;
    }

    //network isolation through tc
    if ((argc == 15 && !cmd_input.https) || (argc == 17 && cmd_input.https)) {
      if(is_tc_support_enabled()) {
        cmd_input.traffic_control_command_file = argv[optind++];
      } else {
        display_feature_disabled_message("traffic control");
        return FEATURE_DISABLED;
      }
    }

    cmd_input.resources_key = resources_key;
    cmd_input.resources_value = resources_value;
    cmd_input.resources_values = split(resources_value);
    *operation = RUN_AS_USER_LAUNCH_CONTAINER;
    return 0;

  case SIGNAL_CONTAINER:
    if (argc != 6) {
      fprintf(ERRORFILE, "Wrong number of arguments (%d vs 6) for " \
          "signal container\n", argc);
      return INVALID_ARGUMENT_NUMBER;
    }

    char* end_ptr = NULL;
    char* option = argv[optind++];
    cmd_input.container_pid = strtol(option, &end_ptr, 10);
    if (option == end_ptr || *end_ptr != '\0') {
      fprintf(ERRORFILE, "Illegal argument for container pid %s\n", option);
      return INVALID_ARGUMENT_NUMBER;
    }
    option = argv[optind++];
    cmd_input.signal = strtol(option, &end_ptr, 10);
    if (option == end_ptr || *end_ptr != '\0') {
      fprintf(ERRORFILE, "Illegal argument for signal %s\n", option);
      return INVALID_ARGUMENT_NUMBER;
    }

    *operation = RUN_AS_USER_SIGNAL_CONTAINER;
    return 0;

  case DELETE_AS_USER:
    cmd_input.target_dir = argv[optind++];
    *operation = RUN_AS_USER_DELETE;
    return 0;
  case LIST_AS_USER:
    cmd_input.target_dir = argv[optind++];
    *operation = RUN_AS_USER_LIST;
    return 0;
  case SYNC_YARN_SYSFS:
    cmd_input.app_id = argv[optind++];
    cmd_input.local_dirs = argv[optind++];
    *operation = RUN_AS_USER_SYNC_YARN_SYSFS;
    return 0;
  default:
    fprintf(ERRORFILE, "Invalid command %d not supported.\n",command);
    return INVALID_COMMAND_PROVIDED;
  }
}

int main(int argc, char **argv) {
  open_log_files();
  assert_valid_setup(argv[0]);

  int operation = -1;
  int ret = validate_arguments(argc, argv, &operation);

  if (ret != 0) {
    flush_and_close_log_files();
    return ret;
  }

  int exit_code = 0;

  switch (operation) {
  case CHECK_SETUP:
    //we already did this
    exit_code = 0;
    break;
  case MOUNT_CGROUPS:
    exit_code = 0;

    while (optind < argc && exit_code == 0) {
      exit_code = mount_cgroup(argv[optind++], cmd_input.cgroups_hierarchy);
    }

    break;
  case TRAFFIC_CONTROL_MODIFY_STATE:
    exit_code = traffic_control_modify_state(cmd_input.traffic_control_command_file);
    break;
  case TRAFFIC_CONTROL_READ_STATE:
    exit_code = traffic_control_read_state(cmd_input.traffic_control_command_file);
    break;
  case TRAFFIC_CONTROL_READ_STATS:
    exit_code = traffic_control_read_stats(cmd_input.traffic_control_command_file);
    break;
  case EXEC_CONTAINER:
    exit_code = exec_container(cmd_input.command_file);
    break;
  case RUN_DOCKER:
    exit_code = run_docker(cmd_input.command_file);
    break;
  case REMOVE_DOCKER_CONTAINER:
    exit_code = remove_docker_container(argv + optind, argc - optind);
    break;
  case INSPECT_DOCKER_CONTAINER:
    exit_code = exec_docker_command("inspect", argv + optind, argc - optind);
    break;
  case REMOVE_DOCKER_CONTAINER:
    exit_code = remove_docker_container(argv + optind, argc - optind);
    break;
  case INSPECT_DOCKER_CONTAINER:
    exit_code = exec_docker_command("inspect", argv + optind, argc - optind);
    break;
  case RUN_AS_USER_INITIALIZE_CONTAINER:
    exit_code = set_user(cmd_input.run_as_user_name);
    if (exit_code != 0) {
      break;
    }

    exit_code = initialize_app(cmd_input.yarn_user_name,
                            cmd_input.app_id,
                            cmd_input.container_id,
                            cmd_input.cred_file,
                            split(cmd_input.local_dirs),
                            split(cmd_input.log_dirs),
                            argv + optind);
    break;
  case RUN_AS_USER_LAUNCH_DOCKER_CONTAINER:
     if (cmd_input.traffic_control_command_file != NULL) {
        //apply tc rules before switching users and launching the container
        exit_code = traffic_control_modify_state(cmd_input.traffic_control_command_file);
        if( exit_code != 0) {
          //failed to apply tc rules - break out before launching the container
          break;
        }
      }

      exit_code = set_user(cmd_input.run_as_user_name);
      if (exit_code != 0) {
        break;
      }

      exit_code = launch_docker_container_as_user(cmd_input.yarn_user_name,
                      cmd_input.app_id,
                      cmd_input.container_id,
                      cmd_input.current_dir,
                      cmd_input.script_file,
                      cmd_input.cred_file,
                      cmd_input.https,
                      cmd_input.keystore_file,
                      cmd_input.truststore_file,
                      cmd_input.pid_file,
                      split(cmd_input.local_dirs),
                      split(cmd_input.log_dirs),
<<<<<<< HEAD
                      cmd_input.docker_command_file);
=======
                      cmd_input.command_file);
>>>>>>> e8cb2ae4
      break;
  case RUN_AS_USER_LAUNCH_CONTAINER:
    if (cmd_input.traffic_control_command_file != NULL) {
      //apply tc rules before switching users and launching the container
      exit_code = traffic_control_modify_state(cmd_input.traffic_control_command_file);
      if( exit_code != 0) {
        //failed to apply tc rules - break out before launching the container
        break;
      }
    }

    exit_code = set_user(cmd_input.run_as_user_name);
    if (exit_code != 0) {
      break;
    }

    exit_code = launch_container_as_user(cmd_input.yarn_user_name,
                    cmd_input.app_id,
                    cmd_input.container_id,
                    cmd_input.current_dir,
                    cmd_input.script_file,
                    cmd_input.cred_file,
                    cmd_input.https,
                    cmd_input.keystore_file,
                    cmd_input.truststore_file,
                    cmd_input.pid_file,
                    split(cmd_input.local_dirs),
                    split(cmd_input.log_dirs),
                    cmd_input.resources_key,
                    cmd_input.resources_values);
    free(cmd_input.resources_key);
    free(cmd_input.resources_value);
    free(cmd_input.resources_values);
    break;
  case RUN_AS_USER_SIGNAL_CONTAINER:
    exit_code = set_user(cmd_input.run_as_user_name);
    if (exit_code != 0) {
      break;
    }

    exit_code = signal_container_as_user(cmd_input.yarn_user_name,
                                  cmd_input.container_pid,
                                  cmd_input.signal);
    break;
  case RUN_AS_USER_DELETE:
    exit_code = set_user(cmd_input.run_as_user_name);
    if (exit_code != 0) {
      break;
    }

    exit_code = delete_as_user(cmd_input.yarn_user_name,
                        cmd_input.target_dir,
                        argv + optind);
    break;
  case RUN_AS_USER_LIST:
    exit_code = set_user(cmd_input.run_as_user_name);

    if (exit_code != 0) {
      break;
    }

    exit_code = list_as_user(cmd_input.target_dir);
    break;
  case RUN_AS_USER_SYNC_YARN_SYSFS:
    exit_code = set_user(cmd_input.run_as_user_name);
    if (exit_code != 0) {
      break;
    }
    if (is_yarn_sysfs_support_enabled()) {
      exit_code = sync_yarn_sysfs(split(cmd_input.local_dirs),
          cmd_input.run_as_user_name, cmd_input.yarn_user_name,
          cmd_input.app_id);
    } else {
      exit_code = FEATURE_DISABLED;
    }
    break;
  case RUN_RUNC_CONTAINER:
    exit_code = run_runc_container(cmd_input.command_file);
    break;
  case REAP_RUNC_LAYER_MOUNTS:
    exit_code = reap_runc_layer_mounts(cmd_input.runc_layer_count);
    break;
  default:
    fprintf(ERRORFILE, "Unexpected operation code: %d\n", operation);
    exit_code = INVALID_COMMAND_PROVIDED;
    break;
  }

  if (exit_code) {
    fprintf(ERRORFILE, "Nonzero exit code=%d, error message='%s'\n", exit_code,
            get_error_message(exit_code));
  }

  flush_and_close_log_files();
  return exit_code;
}<|MERGE_RESOLUTION|>--- conflicted
+++ resolved
@@ -46,36 +46,14 @@
 
   const char* de = is_tc_support_enabled() ? enabled : disabled;
   fprintf(stream,
-<<<<<<< HEAD
-    "Usage: container-executor --checksetup\n"
-    "       container-executor --mount-cgroups <hierarchy> "
-    "<controller=path>\n" );
-=======
       "%s container-executor --tc-modify-state <command-file>\n"
       "%s container-executor --tc-read-state <command-file>\n"
       "%s container-executor --tc-read-stats <command-file>\n",
       de, de, de);
->>>>>>> e8cb2ae4
 
   de = is_terminal_support_enabled() ? enabled : disabled;
   fprintf(stream, "%s container-executor --exec-container <command-file>\n", de);
 
-<<<<<<< HEAD
-  if(is_docker_support_enabled()) {
-    fprintf(stream,
-      "       container-executor --run-docker <command-file>\n"
-      "       container-executor --remove-docker-container [hierarchy] "
-      "<container_id>\n"
-      "       container-executor --inspect-docker-container <container_id>\n");
-  } else {
-    fprintf(stream,
-      "[DISABLED] container-executor --run-docker <command-file>\n"
-      "[DISABLED] container-executor --remove-docker-container [hierarchy] "
-      "<container_id>\n"
-      "[DISABLED] container-executor --inspect-docker-container "
-      "<format> ... <container_id>\n");
-  }
-=======
   de = is_docker_support_enabled() ? enabled : disabled;
   fprintf(stream, "%s container-executor --run-docker <command-file>\n", de);
   fprintf(stream, "%s container-executor --remove-docker-container [hierarchy] <container_id>\n", de);
@@ -86,7 +64,6 @@
       "%s container-executor --run-runc-container <command-file>\n", de);
   fprintf(stream,
       "%s container-executor --reap-runc-layer-mounts <retain-count>\n", de);
->>>>>>> e8cb2ae4
 
   fprintf(stream,
       "       container-executor <user> <yarn-user> <command> <command-args>\n"
@@ -453,8 +430,6 @@
     }
   }
 
-<<<<<<< HEAD
-=======
   if (strcmp("--run-runc-container", argv[1]) == 0) {
     if (is_runc_support_enabled()) {
       if (argc != 3) {
@@ -493,7 +468,6 @@
   }
 
 
->>>>>>> e8cb2ae4
   /* Now we have to validate 'run as user' operations that don't use
     a 'long option' - we should fix this at some point. The validation/argument
     parsing here is extensive enough that it done in a separate function */
@@ -543,13 +517,8 @@
  case LAUNCH_DOCKER_CONTAINER:
    if(is_docker_support_enabled()) {
       //kill me now.
-<<<<<<< HEAD
-      if (!(argc == 13 || argc == 14)) {
-        fprintf(ERRORFILE, "Wrong number of arguments (%d vs 13 or 14) for"
-=======
       if (!(argc >= 14 && argc <= 17)) {
         fprintf(ERRORFILE, "Wrong number of arguments (%d vs 14 - 17) for"
->>>>>>> e8cb2ae4
           " launch docker container\n", argc);
         return INVALID_ARGUMENT_NUMBER;
       }
@@ -571,15 +540,9 @@
       cmd_input.local_dirs = argv[optind++];
       // good log dirs as a comma separated list
       cmd_input.log_dirs = argv[optind++];
-<<<<<<< HEAD
-      cmd_input.docker_command_file = argv[optind++];
-      //network isolation through tc
-      if (argc == 14) {
-=======
       cmd_input.command_file = argv[optind++];
       //network isolation through tc
       if ((argc == 15 && !cmd_input.https) || (argc == 17 && cmd_input.https)) {
->>>>>>> e8cb2ae4
         if(is_tc_support_enabled()) {
           cmd_input.traffic_control_command_file = argv[optind++];
         } else {
@@ -738,12 +701,6 @@
   case INSPECT_DOCKER_CONTAINER:
     exit_code = exec_docker_command("inspect", argv + optind, argc - optind);
     break;
-  case REMOVE_DOCKER_CONTAINER:
-    exit_code = remove_docker_container(argv + optind, argc - optind);
-    break;
-  case INSPECT_DOCKER_CONTAINER:
-    exit_code = exec_docker_command("inspect", argv + optind, argc - optind);
-    break;
   case RUN_AS_USER_INITIALIZE_CONTAINER:
     exit_code = set_user(cmd_input.run_as_user_name);
     if (exit_code != 0) {
@@ -785,11 +742,7 @@
                       cmd_input.pid_file,
                       split(cmd_input.local_dirs),
                       split(cmd_input.log_dirs),
-<<<<<<< HEAD
-                      cmd_input.docker_command_file);
-=======
                       cmd_input.command_file);
->>>>>>> e8cb2ae4
       break;
   case RUN_AS_USER_LAUNCH_CONTAINER:
     if (cmd_input.traffic_control_command_file != NULL) {
