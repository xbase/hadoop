/**
* Licensed to the Apache Software Foundation (ASF) under one
* or more contributor license agreements.  See the NOTICE file
* distributed with this work for additional information
* regarding copyright ownership.  The ASF licenses this file
* to you under the Apache License, Version 2.0 (the
* "License"); you may not use this file except in compliance
* with the License.  You may obtain a copy of the License at
*
*     http://www.apache.org/licenses/LICENSE-2.0
*
* Unless required by applicable law or agreed to in writing, software
* distributed under the License is distributed on an "AS IS" BASIS,
* WITHOUT WARRANTIES OR CONDITIONS OF ANY KIND, either express or implied.
* See the License for the specific language governing permissions and
* limitations under the License.
*/

package org.apache.hadoop.yarn.server.nodemanager.containermanager;

import static org.apache.hadoop.service.Service.STATE.INITED;
import static org.apache.hadoop.service.Service.STATE.STARTED;
import static org.apache.hadoop.service.Service.STATE.STOPPED;
import static org.junit.Assert.assertEquals;
import static org.junit.Assert.assertFalse;
import static org.junit.Assert.assertNull;
import static org.junit.Assert.assertTrue;
import static org.junit.Assert.fail;
import static org.mockito.Mockito.mock;
import static org.mockito.Mockito.when;
<<<<<<< HEAD
import static org.mockito.Matchers.anyString;
import static org.mockito.Matchers.any;
import static org.mockito.Mockito.times;
import static org.mockito.Mockito.verify;
=======
import static org.mockito.ArgumentMatchers.anyString;
import static org.mockito.ArgumentMatchers.any;
import static org.mockito.Mockito.times;
import static org.mockito.Mockito.verify;

import com.fasterxml.jackson.annotation.JsonInclude;
import com.fasterxml.jackson.databind.ObjectMapper;
import org.apache.hadoop.security.UserGroupInformation;
import org.apache.hadoop.yarn.server.nodemanager.containermanager.records.AuxServiceRecord;
import org.apache.hadoop.yarn.server.nodemanager.containermanager.records.AuxServiceRecords;
import org.junit.After;
import org.junit.Assume;
import org.junit.Before;
import org.junit.runner.RunWith;
import org.junit.runners.Parameterized;
>>>>>>> e8cb2ae4
import org.slf4j.Logger;
import org.slf4j.LoggerFactory;

import com.google.common.base.Charsets;
import com.google.common.collect.Sets;
import java.io.File;
import java.io.IOException;
import java.net.URL;
import java.net.URLClassLoader;
import java.nio.ByteBuffer;
import java.nio.file.Files;
import java.nio.file.Paths;
import java.nio.file.attribute.FileTime;
import java.nio.file.attribute.PosixFilePermission;
import java.util.ArrayList;
import java.util.Arrays;
import java.util.Collection;
import java.util.HashSet;
import java.util.Map;
import java.util.Map.Entry;
import java.util.Set;
import java.util.stream.Collectors;

import org.apache.hadoop.conf.Configuration;
import org.apache.hadoop.fs.FileStatus;
import org.apache.hadoop.fs.FileSystem;
import org.apache.hadoop.fs.FileUtil;
import org.apache.hadoop.fs.Path;
import org.apache.hadoop.fs.permission.FsPermission;
import org.apache.hadoop.service.Service;
import org.apache.hadoop.test.GenericTestUtils;
import org.apache.hadoop.util.ApplicationClassLoader;
import org.apache.hadoop.util.JarFinder;
import org.apache.hadoop.util.StringUtils;
import org.apache.hadoop.yarn.api.records.ApplicationAttemptId;
import org.apache.hadoop.yarn.api.records.ApplicationId;
import org.apache.hadoop.yarn.api.records.ContainerId;
import org.apache.hadoop.yarn.api.records.Priority;
import org.apache.hadoop.yarn.api.records.Resource;
import org.apache.hadoop.yarn.conf.YarnConfiguration;
import org.apache.hadoop.yarn.exceptions.YarnRuntimeException;
import org.apache.hadoop.yarn.security.ContainerTokenIdentifier;
import org.apache.hadoop.yarn.server.api.ApplicationInitializationContext;
import org.apache.hadoop.yarn.server.api.ApplicationTerminationContext;
import org.apache.hadoop.yarn.server.api.AuxiliaryLocalPathHandler;
import org.apache.hadoop.yarn.server.api.AuxiliaryService;
import org.apache.hadoop.yarn.server.api.ContainerInitializationContext;
import org.apache.hadoop.yarn.server.api.ContainerTerminationContext;
import org.apache.hadoop.yarn.server.nodemanager.Context;
import org.apache.hadoop.yarn.server.nodemanager.DeletionService;
import org.apache.hadoop.yarn.server.nodemanager.LocalDirsHandlerService;
import org.apache.hadoop.yarn.server.nodemanager.containermanager.container.Container;
import org.apache.hadoop.yarn.server.nodemanager.containermanager.container.ContainerImpl;
import org.apache.hadoop.yarn.server.nodemanager.containermanager.deletion.task.FileDeletionTask;
<<<<<<< HEAD
=======
import org.apache.hadoop.yarn.server.nodemanager.containermanager.records.AuxServiceFile;
>>>>>>> e8cb2ae4
import org.junit.Assert;
import org.junit.Test;

/**
 * Test for auxiliary services. Parameter 0 tests the Configuration-based aux
 * services and parameter 1 tests manifest-based aux services.
 */
@RunWith(value = Parameterized.class)
public class TestAuxServices {
  private static final Logger LOG =
       LoggerFactory.getLogger(TestAuxServices.class);
  private static final File TEST_DIR = new File(
      System.getProperty("test.build.data",
          System.getProperty("java.io.tmpdir")),
      TestAuxServices.class.getName());
  private final static AuxiliaryLocalPathHandler MOCK_AUX_PATH_HANDLER =
      mock(AuxiliaryLocalPathHandler.class);
  private final static Context MOCK_CONTEXT = mock(Context.class);
  private final static DeletionService MOCK_DEL_SERVICE = mock(
      DeletionService.class);
<<<<<<< HEAD
=======
  private final Boolean useManifest;
  private File rootDir = GenericTestUtils.getTestDir(getClass()
      .getSimpleName());
  private File manifest = new File(rootDir, "manifest.txt");
  private ObjectMapper mapper = new ObjectMapper();

  @Parameterized.Parameters
  public static Collection<Boolean> getParams() {
    return Arrays.asList(false, true);
  }

  @Before
  public void setup() {
    if (!rootDir.exists()) {
      rootDir.mkdirs();
    }
  }

  @After
  public void cleanup() {
    if (useManifest) {
      manifest.delete();
    }
    rootDir.delete();
  }

  public TestAuxServices(Boolean useManifest) {
    this.useManifest = useManifest;
    mapper.setSerializationInclusion(JsonInclude.Include.NON_NULL);
  }
>>>>>>> e8cb2ae4

  static class LightService extends AuxiliaryService implements Service
       {
    private final char idef;
    private final int expected_appId;
    private int remaining_init;
    private int remaining_stop;
    private ByteBuffer meta = null;
    private ArrayList<Integer> stoppedApps;
    private ContainerId containerId;
    private Resource resource;

         LightService(String name, char idef, int expected_appId) {
      this(name, idef, expected_appId, null);
    } 
    LightService(String name, char idef, int expected_appId, ByteBuffer meta) {
      super(name);
      this.idef = idef;
      this.expected_appId = expected_appId;
      this.meta = meta;
      this.stoppedApps = new ArrayList<Integer>();
    }

    @SuppressWarnings("unchecked")
    public ArrayList<Integer> getAppIdsStopped() {
      return (ArrayList<Integer>)this.stoppedApps.clone();
    }

    @Override 
    protected void serviceInit(Configuration conf) throws Exception {
      remaining_init = conf.getInt(idef + ".expected.init", 0);
      remaining_stop = conf.getInt(idef + ".expected.stop", 0);
      super.serviceInit(conf);
    }
    @Override
    protected void serviceStop() throws Exception {
      assertEquals(0, remaining_init);
      assertEquals(0, remaining_stop);
      super.serviceStop();
    }
    @Override
    public void initializeApplication(ApplicationInitializationContext context) {
      ByteBuffer data = context.getApplicationDataForService();
      assertEquals(idef, data.getChar());
      assertEquals(expected_appId, data.getInt());
      assertEquals(expected_appId, context.getApplicationId().getId());
    }
    @Override
    public void stopApplication(ApplicationTerminationContext context) {
      stoppedApps.add(context.getApplicationId().getId());
    }
    @Override
    public ByteBuffer getMetaData() {
      return meta;
    }

    @Override
    public void initializeContainer(
        ContainerInitializationContext initContainerContext) {
      containerId = initContainerContext.getContainerId();
      resource = initContainerContext.getResource();
    }

    @Override
    public void stopContainer(
        ContainerTerminationContext stopContainerContext) {
      containerId = stopContainerContext.getContainerId();
      resource = stopContainerContext.getResource();
    }

 }

  static class ServiceA extends LightService {
    public ServiceA() { 
      super("A", 'A', 65, ByteBuffer.wrap("A".getBytes()));
    }
  }

  static class ServiceB extends LightService {
    public ServiceB() { 
      super("B", 'B', 66, ByteBuffer.wrap("B".getBytes()));
    }
  }

  // Override getMetaData() method to return current
  // class path. This class would be used for
  // testCustomizedAuxServiceClassPath.
  static class ServiceC extends LightService {
    public ServiceC() {
      super("C", 'C', 66, ByteBuffer.wrap("C".getBytes()));
    }

    @Override
    public ByteBuffer getMetaData() {
      ClassLoader loader = Thread.currentThread().getContextClassLoader();
      try {
        URL[] urls = ((URLClassLoader) loader).getURLs();
        String joinedString = Arrays.stream(urls)
            .map(URL::toString)
            .collect(Collectors.joining(","));
        return ByteBuffer.wrap(joinedString.getBytes());
      } catch (ClassCastException e) {
        // In Java 11+, Thread.currentThread().getContextClassLoader()
        // returns jdk.internal.loader.ClassLoaders$AppClassLoader
        // by default and it cannot cast to URLClassLoader.
        // This exception does not happen when the custom class loader is
        // used from AuxiliaryServiceWithCustomClassLoader.
        return super.meta;
      }
    }
  }

  private void writeManifestFile(AuxServiceRecords services, Configuration
      conf) throws IOException {
    conf.setBoolean(YarnConfiguration.NM_AUX_SERVICES_MANIFEST_ENABLED, true);
    conf.set(YarnConfiguration.NM_AUX_SERVICES_MANIFEST, manifest
        .getAbsolutePath());
    mapper.writeValue(manifest, services);
  }

  @SuppressWarnings("resource")
  @Test
  public void testRemoteAuxServiceClassPath() throws Exception {
    Configuration conf = new YarnConfiguration();
    FileSystem fs = FileSystem.get(conf);
    AuxServiceRecord serviceC =
        AuxServices.newAuxService("ServiceC", ServiceC.class.getName());
    AuxServiceRecords services = new AuxServiceRecords().serviceList(serviceC);
    if (!useManifest) {
      conf.setStrings(YarnConfiguration.NM_AUX_SERVICES,
          new String[]{"ServiceC"});
      conf.setClass(String.format(YarnConfiguration.NM_AUX_SERVICE_FMT,
          "ServiceC"), ServiceC.class, Service.class);
    }

    Context mockContext2 = mock(Context.class);
    LocalDirsHandlerService mockDirsHandler = mock(
        LocalDirsHandlerService.class);
    String root = "target/LocalDir";
    Path rootAuxServiceDirPath = new Path(root, "nmAuxService");
    when(mockDirsHandler.getLocalPathForWrite(anyString())).thenReturn(
        rootAuxServiceDirPath);
    when(mockContext2.getLocalDirsHandler()).thenReturn(mockDirsHandler);

    DeletionService mockDelService2 = mock(DeletionService.class);

    AuxServices aux = null;
    File testJar = null;
    try {
      // the remote jar file should not be be writable by group or others.
      try {
        testJar = JarFinder.makeClassLoaderTestJar(this.getClass(), rootDir,
            "test-runjar.jar", 2048, ServiceC.class.getName());
        // Give group a write permission.
        // We should not load the auxservice from remote jar file.
        Set<PosixFilePermission> perms = new HashSet<PosixFilePermission>();
        perms.add(PosixFilePermission.OWNER_READ);
        perms.add(PosixFilePermission.OWNER_WRITE);
        perms.add(PosixFilePermission.GROUP_WRITE);
        Files.setPosixFilePermissions(Paths.get(testJar.getAbsolutePath()),
            perms);
        if (useManifest) {
          AuxServices.setClasspath(serviceC, testJar.getAbsolutePath());
          writeManifestFile(services, conf);
        } else {
          conf.set(String.format(
              YarnConfiguration.NM_AUX_SERVICE_REMOTE_CLASSPATH, "ServiceC"),
              testJar.getAbsolutePath());
        }
        aux = new AuxServices(MOCK_AUX_PATH_HANDLER,
            mockContext2, mockDelService2);
        aux.init(conf);
        Assert.fail("The permission of the jar is wrong."
            + "Should throw out exception.");
      } catch (YarnRuntimeException ex) {
        Assert.assertTrue(ex.getMessage(), ex.getMessage().contains(
            "The remote jarfile should not be writable by group or others"));
      }

      Files.delete(Paths.get(testJar.getAbsolutePath()));

      testJar = JarFinder.makeClassLoaderTestJar(this.getClass(), rootDir,
          "test-runjar.jar", 2048, ServiceC.class.getName());
      if (useManifest) {
        AuxServices.setClasspath(serviceC, testJar.getAbsolutePath());
        writeManifestFile(services, conf);
      } else {
        conf.set(String.format(
            YarnConfiguration.NM_AUX_SERVICE_REMOTE_CLASSPATH, "ServiceC"),
            testJar.getAbsolutePath());
      }
      aux = new AuxServices(MOCK_AUX_PATH_HANDLER,
          mockContext2, mockDelService2);
      aux.init(conf);
      aux.start();
      Map<String, ByteBuffer> meta = aux.getMetaData();
      String auxName = "";
      Assert.assertTrue(meta.size() == 1);
      for(Entry<String, ByteBuffer> i : meta.entrySet()) {
        auxName = i.getKey();
      }
      Assert.assertEquals("ServiceC", auxName);
      aux.serviceStop();
      FileStatus[] status = fs.listStatus(rootAuxServiceDirPath);
      Assert.assertTrue(status.length == 1);

      // initialize the same auxservice again, and make sure that we did not
      // re-download the jar from remote directory.
      aux = new AuxServices(MOCK_AUX_PATH_HANDLER,
          mockContext2, mockDelService2);
      aux.init(conf);
      aux.start();
      meta = aux.getMetaData();
      Assert.assertTrue(meta.size() == 1);
      for(Entry<String, ByteBuffer> i : meta.entrySet()) {
        auxName = i.getKey();
      }
      Assert.assertEquals("ServiceC", auxName);
      verify(mockDelService2, times(0)).delete(any(FileDeletionTask.class));
      status = fs.listStatus(rootAuxServiceDirPath);
      Assert.assertTrue(status.length == 1);
      aux.serviceStop();

      // change the last modification time for remote jar,
      // we will re-download the jar and clean the old jar
      long time = System.currentTimeMillis() + 3600*1000;
      FileTime fileTime = FileTime.fromMillis(time);
      Files.setLastModifiedTime(Paths.get(testJar.getAbsolutePath()),
          fileTime);
      aux = new AuxServices(MOCK_AUX_PATH_HANDLER,
          mockContext2, mockDelService2);
      aux.init(conf);
      aux.start();
      verify(mockDelService2, times(1)).delete(any(FileDeletionTask.class));
      status = fs.listStatus(rootAuxServiceDirPath);
      Assert.assertTrue(status.length == 2);
      aux.serviceStop();
    } finally {
      if (testJar != null) {
        testJar.delete();
      }
      if (fs.exists(new Path(root))) {
        fs.delete(new Path(root), true);
      }
    }
  }

  @SuppressWarnings("resource")
  @Test
  public void testRemoteAuxServiceClassPath() throws Exception {
    Configuration conf = new YarnConfiguration();
    FileSystem fs = FileSystem.get(conf);
    conf.setStrings(YarnConfiguration.NM_AUX_SERVICES,
        new String[] {"ServiceC"});
    conf.setClass(String.format(YarnConfiguration.NM_AUX_SERVICE_FMT,
        "ServiceC"), ServiceC.class, Service.class);

    Context mockContext2 = mock(Context.class);
    LocalDirsHandlerService mockDirsHandler = mock(
        LocalDirsHandlerService.class);
    String root = "target/LocalDir";
    Path rootAuxServiceDirPath = new Path(root, "nmAuxService");
    when(mockDirsHandler.getLocalPathForWrite(anyString())).thenReturn(
        rootAuxServiceDirPath);
    when(mockContext2.getLocalDirsHandler()).thenReturn(mockDirsHandler);

    File rootDir = GenericTestUtils.getTestDir(getClass()
        .getSimpleName());
    if (!rootDir.exists()) {
      rootDir.mkdirs();
    }
    AuxServices aux = null;
    File testJar = null;
    try {
      // the remote jar file should not be be writable by group or others.
      try {
        testJar = JarFinder.makeClassLoaderTestJar(this.getClass(), rootDir,
            "test-runjar.jar", 2048, ServiceC.class.getName());
        // Give group a write permission.
        // We should not load the auxservice from remote jar file.
        Set<PosixFilePermission> perms = new HashSet<PosixFilePermission>();
        perms.add(PosixFilePermission.OWNER_READ);
        perms.add(PosixFilePermission.OWNER_WRITE);
        perms.add(PosixFilePermission.GROUP_WRITE);
        Files.setPosixFilePermissions(Paths.get(testJar.getAbsolutePath()),
            perms);
        conf.set(String.format(
            YarnConfiguration.NM_AUX_SERVICE_REMOTE_CLASSPATH, "ServiceC"),
            testJar.getAbsolutePath());
        aux = new AuxServices(MOCK_AUX_PATH_HANDLER,
            mockContext2, MOCK_DEL_SERVICE);
        aux.init(conf);
        Assert.fail("The permission of the jar is wrong."
            + "Should throw out exception.");
      } catch (YarnRuntimeException ex) {
        Assert.assertTrue(ex.getMessage(), ex.getMessage().contains(
            "The remote jarfile should not be writable by group or others"));
      }

      Files.delete(Paths.get(testJar.getAbsolutePath()));

      testJar = JarFinder.makeClassLoaderTestJar(this.getClass(), rootDir,
          "test-runjar.jar", 2048, ServiceC.class.getName());
      conf.set(String.format(
          YarnConfiguration.NM_AUX_SERVICE_REMOTE_CLASSPATH, "ServiceC"),
          testJar.getAbsolutePath());
      aux = new AuxServices(MOCK_AUX_PATH_HANDLER,
          mockContext2, MOCK_DEL_SERVICE);
      aux.init(conf);
      aux.start();
      Map<String, ByteBuffer> meta = aux.getMetaData();
      String auxName = "";
      Assert.assertTrue(meta.size() == 1);
      for(Entry<String, ByteBuffer> i : meta.entrySet()) {
        auxName = i.getKey();
      }
      Assert.assertEquals("ServiceC", auxName);
      aux.serviceStop();
      FileStatus[] status = fs.listStatus(rootAuxServiceDirPath);
      Assert.assertTrue(status.length == 1);

      // initialize the same auxservice again, and make sure that we did not
      // re-download the jar from remote directory.
      aux = new AuxServices(MOCK_AUX_PATH_HANDLER,
          mockContext2, MOCK_DEL_SERVICE);
      aux.init(conf);
      aux.start();
      meta = aux.getMetaData();
      Assert.assertTrue(meta.size() == 1);
      for(Entry<String, ByteBuffer> i : meta.entrySet()) {
        auxName = i.getKey();
      }
      Assert.assertEquals("ServiceC", auxName);
      verify(MOCK_DEL_SERVICE, times(0)).delete(any(FileDeletionTask.class));
      status = fs.listStatus(rootAuxServiceDirPath);
      Assert.assertTrue(status.length == 1);
      aux.serviceStop();

      // change the last modification time for remote jar,
      // we will re-download the jar and clean the old jar
      long time = System.currentTimeMillis() + 3600*1000;
      FileTime fileTime = FileTime.fromMillis(time);
      Files.setLastModifiedTime(Paths.get(testJar.getAbsolutePath()),
          fileTime);
      conf.set(
          String.format(YarnConfiguration.NM_AUX_SERVICE_REMOTE_CLASSPATH,
              "ServiceC"),
          testJar.getAbsolutePath());
      aux = new AuxServices(MOCK_AUX_PATH_HANDLER,
          mockContext2, MOCK_DEL_SERVICE);
      aux.init(conf);
      aux.start();
      verify(MOCK_DEL_SERVICE, times(1)).delete(any(FileDeletionTask.class));
      status = fs.listStatus(rootAuxServiceDirPath);
      Assert.assertTrue(status.length == 2);
      aux.serviceStop();
    } finally {
      if (testJar != null) {
        testJar.delete();
        rootDir.delete();
      }
      if (fs.exists(new Path(root))) {
        fs.delete(new Path(root), true);
      }
    }
  }

  // To verify whether we could load class from customized class path.
  // We would use ServiceC in this test. Also create a separate jar file
  // including ServiceC class, and add this jar to customized directory.
  // By setting some proper configurations, we should load ServiceC class
  // from customized class path.
  @Test (timeout = 15000)
  public void testCustomizedAuxServiceClassPath() throws Exception {
    // verify that we can load AuxService Class from default Class path
    Configuration conf = new YarnConfiguration();
    AuxServiceRecord serviceC =
        AuxServices.newAuxService("ServiceC", ServiceC.class.getName());
    AuxServiceRecords services = new AuxServiceRecords().serviceList(serviceC);
    if (useManifest) {
      writeManifestFile(services, conf);
    } else {
      conf.setStrings(YarnConfiguration.NM_AUX_SERVICES,
          new String[]{"ServiceC"});
      conf.setClass(String.format(YarnConfiguration.NM_AUX_SERVICE_FMT,
          "ServiceC"), ServiceC.class, Service.class);
    }
    @SuppressWarnings("resource")
    AuxServices aux = new AuxServices(MOCK_AUX_PATH_HANDLER,
        MOCK_CONTEXT, MOCK_DEL_SERVICE);
    aux.init(conf);
    aux.start();
    Map<String, ByteBuffer> meta = aux.getMetaData();
    String auxName = "";
    Set<String> defaultAuxClassPath = null;
    Assert.assertTrue(meta.size() == 1);
    for(Entry<String, ByteBuffer> i : meta.entrySet()) {
      auxName = i.getKey();
      String auxClassPath = Charsets.UTF_8.decode(i.getValue()).toString();
      defaultAuxClassPath = new HashSet<String>(Arrays.asList(StringUtils
          .getTrimmedStrings(auxClassPath)));
    }
    Assert.assertEquals("ServiceC", auxName);
    aux.serviceStop();

    // create a new jar file, and configure it as customized class path
    // for this AuxService, and make sure that we could load the class
    // from this configured customized class path
    File testJar = null;
    try {
      testJar = JarFinder.makeClassLoaderTestJar(this.getClass(), rootDir,
          "test-runjar.jar", 2048, ServiceC.class.getName(), LightService
              .class.getName());
      conf = new YarnConfiguration();
      // remove "-org.apache.hadoop." from system classes
      String systemClasses = "-org.apache.hadoop." + "," +
<<<<<<< HEAD
              ApplicationClassLoader.SYSTEM_CLASSES_DEFAULT;
      conf.set(String.format(
          YarnConfiguration.NM_AUX_SERVICES_SYSTEM_CLASSES,
          "ServiceC"), systemClasses);
      aux = new AuxServices(MOCK_AUX_PATH_HANDLER,
          MOCK_CONTEXT, MOCK_DEL_SERVICE);
=======
          ApplicationClassLoader.SYSTEM_CLASSES_DEFAULT;
      if (useManifest) {
        AuxServices.setClasspath(serviceC, testJar.getAbsolutePath());
        AuxServices.setSystemClasses(serviceC, systemClasses);
        writeManifestFile(services, conf);
      } else {
        conf.setStrings(YarnConfiguration.NM_AUX_SERVICES,
            new String[]{"ServiceC"});
        conf.set(String.format(YarnConfiguration.NM_AUX_SERVICE_FMT,
            "ServiceC"), ServiceC.class.getName());
        conf.set(String.format(
            YarnConfiguration.NM_AUX_SERVICES_CLASSPATH, "ServiceC"),
            testJar.getAbsolutePath());
        conf.set(String.format(
            YarnConfiguration.NM_AUX_SERVICES_SYSTEM_CLASSES,
            "ServiceC"), systemClasses);
      }
      Context mockContext2 = mock(Context.class);
      LocalDirsHandlerService mockDirsHandler = mock(
          LocalDirsHandlerService.class);
      String root = "target/LocalDir";
      Path rootAuxServiceDirPath = new Path(root, "nmAuxService");
      when(mockDirsHandler.getLocalPathForWrite(anyString())).thenReturn(
          rootAuxServiceDirPath);
      when(mockContext2.getLocalDirsHandler()).thenReturn(mockDirsHandler);
      aux = new AuxServices(MOCK_AUX_PATH_HANDLER,
          mockContext2, MOCK_DEL_SERVICE);
>>>>>>> e8cb2ae4
      aux.init(conf);
      aux.start();
      meta = aux.getMetaData();
      Assert.assertTrue(meta.size() == 1);
      Set<String> customizedAuxClassPath = null;
      for(Entry<String, ByteBuffer> i : meta.entrySet()) {
        Assert.assertTrue(auxName.equals(i.getKey()));
        String classPath = Charsets.UTF_8.decode(i.getValue()).toString();
        customizedAuxClassPath = new HashSet<String>(Arrays.asList(StringUtils
            .getTrimmedStrings(classPath)));
        Assert.assertTrue(classPath.contains(testJar.getName()));
      }
      aux.stop();

      // Verify that we do not have any overlap between customized class path
      // and the default class path.
      Set<String> mutalClassPath = Sets.intersection(defaultAuxClassPath,
          customizedAuxClassPath);
      Assert.assertTrue(mutalClassPath.isEmpty());
    } finally {
      if (testJar != null) {
        testJar.delete();
      }
    }
  }

  @Test (timeout = 15000)
  public void testReuseLocalizedAuxiliaryJar() throws Exception {
    File testJar = null;
    AuxServices aux = null;
    Configuration conf = new YarnConfiguration();
    FileSystem fs = FileSystem.get(conf);
    String root = "target/LocalDir";
    try {
      testJar = JarFinder.makeClassLoaderTestJar(this.getClass(), rootDir,
          "test-runjar.jar", 2048, ServiceB.class.getName(), LightService
          .class.getName());
      Context mockContext = mock(Context.class);
      LocalDirsHandlerService mockDirsHandler = mock(
          LocalDirsHandlerService.class);
      Path rootAuxServiceDirPath = new Path(root, "nmAuxService");
      when(mockDirsHandler.getLocalPathForWrite(anyString())).thenReturn(
          rootAuxServiceDirPath);
      when(mockContext.getLocalDirsHandler()).thenReturn(mockDirsHandler);
      aux = new AuxServices(MOCK_AUX_PATH_HANDLER, mockContext,
          MOCK_DEL_SERVICE);
      // First Time the jar gets localized
      Path path = aux.maybeDownloadJars("ServiceB", ServiceB.class.getName(),
          testJar.getAbsolutePath(), AuxServiceFile.TypeEnum.STATIC, conf);

      // Validate the path on reuse of localized jar
      path = aux.maybeDownloadJars("ServiceB", ServiceB.class.getName(),
          testJar.getAbsolutePath(), AuxServiceFile.TypeEnum.STATIC, conf);
      assertFalse("Failed to reuse the localized jar",
          path.toString().endsWith("/*"));
    } finally {
      if (testJar != null) {
        testJar.delete();
      }
      if (fs.exists(new Path(root))) {
        fs.delete(new Path(root), true);
      }
    }
  }

  @Test
  public void testAuxEventDispatch() throws IOException {
    Configuration conf = new Configuration();
<<<<<<< HEAD
    conf.setStrings(YarnConfiguration.NM_AUX_SERVICES, new String[] { "Asrv", "Bsrv" });
    conf.setClass(String.format(YarnConfiguration.NM_AUX_SERVICE_FMT, "Asrv"),
        ServiceA.class, Service.class);
    conf.setClass(String.format(YarnConfiguration.NM_AUX_SERVICE_FMT, "Bsrv"),
        ServiceB.class, Service.class);
    conf.setInt("A.expected.init", 1);
    conf.setInt("B.expected.stop", 1);
=======
    if (useManifest) {
      AuxServiceRecord serviceA =
          AuxServices.newAuxService("Asrv", ServiceA.class.getName());
      serviceA.getConfiguration().setProperty("A.expected.init", "1");
      AuxServiceRecord serviceB =
          AuxServices.newAuxService("Bsrv", ServiceB.class.getName());
      serviceB.getConfiguration().setProperty("B.expected.stop", "1");
      writeManifestFile(new AuxServiceRecords().serviceList(serviceA,
          serviceB), conf);
    } else {
      conf.setStrings(YarnConfiguration.NM_AUX_SERVICES, new String[]{"Asrv",
          "Bsrv"});
      conf.setClass(String.format(YarnConfiguration.NM_AUX_SERVICE_FMT, "Asrv"),
          ServiceA.class, Service.class);
      conf.setClass(String.format(YarnConfiguration.NM_AUX_SERVICE_FMT, "Bsrv"),
          ServiceB.class, Service.class);
      conf.setInt("A.expected.init", 1);
      conf.setInt("B.expected.stop", 1);
    }
>>>>>>> e8cb2ae4
    final AuxServices aux = new AuxServices(MOCK_AUX_PATH_HANDLER,
        MOCK_CONTEXT, MOCK_DEL_SERVICE);
    aux.init(conf);
    aux.start();

    ApplicationId appId1 = ApplicationId.newInstance(0, 65);
    ByteBuffer buf = ByteBuffer.allocate(6);
    buf.putChar('A');
    buf.putInt(65);
    buf.flip();
    AuxServicesEvent event = new AuxServicesEvent(
        AuxServicesEventType.APPLICATION_INIT, "user0", appId1, "Asrv", buf);
    aux.handle(event);
    ApplicationId appId2 = ApplicationId.newInstance(0, 66);
    event = new AuxServicesEvent(
        AuxServicesEventType.APPLICATION_STOP, "user0", appId2, "Bsrv", null);
    // verify all services got the stop event 
    aux.handle(event);
    Collection<AuxiliaryService> servs = aux.getServices();
    for (AuxiliaryService serv: servs) {
      ArrayList<Integer> appIds = ((LightService)serv).getAppIdsStopped();
      assertEquals("app not properly stopped", 1, appIds.size());
      assertTrue("wrong app stopped", appIds.contains((Integer)66));
    }

    for (AuxiliaryService serv : servs) {
      assertNull(((LightService) serv).containerId);
      assertNull(((LightService) serv).resource);
    }


    ApplicationAttemptId attemptId = ApplicationAttemptId.newInstance(appId1, 1);
    ContainerTokenIdentifier cti = new ContainerTokenIdentifier(
        ContainerId.newContainerId(attemptId, 1), "", "",
        Resource.newInstance(1, 1), 0,0,0, Priority.newInstance(0), 0);
    Context context = mock(Context.class);
    Container container = new ContainerImpl(new YarnConfiguration(), null, null, null,
        null, cti, context);
    ContainerId containerId = container.getContainerId();
    Resource resource = container.getResource();
    event = new AuxServicesEvent(AuxServicesEventType.CONTAINER_INIT,container);
    aux.handle(event);
    for (AuxiliaryService serv : servs) {
      assertEquals(containerId, ((LightService) serv).containerId);
      assertEquals(resource, ((LightService) serv).resource);
      ((LightService) serv).containerId = null;
      ((LightService) serv).resource = null;
    }

    event = new AuxServicesEvent(AuxServicesEventType.CONTAINER_STOP, container);
    aux.handle(event);
    for (AuxiliaryService serv : servs) {
      assertEquals(containerId, ((LightService) serv).containerId);
      assertEquals(resource, ((LightService) serv).resource);
    }
  }

  private Configuration getABConf() throws
      IOException {
    return getABConf("Asrv", "Bsrv", ServiceA.class, ServiceB.class);
  }

  private Configuration getABConf(String aName, String bName,
      Class<? extends Service> aClass, Class<? extends Service> bClass) throws
      IOException {
    Configuration conf = new Configuration();
<<<<<<< HEAD
    conf.setStrings(YarnConfiguration.NM_AUX_SERVICES, new String[] { "Asrv", "Bsrv" });
    conf.setClass(String.format(YarnConfiguration.NM_AUX_SERVICE_FMT, "Asrv"),
        ServiceA.class, Service.class);
    conf.setClass(String.format(YarnConfiguration.NM_AUX_SERVICE_FMT, "Bsrv"),
        ServiceB.class, Service.class);
=======
    if (useManifest) {
      AuxServiceRecord serviceA =
          AuxServices.newAuxService(aName, aClass.getName());
      AuxServiceRecord serviceB =
          AuxServices.newAuxService(bName, bClass.getName());
      writeManifestFile(new AuxServiceRecords().serviceList(serviceA, serviceB),
          conf);
    } else {
      conf.setStrings(YarnConfiguration.NM_AUX_SERVICES, new String[]{aName,
          bName});
      conf.setClass(String.format(YarnConfiguration.NM_AUX_SERVICE_FMT, aName),
          aClass, Service.class);
      conf.setClass(String.format(YarnConfiguration.NM_AUX_SERVICE_FMT, bName),
          bClass, Service.class);
    }
    return conf;
  }

  @Test
  public void testAuxServices() throws IOException {
    Configuration conf = getABConf();
>>>>>>> e8cb2ae4
    final AuxServices aux = new AuxServices(MOCK_AUX_PATH_HANDLER,
        MOCK_CONTEXT, MOCK_DEL_SERVICE);
    aux.init(conf);

    int latch = 1;
    for (Service s : aux.getServices()) {
      assertEquals(INITED, s.getServiceState());
      if (s instanceof ServiceA) { latch *= 2; }
      else if (s instanceof ServiceB) { latch *= 3; }
      else fail("Unexpected service type " + s.getClass());
    }
    assertEquals("Invalid mix of services", 6, latch);
    aux.start();
    for (AuxiliaryService s : aux.getServices()) {
      assertEquals(STARTED, s.getServiceState());
      assertEquals(s.getAuxiliaryLocalPathHandler(),
          MOCK_AUX_PATH_HANDLER);
    }

    aux.stop();
    for (Service s : aux.getServices()) {
      assertEquals(STOPPED, s.getServiceState());
    }
  }

  @Test
<<<<<<< HEAD
  public void testAuxServicesMeta() {
    Configuration conf = new Configuration();
    conf.setStrings(YarnConfiguration.NM_AUX_SERVICES, new String[] { "Asrv", "Bsrv" });
    conf.setClass(String.format(YarnConfiguration.NM_AUX_SERVICE_FMT, "Asrv"),
        ServiceA.class, Service.class);
    conf.setClass(String.format(YarnConfiguration.NM_AUX_SERVICE_FMT, "Bsrv"),
        ServiceB.class, Service.class);
=======
  public void testAuxServicesMeta() throws IOException {
    Configuration conf = getABConf();
>>>>>>> e8cb2ae4
    final AuxServices aux = new AuxServices(MOCK_AUX_PATH_HANDLER,
        MOCK_CONTEXT, MOCK_DEL_SERVICE);
    aux.init(conf);

    int latch = 1;
    for (Service s : aux.getServices()) {
      assertEquals(INITED, s.getServiceState());
      if (s instanceof ServiceA) { latch *= 2; }
      else if (s instanceof ServiceB) { latch *= 3; }
      else fail("Unexpected service type " + s.getClass());
    }
    assertEquals("Invalid mix of services", 6, latch);
    aux.start();
    for (Service s : aux.getServices()) {
      assertEquals(STARTED, s.getServiceState());
    }

    Map<String, ByteBuffer> meta = aux.getMetaData();
    assertEquals(2, meta.size());
    assertEquals("A", new String(meta.get("Asrv").array()));
    assertEquals("B", new String(meta.get("Bsrv").array()));

    aux.stop();
    for (Service s : aux.getServices()) {
      assertEquals(STOPPED, s.getServiceState());
    }
  }

  @Test
<<<<<<< HEAD
  public void testAuxUnexpectedStop() {
    Configuration conf = new Configuration();
    conf.setStrings(YarnConfiguration.NM_AUX_SERVICES, new String[] { "Asrv", "Bsrv" });
    conf.setClass(String.format(YarnConfiguration.NM_AUX_SERVICE_FMT, "Asrv"),
        ServiceA.class, Service.class);
    conf.setClass(String.format(YarnConfiguration.NM_AUX_SERVICE_FMT, "Bsrv"),
        ServiceB.class, Service.class);
=======
  public void testAuxUnexpectedStop() throws IOException {
    // AuxServices no longer expected to stop when services stop
    Configuration conf = getABConf();
>>>>>>> e8cb2ae4
    final AuxServices aux = new AuxServices(MOCK_AUX_PATH_HANDLER,
        MOCK_CONTEXT, MOCK_DEL_SERVICE);
    aux.init(conf);
    aux.start();

    Service s = aux.getServices().iterator().next();
    s.stop();
    assertEquals("Auxiliary service stop caused AuxServices stop",
        STARTED, aux.getServiceState());
    assertEquals(2, aux.getServices().size());
  }

  @Test
<<<<<<< HEAD
  public void testValidAuxServiceName() {
    final AuxServices aux = new AuxServices(MOCK_AUX_PATH_HANDLER,
        MOCK_CONTEXT, MOCK_DEL_SERVICE);
    Configuration conf = new Configuration();
    conf.setStrings(YarnConfiguration.NM_AUX_SERVICES, new String[] {"Asrv1", "Bsrv_2"});
    conf.setClass(String.format(YarnConfiguration.NM_AUX_SERVICE_FMT, "Asrv1"),
        ServiceA.class, Service.class);
    conf.setClass(String.format(YarnConfiguration.NM_AUX_SERVICE_FMT, "Bsrv_2"),
        ServiceB.class, Service.class);
=======
  public void testValidAuxServiceName() throws IOException {
    Configuration conf = getABConf("Asrv1", "Bsrv_2", ServiceA.class,
        ServiceB.class);
    final AuxServices aux = new AuxServices(MOCK_AUX_PATH_HANDLER,
        MOCK_CONTEXT, MOCK_DEL_SERVICE);
>>>>>>> e8cb2ae4
    try {
      aux.init(conf);
    } catch (Exception ex) {
      Assert.fail("Should not receive the exception.");
    }

    //Test bad auxService Name
    final AuxServices aux1 = new AuxServices(MOCK_AUX_PATH_HANDLER,
        MOCK_CONTEXT, MOCK_DEL_SERVICE);
<<<<<<< HEAD
    conf.setStrings(YarnConfiguration.NM_AUX_SERVICES, new String[] {"1Asrv1"});
    conf.setClass(String.format(YarnConfiguration.NM_AUX_SERVICE_FMT, "1Asrv1"),
        ServiceA.class, Service.class);
=======
    if (useManifest) {
      AuxServiceRecord serviceA =
          AuxServices.newAuxService("1Asrv1", ServiceA.class.getName());
      writeManifestFile(new AuxServiceRecords().serviceList(serviceA), conf);
    } else {
      conf.setStrings(YarnConfiguration.NM_AUX_SERVICES, new String[]
          {"1Asrv1"});
      conf.setClass(String.format(YarnConfiguration.NM_AUX_SERVICE_FMT,
          "1Asrv1"), ServiceA.class, Service.class);
    }
>>>>>>> e8cb2ae4
    try {
      aux1.init(conf);
      Assert.fail("Should receive the exception.");
    } catch (Exception ex) {
      assertTrue("Wrong message: " + ex.getMessage(),
          ex.getMessage().contains("The auxiliary service name: 1Asrv1 is " +
              "invalid. The valid service name should only contain a-zA-Z0-9_" +
              " and cannot start with numbers."));
    }
  }

  @Test
  public void testAuxServiceRecoverySetup() throws IOException {
    Configuration conf = getABConf("Asrv", "Bsrv", RecoverableServiceA.class,
        RecoverableServiceB.class);
    conf.setBoolean(YarnConfiguration.NM_RECOVERY_ENABLED, true);
    conf.set(YarnConfiguration.NM_RECOVERY_DIR, TEST_DIR.toString());
    try {
      final AuxServices aux = new AuxServices(MOCK_AUX_PATH_HANDLER,
          MOCK_CONTEXT, MOCK_DEL_SERVICE);
      aux.init(conf);
      Assert.assertEquals(2, aux.getServices().size());
      File auxStorageDir = new File(TEST_DIR,
          AuxServices.STATE_STORE_ROOT_NAME);
      Assert.assertEquals(2, auxStorageDir.listFiles().length);
      aux.close();
    } finally {
      FileUtil.fullyDelete(TEST_DIR);
    }
  }

  static class RecoverableAuxService extends AuxiliaryService {
    static final FsPermission RECOVERY_PATH_PERMS =
        new FsPermission((short)0700);

    String auxName;

    RecoverableAuxService(String name, String auxName) {
      super(name);
      this.auxName = auxName;
    }

    @Override
    protected void serviceInit(Configuration conf) throws Exception {
      super.serviceInit(conf);
      Path storagePath = getRecoveryPath();
      Assert.assertNotNull("Recovery path not present when aux service inits",
          storagePath);
      Assert.assertTrue(storagePath.toString().contains(auxName));
      FileSystem fs = FileSystem.getLocal(conf);
      Assert.assertTrue("Recovery path does not exist",
          fs.exists(storagePath));
      Assert.assertEquals("Recovery path has wrong permissions",
          new FsPermission((short)0700),
          fs.getFileStatus(storagePath).getPermission());
    }

    @Override
    public void initializeApplication(
        ApplicationInitializationContext initAppContext) {
    }

    @Override
    public void stopApplication(ApplicationTerminationContext stopAppContext) {
    }

    @Override
    public ByteBuffer getMetaData() {
      return null;
    }
  }

  static class RecoverableServiceA extends RecoverableAuxService {
    RecoverableServiceA() {
      super("RecoverableServiceA", "Asrv");
    }
  }

  static class RecoverableServiceB extends RecoverableAuxService {
    RecoverableServiceB() {
      super("RecoverableServiceB", "Bsrv");
    }
  }

  static class ConfChangeAuxService extends AuxiliaryService
      implements Service {

    ConfChangeAuxService() {
      super("ConfChangeAuxService");
    }

    @Override
    protected void serviceInit(Configuration conf) throws Exception {
      conf.set("dummyConfig", "changedTestValue");
      super.serviceInit(conf);
    }

    @Override
    public void initializeApplication(
        ApplicationInitializationContext initAppContext) {
    }

    @Override
    public void stopApplication(ApplicationTerminationContext stopAppContext) {
    }

    @Override
    public ByteBuffer getMetaData() {
      return null;
    }
  }

  @Test
<<<<<<< HEAD
  public void testAuxServicesConfChange() {
    Configuration conf = new Configuration();
    conf.setStrings(YarnConfiguration.NM_AUX_SERVICES,
        new String[]{"ConfChangeAuxService"});
    conf.setClass(String.format(YarnConfiguration.NM_AUX_SERVICE_FMT,
        "ConfChangeAuxService"), ConfChangeAuxService.class, Service.class);
    AuxServices aux = new AuxServices(MOCK_AUX_PATH_HANDLER, MOCK_CONTEXT,
        MOCK_DEL_SERVICE);
    conf.set("dummyConfig", "testValue");
=======
  public void testAuxServicesConfChange() throws IOException {
    Configuration conf = new Configuration();
    if (useManifest) {
      AuxServiceRecord service =
          AuxServices.newAuxService("ConfChangeAuxService",
              ConfChangeAuxService.class.getName());
      service.getConfiguration().setProperty("dummyConfig", "testValue");
      writeManifestFile(new AuxServiceRecords().serviceList(service), conf);
    } else {
      conf.setStrings(YarnConfiguration.NM_AUX_SERVICES,
          new String[]{"ConfChangeAuxService"});
      conf.setClass(String.format(YarnConfiguration.NM_AUX_SERVICE_FMT,
          "ConfChangeAuxService"), ConfChangeAuxService.class, Service.class);
      conf.set("dummyConfig", "testValue");
    }
    AuxServices aux = new AuxServices(MOCK_AUX_PATH_HANDLER, MOCK_CONTEXT,
        MOCK_DEL_SERVICE);
>>>>>>> e8cb2ae4
    aux.init(conf);
    aux.start();
    for (AuxiliaryService s : aux.getServices()) {
      assertEquals(STARTED, s.getServiceState());
<<<<<<< HEAD
      assertEquals(conf.get("dummyConfig"), "testValue");
=======
      if (useManifest) {
        assertNull(conf.get("dummyConfig"));
      } else {
        assertEquals("testValue", conf.get("dummyConfig"));
      }
      assertEquals("changedTestValue", s.getConfig().get("dummyConfig"));
>>>>>>> e8cb2ae4
    }

    aux.stop();
  }
<<<<<<< HEAD
=======

  @Test
  public void testAuxServicesManifestPermissions() throws IOException {
    Assume.assumeTrue(useManifest);
    Configuration conf = getABConf();
    FileSystem fs = FileSystem.get(conf);
    fs.setPermission(new Path(manifest.getAbsolutePath()), FsPermission
        .createImmutable((short) 0777));
    AuxServices aux = new AuxServices(MOCK_AUX_PATH_HANDLER,
        MOCK_CONTEXT, MOCK_DEL_SERVICE);
    aux.init(conf);
    assertEquals(0, aux.getServices().size());

    fs.setPermission(new Path(manifest.getAbsolutePath()), FsPermission
        .createImmutable((short) 0775));
    aux = new AuxServices(MOCK_AUX_PATH_HANDLER,
        MOCK_CONTEXT, MOCK_DEL_SERVICE);
    aux.init(conf);
    assertEquals(0, aux.getServices().size());

    fs.setPermission(new Path(manifest.getAbsolutePath()), FsPermission
        .createImmutable((short) 0755));
    fs.setPermission(new Path(rootDir.getAbsolutePath()), FsPermission
        .createImmutable((short) 0775));
    aux = new AuxServices(MOCK_AUX_PATH_HANDLER,
        MOCK_CONTEXT, MOCK_DEL_SERVICE);
    aux.init(conf);
    assertEquals(0, aux.getServices().size());

    fs.setPermission(new Path(rootDir.getAbsolutePath()), FsPermission
        .createImmutable((short) 0755));
    aux = new AuxServices(MOCK_AUX_PATH_HANDLER,
        MOCK_CONTEXT, MOCK_DEL_SERVICE);
    aux.init(conf);
    assertEquals(2, aux.getServices().size());

    conf.set(YarnConfiguration.YARN_ADMIN_ACL, "");
    aux = new AuxServices(MOCK_AUX_PATH_HANDLER,
        MOCK_CONTEXT, MOCK_DEL_SERVICE);
    aux.init(conf);
    assertEquals(0, aux.getServices().size());

    conf.set(YarnConfiguration.YARN_ADMIN_ACL, UserGroupInformation
        .getCurrentUser().getShortUserName());
    aux = new AuxServices(MOCK_AUX_PATH_HANDLER,
        MOCK_CONTEXT, MOCK_DEL_SERVICE);
    aux.init(conf);
    assertEquals(2, aux.getServices().size());
  }

  @Test
  public void testRemoveManifest() throws IOException {
    Assume.assumeTrue(useManifest);
    Configuration conf = getABConf();
    final AuxServices aux = new AuxServices(MOCK_AUX_PATH_HANDLER,
        MOCK_CONTEXT, MOCK_DEL_SERVICE);
    aux.init(conf);
    assertEquals(2, aux.getServices().size());
    manifest.delete();
    aux.loadManifest(conf, false);
    assertEquals(0, aux.getServices().size());
  }

  @Test
  public void testManualReload() throws IOException {
    Assume.assumeTrue(useManifest);
    Configuration conf = getABConf();
    final AuxServices aux = new AuxServices(MOCK_AUX_PATH_HANDLER,
        MOCK_CONTEXT, MOCK_DEL_SERVICE);
    aux.init(conf);
    try {
      aux.reload(null);
      Assert.fail("Should receive the exception.");
    } catch (IOException e) {
      assertTrue("Wrong message: " + e.getMessage(),
          e.getMessage().equals("Auxiliary services have not been started " +
              "yet, please retry later"));
    }
    aux.start();
    assertEquals(2, aux.getServices().size());
    aux.reload(null);
    assertEquals(2, aux.getServices().size());
    aux.reload(new AuxServiceRecords());
    assertEquals(0, aux.getServices().size());
    aux.stop();
  }

  @Test
  public void testReloadWhenDisabled() throws IOException {
    Configuration conf = new Configuration();
    final AuxServices aux = new AuxServices(MOCK_AUX_PATH_HANDLER,
        MOCK_CONTEXT, MOCK_DEL_SERVICE);
    aux.init(conf);
    try {
      aux.reload(null);
      Assert.fail("Should receive the exception.");
    } catch (IOException e) {
      assertTrue("Wrong message: " + e.getMessage(),
          e.getMessage().equals("Dynamic reloading is not enabled via " +
              YarnConfiguration.NM_AUX_SERVICES_MANIFEST_ENABLED));
    }
    try {
      aux.reloadManifest();
      Assert.fail("Should receive the exception.");
    } catch (IOException e) {
      assertTrue("Wrong message: " + e.getMessage(),
          e.getMessage().equals("Dynamic reloading is not enabled via " +
              YarnConfiguration.NM_AUX_SERVICES_MANIFEST_ENABLED));
    }
  }
>>>>>>> e8cb2ae4
}<|MERGE_RESOLUTION|>--- conflicted
+++ resolved
@@ -28,12 +28,6 @@
 import static org.junit.Assert.fail;
 import static org.mockito.Mockito.mock;
 import static org.mockito.Mockito.when;
-<<<<<<< HEAD
-import static org.mockito.Matchers.anyString;
-import static org.mockito.Matchers.any;
-import static org.mockito.Mockito.times;
-import static org.mockito.Mockito.verify;
-=======
 import static org.mockito.ArgumentMatchers.anyString;
 import static org.mockito.ArgumentMatchers.any;
 import static org.mockito.Mockito.times;
@@ -49,7 +43,6 @@
 import org.junit.Before;
 import org.junit.runner.RunWith;
 import org.junit.runners.Parameterized;
->>>>>>> e8cb2ae4
 import org.slf4j.Logger;
 import org.slf4j.LoggerFactory;
 
@@ -104,10 +97,7 @@
 import org.apache.hadoop.yarn.server.nodemanager.containermanager.container.Container;
 import org.apache.hadoop.yarn.server.nodemanager.containermanager.container.ContainerImpl;
 import org.apache.hadoop.yarn.server.nodemanager.containermanager.deletion.task.FileDeletionTask;
-<<<<<<< HEAD
-=======
 import org.apache.hadoop.yarn.server.nodemanager.containermanager.records.AuxServiceFile;
->>>>>>> e8cb2ae4
 import org.junit.Assert;
 import org.junit.Test;
 
@@ -128,8 +118,6 @@
   private final static Context MOCK_CONTEXT = mock(Context.class);
   private final static DeletionService MOCK_DEL_SERVICE = mock(
       DeletionService.class);
-<<<<<<< HEAD
-=======
   private final Boolean useManifest;
   private File rootDir = GenericTestUtils.getTestDir(getClass()
       .getSimpleName());
@@ -160,7 +148,6 @@
     this.useManifest = useManifest;
     mapper.setSerializationInclusion(JsonInclude.Include.NON_NULL);
   }
->>>>>>> e8cb2ae4
 
   static class LightService extends AuxiliaryService implements Service
        {
@@ -408,126 +395,6 @@
     }
   }
 
-  @SuppressWarnings("resource")
-  @Test
-  public void testRemoteAuxServiceClassPath() throws Exception {
-    Configuration conf = new YarnConfiguration();
-    FileSystem fs = FileSystem.get(conf);
-    conf.setStrings(YarnConfiguration.NM_AUX_SERVICES,
-        new String[] {"ServiceC"});
-    conf.setClass(String.format(YarnConfiguration.NM_AUX_SERVICE_FMT,
-        "ServiceC"), ServiceC.class, Service.class);
-
-    Context mockContext2 = mock(Context.class);
-    LocalDirsHandlerService mockDirsHandler = mock(
-        LocalDirsHandlerService.class);
-    String root = "target/LocalDir";
-    Path rootAuxServiceDirPath = new Path(root, "nmAuxService");
-    when(mockDirsHandler.getLocalPathForWrite(anyString())).thenReturn(
-        rootAuxServiceDirPath);
-    when(mockContext2.getLocalDirsHandler()).thenReturn(mockDirsHandler);
-
-    File rootDir = GenericTestUtils.getTestDir(getClass()
-        .getSimpleName());
-    if (!rootDir.exists()) {
-      rootDir.mkdirs();
-    }
-    AuxServices aux = null;
-    File testJar = null;
-    try {
-      // the remote jar file should not be be writable by group or others.
-      try {
-        testJar = JarFinder.makeClassLoaderTestJar(this.getClass(), rootDir,
-            "test-runjar.jar", 2048, ServiceC.class.getName());
-        // Give group a write permission.
-        // We should not load the auxservice from remote jar file.
-        Set<PosixFilePermission> perms = new HashSet<PosixFilePermission>();
-        perms.add(PosixFilePermission.OWNER_READ);
-        perms.add(PosixFilePermission.OWNER_WRITE);
-        perms.add(PosixFilePermission.GROUP_WRITE);
-        Files.setPosixFilePermissions(Paths.get(testJar.getAbsolutePath()),
-            perms);
-        conf.set(String.format(
-            YarnConfiguration.NM_AUX_SERVICE_REMOTE_CLASSPATH, "ServiceC"),
-            testJar.getAbsolutePath());
-        aux = new AuxServices(MOCK_AUX_PATH_HANDLER,
-            mockContext2, MOCK_DEL_SERVICE);
-        aux.init(conf);
-        Assert.fail("The permission of the jar is wrong."
-            + "Should throw out exception.");
-      } catch (YarnRuntimeException ex) {
-        Assert.assertTrue(ex.getMessage(), ex.getMessage().contains(
-            "The remote jarfile should not be writable by group or others"));
-      }
-
-      Files.delete(Paths.get(testJar.getAbsolutePath()));
-
-      testJar = JarFinder.makeClassLoaderTestJar(this.getClass(), rootDir,
-          "test-runjar.jar", 2048, ServiceC.class.getName());
-      conf.set(String.format(
-          YarnConfiguration.NM_AUX_SERVICE_REMOTE_CLASSPATH, "ServiceC"),
-          testJar.getAbsolutePath());
-      aux = new AuxServices(MOCK_AUX_PATH_HANDLER,
-          mockContext2, MOCK_DEL_SERVICE);
-      aux.init(conf);
-      aux.start();
-      Map<String, ByteBuffer> meta = aux.getMetaData();
-      String auxName = "";
-      Assert.assertTrue(meta.size() == 1);
-      for(Entry<String, ByteBuffer> i : meta.entrySet()) {
-        auxName = i.getKey();
-      }
-      Assert.assertEquals("ServiceC", auxName);
-      aux.serviceStop();
-      FileStatus[] status = fs.listStatus(rootAuxServiceDirPath);
-      Assert.assertTrue(status.length == 1);
-
-      // initialize the same auxservice again, and make sure that we did not
-      // re-download the jar from remote directory.
-      aux = new AuxServices(MOCK_AUX_PATH_HANDLER,
-          mockContext2, MOCK_DEL_SERVICE);
-      aux.init(conf);
-      aux.start();
-      meta = aux.getMetaData();
-      Assert.assertTrue(meta.size() == 1);
-      for(Entry<String, ByteBuffer> i : meta.entrySet()) {
-        auxName = i.getKey();
-      }
-      Assert.assertEquals("ServiceC", auxName);
-      verify(MOCK_DEL_SERVICE, times(0)).delete(any(FileDeletionTask.class));
-      status = fs.listStatus(rootAuxServiceDirPath);
-      Assert.assertTrue(status.length == 1);
-      aux.serviceStop();
-
-      // change the last modification time for remote jar,
-      // we will re-download the jar and clean the old jar
-      long time = System.currentTimeMillis() + 3600*1000;
-      FileTime fileTime = FileTime.fromMillis(time);
-      Files.setLastModifiedTime(Paths.get(testJar.getAbsolutePath()),
-          fileTime);
-      conf.set(
-          String.format(YarnConfiguration.NM_AUX_SERVICE_REMOTE_CLASSPATH,
-              "ServiceC"),
-          testJar.getAbsolutePath());
-      aux = new AuxServices(MOCK_AUX_PATH_HANDLER,
-          mockContext2, MOCK_DEL_SERVICE);
-      aux.init(conf);
-      aux.start();
-      verify(MOCK_DEL_SERVICE, times(1)).delete(any(FileDeletionTask.class));
-      status = fs.listStatus(rootAuxServiceDirPath);
-      Assert.assertTrue(status.length == 2);
-      aux.serviceStop();
-    } finally {
-      if (testJar != null) {
-        testJar.delete();
-        rootDir.delete();
-      }
-      if (fs.exists(new Path(root))) {
-        fs.delete(new Path(root), true);
-      }
-    }
-  }
-
   // To verify whether we could load class from customized class path.
   // We would use ServiceC in this test. Also create a separate jar file
   // including ServiceC class, and add this jar to customized directory.
@@ -577,14 +444,6 @@
       conf = new YarnConfiguration();
       // remove "-org.apache.hadoop." from system classes
       String systemClasses = "-org.apache.hadoop." + "," +
-<<<<<<< HEAD
-              ApplicationClassLoader.SYSTEM_CLASSES_DEFAULT;
-      conf.set(String.format(
-          YarnConfiguration.NM_AUX_SERVICES_SYSTEM_CLASSES,
-          "ServiceC"), systemClasses);
-      aux = new AuxServices(MOCK_AUX_PATH_HANDLER,
-          MOCK_CONTEXT, MOCK_DEL_SERVICE);
-=======
           ApplicationClassLoader.SYSTEM_CLASSES_DEFAULT;
       if (useManifest) {
         AuxServices.setClasspath(serviceC, testJar.getAbsolutePath());
@@ -612,7 +471,6 @@
       when(mockContext2.getLocalDirsHandler()).thenReturn(mockDirsHandler);
       aux = new AuxServices(MOCK_AUX_PATH_HANDLER,
           mockContext2, MOCK_DEL_SERVICE);
->>>>>>> e8cb2ae4
       aux.init(conf);
       aux.start();
       meta = aux.getMetaData();
@@ -681,15 +539,6 @@
   @Test
   public void testAuxEventDispatch() throws IOException {
     Configuration conf = new Configuration();
-<<<<<<< HEAD
-    conf.setStrings(YarnConfiguration.NM_AUX_SERVICES, new String[] { "Asrv", "Bsrv" });
-    conf.setClass(String.format(YarnConfiguration.NM_AUX_SERVICE_FMT, "Asrv"),
-        ServiceA.class, Service.class);
-    conf.setClass(String.format(YarnConfiguration.NM_AUX_SERVICE_FMT, "Bsrv"),
-        ServiceB.class, Service.class);
-    conf.setInt("A.expected.init", 1);
-    conf.setInt("B.expected.stop", 1);
-=======
     if (useManifest) {
       AuxServiceRecord serviceA =
           AuxServices.newAuxService("Asrv", ServiceA.class.getName());
@@ -709,7 +558,6 @@
       conf.setInt("A.expected.init", 1);
       conf.setInt("B.expected.stop", 1);
     }
->>>>>>> e8cb2ae4
     final AuxServices aux = new AuxServices(MOCK_AUX_PATH_HANDLER,
         MOCK_CONTEXT, MOCK_DEL_SERVICE);
     aux.init(conf);
@@ -776,13 +624,6 @@
       Class<? extends Service> aClass, Class<? extends Service> bClass) throws
       IOException {
     Configuration conf = new Configuration();
-<<<<<<< HEAD
-    conf.setStrings(YarnConfiguration.NM_AUX_SERVICES, new String[] { "Asrv", "Bsrv" });
-    conf.setClass(String.format(YarnConfiguration.NM_AUX_SERVICE_FMT, "Asrv"),
-        ServiceA.class, Service.class);
-    conf.setClass(String.format(YarnConfiguration.NM_AUX_SERVICE_FMT, "Bsrv"),
-        ServiceB.class, Service.class);
-=======
     if (useManifest) {
       AuxServiceRecord serviceA =
           AuxServices.newAuxService(aName, aClass.getName());
@@ -804,7 +645,6 @@
   @Test
   public void testAuxServices() throws IOException {
     Configuration conf = getABConf();
->>>>>>> e8cb2ae4
     final AuxServices aux = new AuxServices(MOCK_AUX_PATH_HANDLER,
         MOCK_CONTEXT, MOCK_DEL_SERVICE);
     aux.init(conf);
@@ -831,18 +671,8 @@
   }
 
   @Test
-<<<<<<< HEAD
-  public void testAuxServicesMeta() {
-    Configuration conf = new Configuration();
-    conf.setStrings(YarnConfiguration.NM_AUX_SERVICES, new String[] { "Asrv", "Bsrv" });
-    conf.setClass(String.format(YarnConfiguration.NM_AUX_SERVICE_FMT, "Asrv"),
-        ServiceA.class, Service.class);
-    conf.setClass(String.format(YarnConfiguration.NM_AUX_SERVICE_FMT, "Bsrv"),
-        ServiceB.class, Service.class);
-=======
   public void testAuxServicesMeta() throws IOException {
     Configuration conf = getABConf();
->>>>>>> e8cb2ae4
     final AuxServices aux = new AuxServices(MOCK_AUX_PATH_HANDLER,
         MOCK_CONTEXT, MOCK_DEL_SERVICE);
     aux.init(conf);
@@ -872,19 +702,9 @@
   }
 
   @Test
-<<<<<<< HEAD
-  public void testAuxUnexpectedStop() {
-    Configuration conf = new Configuration();
-    conf.setStrings(YarnConfiguration.NM_AUX_SERVICES, new String[] { "Asrv", "Bsrv" });
-    conf.setClass(String.format(YarnConfiguration.NM_AUX_SERVICE_FMT, "Asrv"),
-        ServiceA.class, Service.class);
-    conf.setClass(String.format(YarnConfiguration.NM_AUX_SERVICE_FMT, "Bsrv"),
-        ServiceB.class, Service.class);
-=======
   public void testAuxUnexpectedStop() throws IOException {
     // AuxServices no longer expected to stop when services stop
     Configuration conf = getABConf();
->>>>>>> e8cb2ae4
     final AuxServices aux = new AuxServices(MOCK_AUX_PATH_HANDLER,
         MOCK_CONTEXT, MOCK_DEL_SERVICE);
     aux.init(conf);
@@ -898,23 +718,11 @@
   }
 
   @Test
-<<<<<<< HEAD
-  public void testValidAuxServiceName() {
-    final AuxServices aux = new AuxServices(MOCK_AUX_PATH_HANDLER,
-        MOCK_CONTEXT, MOCK_DEL_SERVICE);
-    Configuration conf = new Configuration();
-    conf.setStrings(YarnConfiguration.NM_AUX_SERVICES, new String[] {"Asrv1", "Bsrv_2"});
-    conf.setClass(String.format(YarnConfiguration.NM_AUX_SERVICE_FMT, "Asrv1"),
-        ServiceA.class, Service.class);
-    conf.setClass(String.format(YarnConfiguration.NM_AUX_SERVICE_FMT, "Bsrv_2"),
-        ServiceB.class, Service.class);
-=======
   public void testValidAuxServiceName() throws IOException {
     Configuration conf = getABConf("Asrv1", "Bsrv_2", ServiceA.class,
         ServiceB.class);
     final AuxServices aux = new AuxServices(MOCK_AUX_PATH_HANDLER,
         MOCK_CONTEXT, MOCK_DEL_SERVICE);
->>>>>>> e8cb2ae4
     try {
       aux.init(conf);
     } catch (Exception ex) {
@@ -924,11 +732,6 @@
     //Test bad auxService Name
     final AuxServices aux1 = new AuxServices(MOCK_AUX_PATH_HANDLER,
         MOCK_CONTEXT, MOCK_DEL_SERVICE);
-<<<<<<< HEAD
-    conf.setStrings(YarnConfiguration.NM_AUX_SERVICES, new String[] {"1Asrv1"});
-    conf.setClass(String.format(YarnConfiguration.NM_AUX_SERVICE_FMT, "1Asrv1"),
-        ServiceA.class, Service.class);
-=======
     if (useManifest) {
       AuxServiceRecord serviceA =
           AuxServices.newAuxService("1Asrv1", ServiceA.class.getName());
@@ -939,7 +742,6 @@
       conf.setClass(String.format(YarnConfiguration.NM_AUX_SERVICE_FMT,
           "1Asrv1"), ServiceA.class, Service.class);
     }
->>>>>>> e8cb2ae4
     try {
       aux1.init(conf);
       Assert.fail("Should receive the exception.");
@@ -1053,17 +855,6 @@
   }
 
   @Test
-<<<<<<< HEAD
-  public void testAuxServicesConfChange() {
-    Configuration conf = new Configuration();
-    conf.setStrings(YarnConfiguration.NM_AUX_SERVICES,
-        new String[]{"ConfChangeAuxService"});
-    conf.setClass(String.format(YarnConfiguration.NM_AUX_SERVICE_FMT,
-        "ConfChangeAuxService"), ConfChangeAuxService.class, Service.class);
-    AuxServices aux = new AuxServices(MOCK_AUX_PATH_HANDLER, MOCK_CONTEXT,
-        MOCK_DEL_SERVICE);
-    conf.set("dummyConfig", "testValue");
-=======
   public void testAuxServicesConfChange() throws IOException {
     Configuration conf = new Configuration();
     if (useManifest) {
@@ -1081,27 +872,20 @@
     }
     AuxServices aux = new AuxServices(MOCK_AUX_PATH_HANDLER, MOCK_CONTEXT,
         MOCK_DEL_SERVICE);
->>>>>>> e8cb2ae4
     aux.init(conf);
     aux.start();
     for (AuxiliaryService s : aux.getServices()) {
       assertEquals(STARTED, s.getServiceState());
-<<<<<<< HEAD
-      assertEquals(conf.get("dummyConfig"), "testValue");
-=======
       if (useManifest) {
         assertNull(conf.get("dummyConfig"));
       } else {
         assertEquals("testValue", conf.get("dummyConfig"));
       }
       assertEquals("changedTestValue", s.getConfig().get("dummyConfig"));
->>>>>>> e8cb2ae4
     }
 
     aux.stop();
   }
-<<<<<<< HEAD
-=======
 
   @Test
   public void testAuxServicesManifestPermissions() throws IOException {
@@ -1212,5 +996,4 @@
               YarnConfiguration.NM_AUX_SERVICES_MANIFEST_ENABLED));
     }
   }
->>>>>>> e8cb2ae4
 }