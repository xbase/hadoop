/**
 * Licensed to the Apache Software Foundation (ASF) under one
 * or more contributor license agreements.  See the NOTICE file
 * distributed with this work for additional information
 * regarding copyright ownership.  The ASF licenses this file
 * to you under the Apache License, Version 2.0 (the
 * "License"); you may not use this file except in compliance
 * with the License.  You may obtain a copy of the License at
 *
 *     http://www.apache.org/licenses/LICENSE-2.0
 *
 * Unless required by applicable law or agreed to in writing, software
 * distributed under the License is distributed on an "AS IS" BASIS,
 * WITHOUT WARRANTIES OR CONDITIONS OF ANY KIND, either express or implied.
 * See the License for the specific language governing permissions and
 * limitations under the License.
 */

package org.apache.hadoop.yarn.server.nodemanager.recovery;

import static org.assertj.core.api.Assertions.assertThat;
import static org.fusesource.leveldbjni.JniDBFactory.bytes;
import static org.junit.Assert.assertEquals;
import static org.junit.Assert.assertFalse;
import static org.junit.Assert.assertNotEquals;
import static org.junit.Assert.assertNotNull;
import static org.junit.Assert.assertNull;
import static org.junit.Assert.assertTrue;
import static org.mockito.ArgumentMatchers.any;
import static org.mockito.Mockito.isNull;
import static org.mockito.Mockito.mock;
import static org.mockito.Mockito.spy;
import static org.mockito.Mockito.timeout;
import static org.mockito.Mockito.times;
import static org.mockito.Mockito.verify;
import static org.mockito.Mockito.when;

import java.io.File;
import java.io.IOException;

import java.io.Serializable;
import java.nio.ByteBuffer;
import java.util.ArrayList;
import java.util.Arrays;
import java.util.HashMap;
import java.util.List;
import java.util.Map;

import org.apache.hadoop.conf.Configuration;
import org.apache.hadoop.fs.FileUtil;
import org.apache.hadoop.fs.Path;
import org.apache.hadoop.service.ServiceStateException;
import org.apache.hadoop.yarn.api.protocolrecords.StartContainerRequest;
import org.apache.hadoop.yarn.api.records.ApplicationAccessType;
import org.apache.hadoop.yarn.api.records.ApplicationAttemptId;
import org.apache.hadoop.yarn.api.records.ApplicationId;
import org.apache.hadoop.yarn.api.records.ContainerExitStatus;
import org.apache.hadoop.yarn.api.records.ContainerId;
import org.apache.hadoop.yarn.api.records.ContainerLaunchContext;
import org.apache.hadoop.yarn.api.records.LocalResource;
import org.apache.hadoop.yarn.api.records.LocalResourceType;
import org.apache.hadoop.yarn.api.records.LocalResourceVisibility;
import org.apache.hadoop.yarn.api.records.Priority;
import org.apache.hadoop.yarn.api.records.Resource;
import org.apache.hadoop.yarn.api.records.Token;
import org.apache.hadoop.yarn.api.records.URL;
import org.apache.hadoop.yarn.api.records.impl.pb.ApplicationIdPBImpl;
import org.apache.hadoop.yarn.api.records.impl.pb.LocalResourcePBImpl;
import org.apache.hadoop.yarn.conf.YarnConfiguration;
import org.apache.hadoop.yarn.proto.YarnProtos.LocalResourceProto;
import org.apache.hadoop.yarn.proto.YarnServerNodemanagerRecoveryProtos.ContainerManagerApplicationProto;
import org.apache.hadoop.yarn.proto.YarnServerNodemanagerRecoveryProtos.DeletionServiceDeleteTaskProto;
import org.apache.hadoop.yarn.proto.YarnServerNodemanagerRecoveryProtos.LocalizedResourceProto;
import org.apache.hadoop.yarn.proto.YarnServerNodemanagerRecoveryProtos.LogDeleterProto;
import org.apache.hadoop.yarn.security.ContainerTokenIdentifier;
import org.apache.hadoop.yarn.server.api.records.MasterKey;
import org.apache.hadoop.yarn.server.nodemanager.amrmproxy.AMRMProxyTokenSecretManager;
import org.apache.hadoop.yarn.server.nodemanager.containermanager.container.Container;
import org.apache.hadoop.yarn.server.nodemanager.containermanager.container.ResourceMappings;
import org.apache.hadoop.yarn.server.nodemanager.containermanager.resourceplugin.fpga.FpgaDevice;
import org.apache.hadoop.yarn.server.nodemanager.containermanager.linux.resources.numa.NumaResourceAllocation;
import org.apache.hadoop.yarn.server.nodemanager.containermanager.resourceplugin.gpu.GpuDevice;
import org.apache.hadoop.yarn.server.nodemanager.recovery.NMStateStoreService.LocalResourceTrackerState;
import org.apache.hadoop.yarn.server.nodemanager.recovery.NMStateStoreService.RecoveredAMRMProxyState;
import org.apache.hadoop.yarn.server.nodemanager.recovery.NMStateStoreService.RecoveredApplicationsState;
import org.apache.hadoop.yarn.server.nodemanager.recovery.NMStateStoreService.RecoveredContainerState;
import org.apache.hadoop.yarn.server.nodemanager.recovery.NMStateStoreService.RecoveredContainerStatus;
import org.apache.hadoop.yarn.server.nodemanager.recovery.NMStateStoreService.RecoveredContainerTokensState;
import org.apache.hadoop.yarn.server.nodemanager.recovery.NMStateStoreService.RecoveredContainerType;
import org.apache.hadoop.yarn.server.nodemanager.recovery.NMStateStoreService.RecoveredDeletionServiceState;
import org.apache.hadoop.yarn.server.nodemanager.recovery.NMStateStoreService.RecoveredLocalizationState;
import org.apache.hadoop.yarn.server.nodemanager.recovery.NMStateStoreService.RecoveredLogDeleterState;
import org.apache.hadoop.yarn.server.nodemanager.recovery.NMStateStoreService.RecoveredNMTokensState;
import org.apache.hadoop.yarn.server.nodemanager.recovery.NMStateStoreService.RecoveredUserResources;
import org.apache.hadoop.yarn.server.records.Version;
import org.apache.hadoop.yarn.server.security.BaseContainerTokenSecretManager;
import org.apache.hadoop.yarn.server.security.BaseNMTokenSecretManager;
import org.apache.hadoop.yarn.server.utils.BuilderUtils;
import org.iq80.leveldb.DB;
import org.iq80.leveldb.DBException;
import org.junit.After;
import org.junit.Assert;
import org.junit.Before;
import org.junit.Test;
import org.mockito.Mockito;

public class TestNMLeveldbStateStoreService {
  private static final File TMP_DIR = new File(
      System.getProperty("test.build.data",
          System.getProperty("java.io.tmpdir")),
      TestNMLeveldbStateStoreService.class.getName());

  YarnConfiguration conf;
  NMLeveldbStateStoreService stateStore;

  @Before
  public void setup() throws IOException {
    FileUtil.fullyDelete(TMP_DIR);
    conf = new YarnConfiguration();
    conf.setBoolean(YarnConfiguration.NM_RECOVERY_ENABLED, true);
    conf.set(YarnConfiguration.NM_RECOVERY_DIR, TMP_DIR.toString());
    restartStateStore();
  }

  @After
  public void cleanup() throws IOException {
    if (stateStore != null) {
      stateStore.close();
    }
    FileUtil.fullyDelete(TMP_DIR);
  }

  private List<RecoveredContainerState> loadContainersState(
      RecoveryIterator<RecoveredContainerState> it) throws IOException {
    List<RecoveredContainerState> containers =
        new ArrayList<RecoveredContainerState>();
    while (it.hasNext()) {
      RecoveredContainerState rcs = it.next();
      containers.add(rcs);
    }
    return containers;
  }

  private List<ContainerManagerApplicationProto> loadApplicationProtos(
      RecoveryIterator<ContainerManagerApplicationProto> it)
      throws IOException {
    List<ContainerManagerApplicationProto> applicationProtos =
        new ArrayList<ContainerManagerApplicationProto>();
    while (it.hasNext()) {
      applicationProtos.add(it.next());
    }
    return applicationProtos;
  }

  private List<DeletionServiceDeleteTaskProto> loadDeletionTaskProtos(
      RecoveryIterator<DeletionServiceDeleteTaskProto> it) throws IOException {
    List<DeletionServiceDeleteTaskProto> deleteTaskProtos =
        new ArrayList<DeletionServiceDeleteTaskProto>();
    while (it.hasNext()) {
      deleteTaskProtos.add(it.next());
    }
    return deleteTaskProtos;
  }

  private Map<String, RecoveredUserResources> loadUserResources(
      RecoveryIterator<Map.Entry<String, RecoveredUserResources>> it)
      throws IOException {
    Map<String, RecoveredUserResources> userResources =
        new HashMap<String, RecoveredUserResources>();
    while (it.hasNext()) {
      Map.Entry<String, RecoveredUserResources> entry = it.next();
      userResources.put(entry.getKey(), entry.getValue());
    }
    return userResources;
  }

  private Map<ApplicationAttemptId, MasterKey> loadNMTokens(
      RecoveryIterator<Map.Entry<ApplicationAttemptId, MasterKey>> it)
      throws IOException {
    Map<ApplicationAttemptId, MasterKey> nmTokens =
        new HashMap<ApplicationAttemptId, MasterKey>();
    while (it.hasNext()) {
      Map.Entry<ApplicationAttemptId, MasterKey> entry = it.next();
      nmTokens.put(entry.getKey(), entry.getValue());
    }
    return nmTokens;
  }

  private Map<ContainerId, Long> loadContainerTokens(
      RecoveryIterator<Map.Entry<ContainerId, Long>> it) throws IOException {
    Map<ContainerId, Long> containerTokens =
        new HashMap<ContainerId, Long>();
    while (it.hasNext()) {
      Map.Entry<ContainerId, Long> entry = it.next();
      containerTokens.put(entry.getKey(), entry.getValue());
    }
    return containerTokens;
  }

  private List<LocalizedResourceProto> loadCompletedResources(
      RecoveryIterator<LocalizedResourceProto> it) throws IOException {
    List<LocalizedResourceProto> completedResources =
        new ArrayList<LocalizedResourceProto>();
    while (it != null && it.hasNext()) {
      completedResources.add(it.next());
    }
    return completedResources;
  }

  private Map<LocalResourceProto, Path> loadStartedResources(
      RecoveryIterator <Map.Entry<LocalResourceProto, Path>> it)
      throws IOException {
    Map<LocalResourceProto, Path> startedResources =
        new HashMap<LocalResourceProto, Path>();
    while (it != null &&it.hasNext()) {
      Map.Entry<LocalResourceProto, Path> entry = it.next();
      startedResources.put(entry.getKey(), entry.getValue());
    }
    return startedResources;
  }

  private void restartStateStore() throws IOException {
    // need to close so leveldb releases database lock
    if (stateStore != null) {
      stateStore.close();
    }
    stateStore = new NMLeveldbStateStoreService();
    stateStore.init(conf);
    stateStore.start();
  }

  private void verifyEmptyState() throws IOException {
    RecoveredLocalizationState state = stateStore.loadLocalizationState();
    assertNotNull(state);
    LocalResourceTrackerState pubts = state.getPublicTrackerState();
    assertNotNull(pubts);
    assertTrue(loadCompletedResources(pubts.getCompletedResourcesIterator())
        .isEmpty());
    assertTrue(loadStartedResources(pubts.getStartedResourcesIterator())
        .isEmpty());
    assertTrue(loadUserResources(state.getIterator()).isEmpty());
  }

  @Test
  public void testIsNewlyCreated() throws IOException {
    assertTrue(stateStore.isNewlyCreated());
    restartStateStore();
    assertFalse(stateStore.isNewlyCreated());
  }

  @Test
  public void testEmptyState() throws IOException {
    assertTrue(stateStore.canRecover());
    verifyEmptyState();
  }
  
  @Test
  public void testCheckVersion() throws IOException {
    // default version
    Version defaultVersion = stateStore.getCurrentVersion();
    Assert.assertEquals(defaultVersion, stateStore.loadVersion());

    // compatible version
    Version compatibleVersion =
        Version.newInstance(defaultVersion.getMajorVersion(),
          defaultVersion.getMinorVersion() + 2);
    stateStore.storeVersion(compatibleVersion);
    Assert.assertEquals(compatibleVersion, stateStore.loadVersion());
    restartStateStore();
    // overwrite the compatible version
    Assert.assertEquals(defaultVersion, stateStore.loadVersion());

    // incompatible version
    Version incompatibleVersion =
      Version.newInstance(defaultVersion.getMajorVersion() + 1,
          defaultVersion.getMinorVersion());
    stateStore.storeVersion(incompatibleVersion);
    try {
      restartStateStore();
      Assert.fail("Incompatible version, should expect fail here.");
    } catch (ServiceStateException e) {
      Assert.assertTrue("Exception message mismatch",
        e.getMessage().contains("Incompatible version for NM state:"));
    }
  }

  @Test
  public void testApplicationStorage() throws IOException {
    // test empty when no state
    RecoveredApplicationsState state = stateStore.loadApplicationsState();
    List<ContainerManagerApplicationProto> apps =
        loadApplicationProtos(state.getIterator());
    assertTrue(apps.isEmpty());

    // store an application and verify recovered
    final ApplicationId appId1 = ApplicationId.newInstance(1234, 1);
    ContainerManagerApplicationProto.Builder builder =
        ContainerManagerApplicationProto.newBuilder();
    builder.setId(((ApplicationIdPBImpl) appId1).getProto());
    builder.setUser("user1");
    ContainerManagerApplicationProto appProto1 = builder.build();
    stateStore.storeApplication(appId1, appProto1);
    restartStateStore();
    state = stateStore.loadApplicationsState();
    apps = loadApplicationProtos(state.getIterator());
    assertEquals(1, apps.size());
    assertEquals(appProto1, apps.get(0));

    // add a new app
    final ApplicationId appId2 = ApplicationId.newInstance(1234, 2);
    builder = ContainerManagerApplicationProto.newBuilder();
    builder.setId(((ApplicationIdPBImpl) appId2).getProto());
    builder.setUser("user2");
    ContainerManagerApplicationProto appProto2 = builder.build();
    stateStore.storeApplication(appId2, appProto2);
    restartStateStore();
    state = stateStore.loadApplicationsState();
    apps = loadApplicationProtos(state.getIterator());
    assertEquals(2, apps.size());
    assertTrue(apps.contains(appProto1));
    assertTrue(apps.contains(appProto2));

    // test removing an application
    stateStore.removeApplication(appId2);
    restartStateStore();
    state = stateStore.loadApplicationsState();
    apps = loadApplicationProtos(state.getIterator());
    assertEquals(1, apps.size());
    assertEquals(appProto1, apps.get(0));
  }

<<<<<<< HEAD
  @Test
  public void testContainerStorage() throws IOException {
    // test empty when no state
    List<RecoveredContainerState> recoveredContainers =
        loadContainersState(stateStore.getContainerStateIterator());
    assertTrue(recoveredContainers.isEmpty());

    // create a container request
    ApplicationId appId = ApplicationId.newInstance(1234, 3);
    ApplicationAttemptId appAttemptId =
        ApplicationAttemptId.newInstance(appId, 4);
    ContainerId containerId = ContainerId.newContainerId(appAttemptId, 5);
    Resource containerResource = Resource.newInstance(1024, 2);
    StartContainerRequest containerReq =
        createContainerRequest(containerId, containerResource);

    // store a container and verify recovered
    long containerStartTime = System.currentTimeMillis();
    stateStore.storeContainer(containerId, 0, containerStartTime, containerReq);

    // verify the container version key is not stored for new containers
    DB db = stateStore.getDB();
    assertNull("version key present for new container", db.get(bytes(
        stateStore.getContainerVersionKey(containerId.toString()))));
=======
>>>>>>> e8cb2ae4

  @Test
  public void testContainerStorageWhenContainerIsRequested()
      throws IOException {
    final ContainerStateConstructParams containerParams =
        storeContainerInStateStore();
    restartStateStore();
<<<<<<< HEAD
    recoveredContainers =
=======

    List<RecoveredContainerState> recoveredContainers =
>>>>>>> e8cb2ae4
        loadContainersState(stateStore.getContainerStateIterator());
    assertEquals(1, recoveredContainers.size());
    final RecoveredContainerState rcs = recoveredContainers.get(0);
    assertEquals(0, rcs.getVersion());
    assertEquals(containerParams.getContainerStartTime().longValue(),
        rcs.getStartTime());
    assertEquals(RecoveredContainerStatus.REQUESTED, rcs.getStatus());
    assertEquals(ContainerExitStatus.INVALID, rcs.getExitCode());
    assertEquals(false, rcs.getKilled());
    assertEquals(containerParams.getContainerRequest(), rcs.getStartRequest());
    assertTrue(rcs.getDiagnostics().isEmpty());
<<<<<<< HEAD
    assertEquals(containerResource, rcs.getCapability());

    // store a new container record without StartContainerRequest
    ContainerId containerId1 = ContainerId.newContainerId(appAttemptId, 6);
    stateStore.storeContainerLaunched(containerId1);
    recoveredContainers =
        loadContainersState(stateStore.getContainerStateIterator());
    // check whether the new container record is discarded
    assertEquals(1, recoveredContainers.size());
=======
    assertEquals(containerParams.getContainerResource(), rcs.getCapability());
  }

>>>>>>> e8cb2ae4


  @Test
  public void testContainerStorageWhenContainerIsQueued()
      throws IOException {
    ContainerStateConstructParams containerParams =
        storeContainerInStateStore();
    ContainerId containerId = containerParams.getContainerId();
    StartContainerRequest containerReq = containerParams.getContainerRequest();
    Resource containerResource = containerParams.getContainerResource();
    ApplicationAttemptId appAttemptId = containerParams.getAppAttemptId();

    storeNewContainerRecordWithoutStartContainerRequest(appAttemptId);

    stateStore.storeContainerQueued(containerId);
    restartStateStore();
<<<<<<< HEAD
    recoveredContainers =
=======

    List<RecoveredContainerState> recoveredContainers =
>>>>>>> e8cb2ae4
        loadContainersState(stateStore.getContainerStateIterator());
    assertEquals(1, recoveredContainers.size());
    RecoveredContainerState rcs = recoveredContainers.get(0);
    assertEquals(RecoveredContainerStatus.QUEUED, rcs.getStatus());
    assertEquals(ContainerExitStatus.INVALID, rcs.getExitCode());
    assertEquals(false, rcs.getKilled());
    assertEquals(containerReq, rcs.getStartRequest());
    assertTrue(rcs.getDiagnostics().isEmpty());
    assertEquals(containerResource, rcs.getCapability());
<<<<<<< HEAD
=======
  }
>>>>>>> e8cb2ae4

  @Test
  public void testContainerStorageWhenContainerIsLaunched()
      throws IOException {
    ContainerStateConstructParams containerParams =
        storeContainerInStateStore();
    ContainerId containerId = containerParams.getContainerId();
    StartContainerRequest containerReq = containerParams.getContainerRequest();
    Resource containerResource = containerParams.getContainerResource();
    ApplicationAttemptId appAttemptId = containerParams.getAppAttemptId();

    storeNewContainerRecordWithoutStartContainerRequest(appAttemptId);
    stateStore.storeContainerQueued(containerId);

    StringBuilder diags = launchContainerWithDiagnostics(containerId);
    restartStateStore();
<<<<<<< HEAD
    recoveredContainers =
=======

    List<RecoveredContainerState> recoveredContainers =
>>>>>>> e8cb2ae4
        loadContainersState(stateStore.getContainerStateIterator());
    assertEquals(1, recoveredContainers.size());
    RecoveredContainerState rcs = recoveredContainers.get(0);
    assertEquals(RecoveredContainerStatus.LAUNCHED, rcs.getStatus());
    assertEquals(ContainerExitStatus.INVALID, rcs.getExitCode());
    assertEquals(false, rcs.getKilled());
    assertEquals(containerReq, rcs.getStartRequest());
    assertEquals(diags.toString(), rcs.getDiagnostics());
    assertEquals(containerResource, rcs.getCapability());
<<<<<<< HEAD
=======
  }

  @Test
  public void testContainerStorageWhenContainerIsPaused()
      throws IOException {
    ContainerStateConstructParams containerParams =
        storeContainerInStateStore();
    ContainerId containerId = containerParams.getContainerId();
    StartContainerRequest containerReq = containerParams.getContainerRequest();
    ApplicationAttemptId appAttemptId = containerParams.getAppAttemptId();

    storeNewContainerRecordWithoutStartContainerRequest(appAttemptId);
    stateStore.storeContainerQueued(containerId);
>>>>>>> e8cb2ae4

    stateStore.storeContainerPaused(containerId);
    restartStateStore();
<<<<<<< HEAD
    recoveredContainers =
=======

    List<RecoveredContainerState> recoveredContainers =
>>>>>>> e8cb2ae4
        loadContainersState(stateStore.getContainerStateIterator());
    assertEquals(1, recoveredContainers.size());
    RecoveredContainerState rcs = recoveredContainers.get(0);
    assertEquals(RecoveredContainerStatus.PAUSED, rcs.getStatus());
    assertEquals(ContainerExitStatus.INVALID, rcs.getExitCode());
    assertEquals(false, rcs.getKilled());
    assertEquals(containerReq, rcs.getStartRequest());

    // Resume the container
    stateStore.removeContainerPaused(containerId);
    restartStateStore();
    recoveredContainers =
        loadContainersState(stateStore.getContainerStateIterator());
    assertEquals(1, recoveredContainers.size());
  }

  @Test
  public void testContainerStorageWhenContainerSizeIncreased()
      throws IOException {
    ContainerStateConstructParams containerParams =
        storeContainerInStateStore();
    ContainerId containerId = containerParams.getContainerId();
    ApplicationAttemptId appAttemptId = containerParams.getAppAttemptId();

    storeNewContainerRecordWithoutStartContainerRequest(appAttemptId);
    stateStore.storeContainerQueued(containerId);
    launchContainerWithDiagnostics(containerId);

    increaseContainerSize(containerId);
    restartStateStore();
<<<<<<< HEAD
    recoveredContainers =
=======

    List<RecoveredContainerState> recoveredContainers =
>>>>>>> e8cb2ae4
        loadContainersState(stateStore.getContainerStateIterator());
    assertEquals(1, recoveredContainers.size());
    RecoveredContainerState rcs = recoveredContainers.get(0);
    assertEquals(0, rcs.getVersion());
    assertEquals(RecoveredContainerStatus.LAUNCHED, rcs.getStatus());
    assertEquals(ContainerExitStatus.INVALID, rcs.getExitCode());
    assertEquals(false, rcs.getKilled());
    assertEquals(Resource.newInstance(2468, 4), rcs.getCapability());
  }

  @Test
  public void testContainerStorageWhenContainerMarkedAsKilled()
      throws IOException {
    ContainerStateConstructParams containerParams =
        storeContainerInStateStore();
    ContainerId containerId = containerParams.getContainerId();
    ApplicationAttemptId appAttemptId = containerParams.getAppAttemptId();

    storeNewContainerRecordWithoutStartContainerRequest(appAttemptId);
    stateStore.storeContainerQueued(containerId);
    StringBuilder diags = launchContainerWithDiagnostics(containerId);
    ContainerTokenIdentifier updateTokenIdentifier =
        increaseContainerSize(containerId);

    markContainerAsKilled(containerId, diags);
    restartStateStore();
<<<<<<< HEAD
    recoveredContainers =
=======

    List<RecoveredContainerState> recoveredContainers =
>>>>>>> e8cb2ae4
        loadContainersState(stateStore.getContainerStateIterator());
    assertEquals(1, recoveredContainers.size());
    RecoveredContainerState rcs = recoveredContainers.get(0);
    assertEquals(RecoveredContainerStatus.LAUNCHED, rcs.getStatus());
    assertEquals(ContainerExitStatus.INVALID, rcs.getExitCode());
    assertTrue(rcs.getKilled());
    ContainerTokenIdentifier tokenReadFromRequest = BuilderUtils
        .newContainerTokenIdentifier(rcs.getStartRequest()
            .getContainerToken());
    assertEquals(updateTokenIdentifier, tokenReadFromRequest);
    assertEquals(diags.toString(), rcs.getDiagnostics());
  }

  @Test
  public void testContainerStorageWhenContainerCompleted()
      throws IOException {
    ContainerStateConstructParams containerParams =
        storeContainerInStateStore();
    ContainerId containerId = containerParams.getContainerId();
    ApplicationAttemptId appAttemptId = containerParams.getAppAttemptId();

    storeNewContainerRecordWithoutStartContainerRequest(appAttemptId);
    stateStore.storeContainerQueued(containerId);
    StringBuilder diags = launchContainerWithDiagnostics(containerId);
    markContainerAsKilled(containerId, diags);

    // add yet more diags, mark container completed
    diags.append("some final diags");
    stateStore.storeContainerDiagnostics(containerId, diags);
    stateStore.storeContainerCompleted(containerId, 21);
    restartStateStore();
<<<<<<< HEAD
    recoveredContainers =
=======

    List<RecoveredContainerState> recoveredContainers =
>>>>>>> e8cb2ae4
        loadContainersState(stateStore.getContainerStateIterator());
    assertEquals(1, recoveredContainers.size());
    RecoveredContainerState rcs = recoveredContainers.get(0);
    assertEquals(RecoveredContainerStatus.COMPLETED, rcs.getStatus());
    assertEquals(21, rcs.getExitCode());
    assertTrue(rcs.getKilled());
    assertEquals(diags.toString(), rcs.getDiagnostics());
  }

  @Test
  public void testContainerStorage() throws IOException {
    ContainerStateConstructParams containerParams =
        storeContainerInStateStore();
    ContainerId containerId = containerParams.getContainerId();

    // remaining retry attempts, work dir and log dir are stored
    stateStore.storeContainerRemainingRetryAttempts(containerId, 6);
    stateStore.storeContainerWorkDir(containerId, "/test/workdir");
    stateStore.storeContainerLogDir(containerId, "/test/logdir");
    restartStateStore();
<<<<<<< HEAD
    recoveredContainers =
=======

    List<RecoveredContainerState> recoveredContainers =
>>>>>>> e8cb2ae4
        loadContainersState(stateStore.getContainerStateIterator());
    assertEquals(1, recoveredContainers.size());
    RecoveredContainerState rcs = recoveredContainers.get(0);
    assertEquals(6, rcs.getRemainingRetryAttempts());
    assertEquals("/test/workdir", rcs.getWorkDir());
    assertEquals("/test/logdir", rcs.getLogDir());
    validateRetryAttempts(containerId);
  }

  @Test
  public void testContainerStorageWhenContainerRemoved()
      throws IOException {
    ContainerStateConstructParams containerParams =
        storeContainerInStateStore();
    ContainerId containerId = containerParams.getContainerId();

    // remove the container and verify not recovered
    stateStore.removeContainer(containerId);
    restartStateStore();
<<<<<<< HEAD
    recoveredContainers =
=======
    List<RecoveredContainerState> recoveredContainers =
>>>>>>> e8cb2ae4
        loadContainersState(stateStore.getContainerStateIterator());
    assertTrue(recoveredContainers.isEmpty());
    // recover again to check remove clears all containers
    restartStateStore();
    NMStateStoreService nmStoreSpy = spy(stateStore);
    loadContainersState(nmStoreSpy.getContainerStateIterator());
<<<<<<< HEAD
    verify(nmStoreSpy,times(0)).removeContainer(any(ContainerId.class));
=======
    verify(nmStoreSpy, times(0)).removeContainer(any(ContainerId.class));
  }

  private ContainerStateConstructParams storeContainerInStateStore()
      throws IOException {
    // test empty when no state
    List<RecoveredContainerState> recoveredContainers =
        loadContainersState(stateStore.getContainerStateIterator());
    assertTrue(recoveredContainers.isEmpty());

    // create a container request
    ApplicationId appId = ApplicationId.newInstance(1234, 3);
    ApplicationAttemptId appAttemptId =
        ApplicationAttemptId.newInstance(appId, 4);
    ContainerId containerId = ContainerId.newContainerId(appAttemptId, 5);
    Resource containerResource = Resource.newInstance(1024, 2);
    StartContainerRequest containerReq =
        createContainerRequest(containerId, containerResource);

    long anyContainerStartTime = 1573155078494L;
    stateStore.storeContainer(containerId, 0, anyContainerStartTime,
        containerReq);

    // verify the container version key is not stored for new containers
    DB db = stateStore.getDB();
    assertNull("version key present for new container", db.get(bytes(
        stateStore.getContainerVersionKey(containerId.toString()))));

    return new ContainerStateConstructParams()
        .setContainerRequest(containerReq)
        .setContainerResource(containerResource)
        .setContainerStartTime(anyContainerStartTime)
        .setAppAttemptId(appAttemptId)
        .setContainerId(containerId);
  }

  private static class ContainerStateConstructParams {
    private StartContainerRequest containerRequest;
    private Resource containerResource;
    private Long containerStartTime;
    private ApplicationAttemptId appAttemptId;
    private ContainerId containerId;

    public ApplicationAttemptId getAppAttemptId() {
      return appAttemptId;
    }
    public ContainerStateConstructParams setAppAttemptId(ApplicationAttemptId
        theAppAttemptId) {
      this.appAttemptId = theAppAttemptId;
      return this;
    }
    public ContainerId getContainerId() {
      return containerId;
    }
    public ContainerStateConstructParams setContainerId(ContainerId
        theContainerId) {
      this.containerId = theContainerId;
      return this;
    }

    public StartContainerRequest getContainerRequest() {
      return containerRequest;
    }
    public ContainerStateConstructParams setContainerRequest(
        StartContainerRequest theContainerRequest) {
      this.containerRequest = theContainerRequest;
      return this;
    }

    public Resource getContainerResource() {
      return containerResource;
    }

    public ContainerStateConstructParams setContainerResource(
        Resource theContainerResource) {
      this.containerResource = theContainerResource;
      return this;
    }

    public Long getContainerStartTime() {
      return containerStartTime;
    }

    public ContainerStateConstructParams setContainerStartTime(
        Long theContainerStartTime) {
      this.containerStartTime = theContainerStartTime;
      return this;
    }
  }

  private void markContainerAsKilled(ContainerId containerId,
      StringBuilder diags) throws IOException {
    // mark the container killed, add some more diags
    diags.append("some more diags for container");
    stateStore.storeContainerDiagnostics(containerId, diags);
    stateStore.storeContainerKilled(containerId);
  }

  private ContainerTokenIdentifier increaseContainerSize(
      ContainerId containerId) throws IOException {
    ContainerTokenIdentifier updateTokenIdentifier =
        new ContainerTokenIdentifier(containerId, "host", "user",
            Resource.newInstance(2468, 4), 9876543210L, 42, 2468,
            Priority.newInstance(7), 13579);
    stateStore
        .storeContainerUpdateToken(containerId, updateTokenIdentifier);
    return updateTokenIdentifier;
  }

  private StringBuilder launchContainerWithDiagnostics(ContainerId containerId)
      throws IOException {
    StringBuilder diags = new StringBuilder();
    stateStore.storeContainerLaunched(containerId);
    diags.append("some diags for container");
    stateStore.storeContainerDiagnostics(containerId, diags);
    return diags;
  }

  private void storeNewContainerRecordWithoutStartContainerRequest(
      ApplicationAttemptId appAttemptId) throws IOException {
    // store a new container record without StartContainerRequest
    ContainerId containerId1 = ContainerId.newContainerId(appAttemptId, 6);
    stateStore.storeContainerLaunched(containerId1);

    List<RecoveredContainerState> recoveredContainers =
        loadContainersState(stateStore.getContainerStateIterator());
    // check whether the new container record is discarded
    assertEquals(1, recoveredContainers.size());
>>>>>>> e8cb2ae4
  }

  private void validateRetryAttempts(ContainerId containerId)
      throws IOException {
    // store finishTimeForRetryAttempts
    List<Long> finishTimeForRetryAttempts = Arrays.asList(1462700529039L,
        1462700529050L, 1462700529120L);
    stateStore.storeContainerRestartTimes(containerId,
        finishTimeForRetryAttempts);
    restartStateStore();
    RecoveredContainerState rcs =
        loadContainersState(stateStore.getContainerStateIterator()).get(0);
    List<Long> recoveredRestartTimes = rcs.getRestartTimes();
    assertEquals(1462700529039L, (long)recoveredRestartTimes.get(0));
    assertEquals(1462700529050L, (long)recoveredRestartTimes.get(1));
    assertEquals(1462700529120L, (long)recoveredRestartTimes.get(2));
  }

  private StartContainerRequest createContainerRequest(
          ContainerId containerId, Resource res) {
    return createContainerRequestInternal(containerId, res);
  }

<<<<<<< HEAD
  private StartContainerRequest createContainerRequest(
      ContainerId containerId) {
    return createContainerRequestInternal(containerId, null);
  }

=======
>>>>>>> e8cb2ae4
  private StartContainerRequest createContainerRequestInternal(ContainerId
          containerId, Resource res) {
    LocalResource lrsrc = LocalResource.newInstance(
        URL.newInstance("hdfs", "somehost", 12345, "/some/path/to/rsrc"),
        LocalResourceType.FILE, LocalResourceVisibility.APPLICATION, 123L,
        1234567890L);
    Map<String, LocalResource> localResources =
        new HashMap<String, LocalResource>();
    localResources.put("rsrc", lrsrc);
    Map<String, String> env = new HashMap<String, String>();
    env.put("somevar", "someval");
    List<String> containerCmds = new ArrayList<String>();
    containerCmds.add("somecmd");
    containerCmds.add("somearg");
    Map<String, ByteBuffer> serviceData = new HashMap<String, ByteBuffer>();
    serviceData.put("someservice",
        ByteBuffer.wrap(new byte[] {0x1, 0x2, 0x3}));
    ByteBuffer containerTokens =
        ByteBuffer.wrap(new byte[] {0x7, 0x8, 0x9, 0xa});
    Map<ApplicationAccessType, String> acls =
        new HashMap<ApplicationAccessType, String>();
    acls.put(ApplicationAccessType.VIEW_APP, "viewuser");
    acls.put(ApplicationAccessType.MODIFY_APP, "moduser");
    ContainerLaunchContext clc = ContainerLaunchContext.newInstance(
        localResources, env, containerCmds, serviceData, containerTokens,
        acls);
    Resource containerRsrc = Resource.newInstance(1357, 3);

    if (res != null) {
      containerRsrc = res;
    }
    ContainerTokenIdentifier containerTokenId =
        new ContainerTokenIdentifier(containerId, "host", "user",
            containerRsrc, 9876543210L, 42, 2468, Priority.newInstance(7),
            13579);
    Token containerToken = Token.newInstance(containerTokenId.getBytes(),
        ContainerTokenIdentifier.KIND.toString(), "password".getBytes(),
        "tokenservice");
    return StartContainerRequest.newInstance(clc, containerToken);
  }

  @Test
  public void testLocalTrackerStateIterator() throws IOException {
    String user1 = "somebody";
    ApplicationId appId1 = ApplicationId.newInstance(1, 1);
    ApplicationId appId2 = ApplicationId.newInstance(2, 2);

    String user2 = "someone";
    ApplicationId appId3 = ApplicationId.newInstance(3, 3);

    // start and finish local resource for applications
    Path appRsrcPath1 = new Path("hdfs://some/app/resource1");
    LocalResourcePBImpl rsrcPb1 = (LocalResourcePBImpl)
        LocalResource.newInstance(
            URL.fromPath(appRsrcPath1),
            LocalResourceType.ARCHIVE, LocalResourceVisibility.APPLICATION,
            123L, 456L);
    LocalResourceProto appRsrcProto1 = rsrcPb1.getProto();
    Path appRsrcLocalPath1 = new Path("/some/local/dir/for/apprsrc1");
    Path appRsrcPath2 = new Path("hdfs://some/app/resource2");
    LocalResourcePBImpl rsrcPb2 = (LocalResourcePBImpl)
        LocalResource.newInstance(
            URL.fromPath(appRsrcPath2),
            LocalResourceType.ARCHIVE, LocalResourceVisibility.APPLICATION,
            123L, 456L);
    LocalResourceProto appRsrcProto2 = rsrcPb2.getProto();
    Path appRsrcLocalPath2 = new Path("/some/local/dir/for/apprsrc2");
    Path appRsrcPath3 = new Path("hdfs://some/app/resource3");
    LocalResourcePBImpl rsrcPb3 = (LocalResourcePBImpl)
        LocalResource.newInstance(
            URL.fromPath(appRsrcPath3),
            LocalResourceType.ARCHIVE, LocalResourceVisibility.APPLICATION,
            123L, 456L);
    LocalResourceProto appRsrcProto3 = rsrcPb3.getProto();
    Path appRsrcLocalPath3 = new Path("/some/local/dir/for/apprsrc2");

    stateStore.startResourceLocalization(user1, appId1, appRsrcProto1,
        appRsrcLocalPath1);
    stateStore.startResourceLocalization(user1, appId2, appRsrcProto2,
        appRsrcLocalPath2);
    stateStore.startResourceLocalization(user2, appId3, appRsrcProto3,
        appRsrcLocalPath3);

    LocalizedResourceProto appLocalizedProto1 =
        LocalizedResourceProto.newBuilder()
            .setResource(appRsrcProto1)
            .setLocalPath(appRsrcLocalPath1.toString())
            .setSize(1234567L)
            .build();
    LocalizedResourceProto appLocalizedProto2 =
        LocalizedResourceProto.newBuilder()
            .setResource(appRsrcProto2)
            .setLocalPath(appRsrcLocalPath2.toString())
            .setSize(1234567L)
            .build();
    LocalizedResourceProto appLocalizedProto3 =
        LocalizedResourceProto.newBuilder()
            .setResource(appRsrcProto3)
            .setLocalPath(appRsrcLocalPath3.toString())
            .setSize(1234567L)
            .build();


    stateStore.finishResourceLocalization(user1, appId1, appLocalizedProto1);
    stateStore.finishResourceLocalization(user1, appId2, appLocalizedProto2);
    stateStore.finishResourceLocalization(user2, appId3, appLocalizedProto3);


    List<LocalizedResourceProto> completedResources =
        new ArrayList<LocalizedResourceProto>();
    Map<LocalResourceProto, Path> startedResources =
        new HashMap<LocalResourceProto, Path>();

    // restart and verify two users exist and two apps completed for user1.
    restartStateStore();
    RecoveredLocalizationState state = stateStore.loadLocalizationState();
    Map<String, RecoveredUserResources> userResources =
        loadUserResources(state.getIterator());
    assertEquals(2, userResources.size());

    RecoveredUserResources uResource = userResources.get(user1);
    assertEquals(2, uResource.getAppTrackerStates().size());
    LocalResourceTrackerState app1ts =
        uResource.getAppTrackerStates().get(appId1);
    assertNotNull(app1ts);
    completedResources = loadCompletedResources(
        app1ts.getCompletedResourcesIterator());
    startedResources = loadStartedResources(
        app1ts.getStartedResourcesIterator());
    assertTrue(startedResources.isEmpty());
    assertEquals(1, completedResources.size());
    assertEquals(appLocalizedProto1,
        completedResources.iterator().next());
    LocalResourceTrackerState app2ts =
        uResource.getAppTrackerStates().get(appId2);
    assertNotNull(app2ts);
    completedResources = loadCompletedResources(
        app2ts.getCompletedResourcesIterator());
    startedResources = loadStartedResources(
        app2ts.getStartedResourcesIterator());
    assertTrue(startedResources.isEmpty());
    assertEquals(1, completedResources.size());
    assertEquals(appLocalizedProto2,
        completedResources.iterator().next());
  }

  @Test
<<<<<<< HEAD
  public void testStartResourceLocalization() throws IOException {
=======
  public void testStartResourceLocalizationForApplicationResource()
      throws IOException {
>>>>>>> e8cb2ae4
    String user = "somebody";
    ApplicationId appId = ApplicationId.newInstance(1, 1);

    // start a local resource for an application
    Path appRsrcPath = new Path("hdfs://some/app/resource");
    LocalResourcePBImpl rsrcPb = (LocalResourcePBImpl)
        LocalResource.newInstance(
            URL.fromPath(appRsrcPath),
            LocalResourceType.ARCHIVE, LocalResourceVisibility.APPLICATION,
            123L, 456L);
    LocalResourceProto appRsrcProto = rsrcPb.getProto();
    Path appRsrcLocalPath = new Path("/some/local/dir/for/apprsrc");
    stateStore.startResourceLocalization(user, appId, appRsrcProto,
        appRsrcLocalPath);

    List<LocalizedResourceProto> completedResources =
        new ArrayList<LocalizedResourceProto>();
    Map<LocalResourceProto, Path> startedResources =
        new HashMap<LocalResourceProto, Path>();

    // restart and verify only app resource is marked in-progress
    restartStateStore();
    RecoveredLocalizationState state = stateStore.loadLocalizationState();
    LocalResourceTrackerState pubts = state.getPublicTrackerState();
    completedResources = loadCompletedResources(
        pubts.getCompletedResourcesIterator());
    startedResources = loadStartedResources(
        pubts.getStartedResourcesIterator());
    assertTrue(completedResources.isEmpty());
    assertTrue(startedResources.isEmpty());
    Map<String, RecoveredUserResources> userResources =
        loadUserResources(state.getIterator());
    assertEquals(1, userResources.size());
    RecoveredUserResources rur = userResources.get(user);
    LocalResourceTrackerState privts = rur.getPrivateTrackerState();
    assertNotNull(privts);
    completedResources = loadCompletedResources(
        privts.getCompletedResourcesIterator());
    startedResources = loadStartedResources(
        privts.getStartedResourcesIterator());
    assertTrue(completedResources.isEmpty());
    assertTrue(startedResources.isEmpty());
    assertEquals(1, rur.getAppTrackerStates().size());
    LocalResourceTrackerState appts = rur.getAppTrackerStates().get(appId);
    assertNotNull(appts);
    completedResources = loadCompletedResources(
        appts.getCompletedResourcesIterator());
    startedResources = loadStartedResources(
        appts.getStartedResourcesIterator());
    assertTrue(completedResources.isEmpty());
    assertEquals(1, startedResources.size());
    assertEquals(appRsrcLocalPath,
        startedResources.get(appRsrcProto));
<<<<<<< HEAD
=======
  }
>>>>>>> e8cb2ae4

  @Test
  public void testStartResourceLocalizationForPublicResources()
      throws IOException {
    Path pubRsrcPath1 = new Path("hdfs://some/public/resource1");
    LocalResourcePBImpl rsrcPb = (LocalResourcePBImpl) LocalResource
        .newInstance(
            URL.fromPath(pubRsrcPath1),
            LocalResourceType.FILE, LocalResourceVisibility.PUBLIC,
            789L, 135L);
    LocalResourceProto pubRsrcProto1 = rsrcPb.getProto();
    Path pubRsrcLocalPath1 = new Path("/some/local/dir/for/pubrsrc1");
    stateStore.startResourceLocalization(null, null, pubRsrcProto1,
        pubRsrcLocalPath1);
    Path pubRsrcPath2 = new Path("hdfs://some/public/resource2");
    rsrcPb = (LocalResourcePBImpl) LocalResource.newInstance(
            URL.fromPath(pubRsrcPath2),
            LocalResourceType.FILE, LocalResourceVisibility.PUBLIC,
            789L, 135L);
    LocalResourceProto pubRsrcProto2 = rsrcPb.getProto();
    Path pubRsrcLocalPath2 = new Path("/some/local/dir/for/pubrsrc2");
    stateStore.startResourceLocalization(null, null, pubRsrcProto2,
        pubRsrcLocalPath2);

    // restart and verify resources are marked in-progress
    restartStateStore();
    RecoveredLocalizationState state = stateStore.loadLocalizationState();
    LocalResourceTrackerState pubts = state.getPublicTrackerState();
    List<LocalizedResourceProto> completedResources = loadCompletedResources(
        pubts.getCompletedResourcesIterator());
    Map<LocalResourceProto, Path> startedResources = loadStartedResources(
        pubts.getStartedResourcesIterator());
    assertTrue(completedResources.isEmpty());
    assertEquals(2, startedResources.size());
    assertEquals(pubRsrcLocalPath1,
        startedResources.get(pubRsrcProto1));
    assertEquals(pubRsrcLocalPath2,
        startedResources.get(pubRsrcProto2));
    Map<String, RecoveredUserResources> userResources =
        loadUserResources(state.getIterator());
    assertEquals(0, userResources.size());
  }

  @Test
  public void testStartResourceLocalizationForPrivateResource()
      throws IOException {
    Path privRsrcPath = new Path("hdfs://some/private/resource");
    LocalResourcePBImpl rsrcPb = (LocalResourcePBImpl) LocalResource
        .newInstance(
            URL.fromPath(privRsrcPath),
            LocalResourceType.PATTERN, LocalResourceVisibility.PRIVATE,
            789L, 680L, "*pattern*");
    LocalResourceProto privRsrcProto = rsrcPb.getProto();
    Path privRsrcLocalPath = new Path("/some/local/dir/for/privrsrc");
    String user = "somebody";
    stateStore.startResourceLocalization(user, null, privRsrcProto,
        privRsrcLocalPath);

    // restart and verify resources are marked in-progress
    restartStateStore();
<<<<<<< HEAD
    state = stateStore.loadLocalizationState();
    pubts = state.getPublicTrackerState();
    completedResources = loadCompletedResources(
        pubts.getCompletedResourcesIterator());
    startedResources = loadStartedResources(
        pubts.getStartedResourcesIterator());
    assertTrue(completedResources.isEmpty());
    assertEquals(2, startedResources.size());
    assertEquals(pubRsrcLocalPath1,
        startedResources.get(pubRsrcProto1));
    assertEquals(pubRsrcLocalPath2,
        startedResources.get(pubRsrcProto2));
    userResources = loadUserResources(state.getIterator());
=======
    RecoveredLocalizationState state = stateStore.loadLocalizationState();
    Map<String, RecoveredUserResources> userResources =
        loadUserResources(state.getIterator());
>>>>>>> e8cb2ae4
    assertEquals(1, userResources.size());
    RecoveredUserResources rur = userResources.get(user);
    LocalResourceTrackerState privts = rur.getPrivateTrackerState();
    assertNotNull(privts);
<<<<<<< HEAD
    completedResources = loadCompletedResources(
        privts.getCompletedResourcesIterator());
    startedResources = loadStartedResources(
=======
    List<LocalizedResourceProto> completedResources = loadCompletedResources(
        privts.getCompletedResourcesIterator());
    Map<LocalResourceProto, Path> startedResources = loadStartedResources(
>>>>>>> e8cb2ae4
        privts.getStartedResourcesIterator());
    assertTrue(completedResources.isEmpty());
    assertEquals(1, startedResources.size());
    assertEquals(privRsrcLocalPath,
        startedResources.get(privRsrcProto));
<<<<<<< HEAD
    assertEquals(1, rur.getAppTrackerStates().size());
    appts = rur.getAppTrackerStates().get(appId);
    assertNotNull(appts);
    completedResources = loadCompletedResources(
        appts.getCompletedResourcesIterator());
    startedResources = loadStartedResources(
        appts.getStartedResourcesIterator());
    assertTrue(completedResources.isEmpty());
    assertEquals(1, startedResources.size());
    assertEquals(appRsrcLocalPath,
        startedResources.get(appRsrcProto));
=======
    assertEquals(0, rur.getAppTrackerStates().size());
>>>>>>> e8cb2ae4
  }

  @Test
  public void testFinishResourceLocalizationForApplicationResource()
      throws IOException {
    String user = "somebody";
    ApplicationId appId = ApplicationId.newInstance(1, 1);

    // start and finish a local resource for an application
    Path appRsrcPath = new Path("hdfs://some/app/resource");
    LocalResourcePBImpl rsrcPb = (LocalResourcePBImpl)
        LocalResource.newInstance(
            URL.fromPath(appRsrcPath),
            LocalResourceType.ARCHIVE, LocalResourceVisibility.APPLICATION,
            123L, 456L);
    LocalResourceProto appRsrcProto = rsrcPb.getProto();
    Path appRsrcLocalPath = new Path("/some/local/dir/for/apprsrc");
    stateStore.startResourceLocalization(user, appId, appRsrcProto,
        appRsrcLocalPath);
    LocalizedResourceProto appLocalizedProto =
        LocalizedResourceProto.newBuilder()
          .setResource(appRsrcProto)
          .setLocalPath(appRsrcLocalPath.toString())
          .setSize(1234567L)
          .build();
    stateStore.finishResourceLocalization(user, appId, appLocalizedProto);

    List<LocalizedResourceProto> completedResources =
        new ArrayList<LocalizedResourceProto>();
    Map<LocalResourceProto, Path> startedResources =
        new HashMap<LocalResourceProto, Path>();

    // restart and verify only app resource is completed
    restartStateStore();
    RecoveredLocalizationState state = stateStore.loadLocalizationState();
    LocalResourceTrackerState pubts = state.getPublicTrackerState();
    completedResources = loadCompletedResources(
        pubts.getCompletedResourcesIterator());
    startedResources = loadStartedResources(
        pubts.getStartedResourcesIterator());
    assertTrue(completedResources.isEmpty());
    assertTrue(startedResources.isEmpty());
    Map<String, RecoveredUserResources> userResources =
        loadUserResources(state.getIterator());
    assertEquals(1, userResources.size());
    RecoveredUserResources rur = userResources.get(user);
    LocalResourceTrackerState privts = rur.getPrivateTrackerState();
    assertNotNull(privts);
    completedResources = loadCompletedResources(
        privts.getCompletedResourcesIterator());
    startedResources = loadStartedResources(
        privts.getStartedResourcesIterator());
    assertTrue(completedResources.isEmpty());
    assertTrue(startedResources.isEmpty());
    assertEquals(1, rur.getAppTrackerStates().size());
    LocalResourceTrackerState appts = rur.getAppTrackerStates().get(appId);
    assertNotNull(appts);
    completedResources = loadCompletedResources(
        appts.getCompletedResourcesIterator());
    startedResources = loadStartedResources(
        appts.getStartedResourcesIterator());
    assertTrue(startedResources.isEmpty());
    assertEquals(1, completedResources.size());
    assertEquals(appLocalizedProto,
        completedResources.iterator().next());
<<<<<<< HEAD
=======
  }
>>>>>>> e8cb2ae4

  @Test
  public void testFinishResourceLocalizationForPublicResources()
      throws IOException {
    Path pubRsrcPath1 = new Path("hdfs://some/public/resource1");
    LocalResourcePBImpl rsrcPb = (LocalResourcePBImpl) LocalResource
        .newInstance(
            URL.fromPath(pubRsrcPath1),
            LocalResourceType.FILE, LocalResourceVisibility.PUBLIC,
            789L, 135L);
    LocalResourceProto pubRsrcProto1 = rsrcPb.getProto();
    Path pubRsrcLocalPath1 = new Path("/some/local/dir/for/pubrsrc1");
    stateStore.startResourceLocalization(null, null, pubRsrcProto1,
        pubRsrcLocalPath1);
    Path pubRsrcPath2 = new Path("hdfs://some/public/resource2");
    rsrcPb = (LocalResourcePBImpl) LocalResource.newInstance(
            URL.fromPath(pubRsrcPath2),
            LocalResourceType.FILE, LocalResourceVisibility.PUBLIC,
            789L, 135L);
    LocalResourceProto pubRsrcProto2 = rsrcPb.getProto();
    Path pubRsrcLocalPath2 = new Path("/some/local/dir/for/pubrsrc2");
    stateStore.startResourceLocalization(null, null, pubRsrcProto2,
        pubRsrcLocalPath2);

    // finish some of the resources
    LocalizedResourceProto pubLocalizedProto1 =
        LocalizedResourceProto.newBuilder()
          .setResource(pubRsrcProto1)
          .setLocalPath(pubRsrcLocalPath1.toString())
          .setSize(pubRsrcProto1.getSize())
          .build();
    stateStore.finishResourceLocalization(null, null, pubLocalizedProto1);

    // restart and verify state
    restartStateStore();
    RecoveredLocalizationState state = stateStore.loadLocalizationState();
    LocalResourceTrackerState pubts = state.getPublicTrackerState();
    List<LocalizedResourceProto> completedResources = loadCompletedResources(
        pubts.getCompletedResourcesIterator());
    Map<LocalResourceProto, Path> startedResources = loadStartedResources(
        pubts.getStartedResourcesIterator());
    assertEquals(1, completedResources.size());
    assertEquals(pubLocalizedProto1,
        completedResources.iterator().next());
    assertEquals(1, startedResources.size());
    assertEquals(pubRsrcLocalPath2,
        startedResources.get(pubRsrcProto2));
    Map<String, RecoveredUserResources> userResources =
        loadUserResources(state.getIterator());
    assertEquals(0, userResources.size());
  }

  @Test
  public void testFinishResourceLocalizationForPrivateResource()
      throws IOException {
    String user = "somebody";
    ApplicationId appId = ApplicationId.newInstance(1, 1);

    Path privRsrcPath = new Path("hdfs://some/private/resource");
    LocalResourcePBImpl rsrcPb = (LocalResourcePBImpl) LocalResource
        .newInstance(
            URL.fromPath(privRsrcPath),
            LocalResourceType.PATTERN, LocalResourceVisibility.PRIVATE,
            789L, 680L, "*pattern*");
    LocalResourceProto privRsrcProto = rsrcPb.getProto();
    Path privRsrcLocalPath = new Path("/some/local/dir/for/privrsrc");
    stateStore.startResourceLocalization(user, null, privRsrcProto,
        privRsrcLocalPath);

    LocalizedResourceProto privLocalizedProto =
        LocalizedResourceProto.newBuilder()
          .setResource(privRsrcProto)
          .setLocalPath(privRsrcLocalPath.toString())
          .setSize(privRsrcProto.getSize())
          .build();
    stateStore.finishResourceLocalization(user, null, privLocalizedProto);

    // restart and verify state
    restartStateStore();
<<<<<<< HEAD
    state = stateStore.loadLocalizationState();
    pubts = state.getPublicTrackerState();
    completedResources = loadCompletedResources(
        pubts.getCompletedResourcesIterator());
    startedResources = loadStartedResources(
        pubts.getStartedResourcesIterator());
    assertEquals(1, completedResources.size());
    assertEquals(pubLocalizedProto1,
        completedResources.iterator().next());
    assertEquals(1, startedResources.size());
    assertEquals(pubRsrcLocalPath2,
        startedResources.get(pubRsrcProto2));
    userResources = loadUserResources(state.getIterator());
=======
    RecoveredLocalizationState state = stateStore.loadLocalizationState();
    LocalResourceTrackerState pubts = state.getPublicTrackerState();
    List<LocalizedResourceProto> completedResources = loadCompletedResources(
        pubts.getCompletedResourcesIterator());
    Map<LocalResourceProto, Path> startedResources = loadStartedResources(
        pubts.getStartedResourcesIterator());
    assertEquals(0, completedResources.size());
    assertEquals(0, startedResources.size());
    Map<String, RecoveredUserResources> userResources =
        loadUserResources(state.getIterator());
>>>>>>> e8cb2ae4
    assertEquals(1, userResources.size());
    RecoveredUserResources rur = userResources.get(user);
    LocalResourceTrackerState privts = rur.getPrivateTrackerState();
    assertNotNull(privts);
    completedResources = loadCompletedResources(
        privts.getCompletedResourcesIterator());
    startedResources = loadStartedResources(
        privts.getStartedResourcesIterator());
    assertEquals(1, completedResources.size());
    assertEquals(privLocalizedProto,
        completedResources.iterator().next());
    assertTrue(startedResources.isEmpty());
<<<<<<< HEAD
    assertEquals(1, rur.getAppTrackerStates().size());
    appts = rur.getAppTrackerStates().get(appId);
    assertNotNull(appts);
    completedResources = loadCompletedResources(
        appts.getCompletedResourcesIterator());
    startedResources = loadStartedResources(
        appts.getStartedResourcesIterator());
    assertTrue(startedResources.isEmpty());
    assertEquals(1, completedResources.size());
    assertEquals(appLocalizedProto,
        completedResources.iterator().next());
=======
    assertEquals(0, rur.getAppTrackerStates().size());
    LocalResourceTrackerState appts = rur.getAppTrackerStates().get(appId);
    assertNull(appts);
    assertTrue(startedResources.isEmpty());
    assertEquals(1, completedResources.size());
>>>>>>> e8cb2ae4
  }

  @Test
  public void testRemoveLocalizedResourceForApplicationResource()
      throws IOException {
    String user = "somebody";
    ApplicationId appId = ApplicationId.newInstance(1, 1);

    // go through the complete lifecycle for an application local resource
    Path appRsrcPath = new Path("hdfs://some/app/resource");
    LocalResourcePBImpl rsrcPb = (LocalResourcePBImpl)
        LocalResource.newInstance(
            URL.fromPath(appRsrcPath),
            LocalResourceType.ARCHIVE, LocalResourceVisibility.APPLICATION,
            123L, 456L);
    LocalResourceProto appRsrcProto = rsrcPb.getProto();
    Path appRsrcLocalPath = new Path("/some/local/dir/for/apprsrc");
    stateStore.startResourceLocalization(user, appId, appRsrcProto,
        appRsrcLocalPath);
    LocalizedResourceProto appLocalizedProto =
        LocalizedResourceProto.newBuilder()
          .setResource(appRsrcProto)
          .setLocalPath(appRsrcLocalPath.toString())
          .setSize(1234567L)
          .build();
    stateStore.finishResourceLocalization(user, appId, appLocalizedProto);
    stateStore.removeLocalizedResource(user, appId, appRsrcLocalPath);

    restartStateStore();
    verifyEmptyState();

    // remove an app resource that didn't finish
    stateStore.startResourceLocalization(user, appId, appRsrcProto,
        appRsrcLocalPath);
    stateStore.removeLocalizedResource(user, appId, appRsrcLocalPath);

    restartStateStore();
    verifyEmptyState();
  }

  @Test
  public void testRemoveLocalizedResourceForPublicResources()
      throws IOException {
    // add public resources and remove some
    Path pubRsrcPath1 = new Path("hdfs://some/public/resource1");
    LocalResourcePBImpl rsrcPb = (LocalResourcePBImpl) LocalResource
        .newInstance(
            URL.fromPath(pubRsrcPath1),
            LocalResourceType.FILE, LocalResourceVisibility.PUBLIC,
            789L, 135L);
    LocalResourceProto pubRsrcProto1 = rsrcPb.getProto();
    Path pubRsrcLocalPath1 = new Path("/some/local/dir/for/pubrsrc1");
    stateStore.startResourceLocalization(null, null, pubRsrcProto1,
        pubRsrcLocalPath1);
    LocalizedResourceProto pubLocalizedProto1 =
        LocalizedResourceProto.newBuilder()
          .setResource(pubRsrcProto1)
          .setLocalPath(pubRsrcLocalPath1.toString())
          .setSize(789L)
          .build();
    stateStore.finishResourceLocalization(null, null, pubLocalizedProto1);
    Path pubRsrcPath2 = new Path("hdfs://some/public/resource2");
    rsrcPb = (LocalResourcePBImpl) LocalResource.newInstance(
            URL.fromPath(pubRsrcPath2),
            LocalResourceType.FILE, LocalResourceVisibility.PUBLIC,
            789L, 135L);
    LocalResourceProto pubRsrcProto2 = rsrcPb.getProto();
    Path pubRsrcLocalPath2 = new Path("/some/local/dir/for/pubrsrc2");
    stateStore.startResourceLocalization(null, null, pubRsrcProto2,
        pubRsrcLocalPath2);
    LocalizedResourceProto pubLocalizedProto2 =
        LocalizedResourceProto.newBuilder()
          .setResource(pubRsrcProto2)
          .setLocalPath(pubRsrcLocalPath2.toString())
          .setSize(7654321L)
          .build();
    stateStore.finishResourceLocalization(null, null, pubLocalizedProto2);
    stateStore.removeLocalizedResource(null, null, pubRsrcLocalPath2);

    // restart and verify state
    restartStateStore();
    RecoveredLocalizationState state = stateStore.loadLocalizationState();
    LocalResourceTrackerState pubts = state.getPublicTrackerState();
    List<LocalizedResourceProto> completedResources =
        loadCompletedResources(pubts.getCompletedResourcesIterator());
    Map<LocalResourceProto, Path> startedResources =
        loadStartedResources(pubts.getStartedResourcesIterator());
    assertTrue(startedResources.isEmpty());
    assertEquals(1, completedResources.size());
    assertEquals(pubLocalizedProto1,
        completedResources.iterator().next());
    Map<String, RecoveredUserResources> userResources =
        loadUserResources(state.getIterator());
    assertTrue(userResources.isEmpty());
  }

  @Test
  public void testRemoveLocalizedResourceForPrivateResource()
      throws IOException {
    String user = "somebody";

    Path privRsrcPath = new Path("hdfs://some/private/resource");
    LocalResourcePBImpl rsrcPb = (LocalResourcePBImpl) LocalResource
        .newInstance(
            URL.fromPath(privRsrcPath),
            LocalResourceType.PATTERN, LocalResourceVisibility.PRIVATE,
            789L, 680L, "*pattern*");
    LocalResourceProto privRsrcProto = rsrcPb.getProto();
    Path privRsrcLocalPath = new Path("/some/local/dir/for/privrsrc");
    stateStore.startResourceLocalization(user, null, privRsrcProto,
        privRsrcLocalPath);
    stateStore.removeLocalizedResource(user, null, privRsrcLocalPath);

    // restart and verify state
    restartStateStore();
    RecoveredLocalizationState state = stateStore.loadLocalizationState();
    LocalResourceTrackerState pubts = state.getPublicTrackerState();
    List<LocalizedResourceProto> completedResources =
        loadCompletedResources(pubts.getCompletedResourcesIterator());
    Map<LocalResourceProto, Path> startedResources =
        loadStartedResources(pubts.getStartedResourcesIterator());
    assertTrue(startedResources.isEmpty());
<<<<<<< HEAD
    assertEquals(1, completedResources.size());
    assertEquals(pubLocalizedProto1,
        completedResources.iterator().next());
=======
    assertEquals(0, completedResources.size());
>>>>>>> e8cb2ae4
    Map<String, RecoveredUserResources> userResources =
        loadUserResources(state.getIterator());
    assertTrue(userResources.isEmpty());
  }

  @Test
  public void testDeletionTaskStorage() throws IOException {
    // test empty when no state
    RecoveredDeletionServiceState state =
        stateStore.loadDeletionServiceState();
    List<DeletionServiceDeleteTaskProto> deleteTaskProtos =
        loadDeletionTaskProtos(state.getIterator());
    assertTrue(deleteTaskProtos.isEmpty());

    // store a deletion task and verify recovered
    DeletionServiceDeleteTaskProto proto =
        DeletionServiceDeleteTaskProto.newBuilder()
        .setId(7)
        .setUser("someuser")
        .setSubdir("some/subdir")
        .addBasedirs("some/dir/path")
        .addBasedirs("some/other/dir/path")
        .setDeletionTime(123456L)
        .addSuccessorIds(8)
        .addSuccessorIds(9)
        .build();
    stateStore.storeDeletionTask(proto.getId(), proto);
    restartStateStore();
    state = stateStore.loadDeletionServiceState();
    deleteTaskProtos = loadDeletionTaskProtos(state.getIterator());
    assertEquals(1, deleteTaskProtos.size());
    assertEquals(proto, deleteTaskProtos.get(0));

    // store another deletion task
    DeletionServiceDeleteTaskProto proto2 =
        DeletionServiceDeleteTaskProto.newBuilder()
        .setId(8)
        .setUser("user2")
        .setSubdir("subdir2")
        .setDeletionTime(789L)
        .build();
    stateStore.storeDeletionTask(proto2.getId(), proto2);
    restartStateStore();
    state = stateStore.loadDeletionServiceState();
    deleteTaskProtos = loadDeletionTaskProtos(state.getIterator());
    assertEquals(2, deleteTaskProtos.size());
    assertTrue(deleteTaskProtos.contains(proto));
    assertTrue(deleteTaskProtos.contains(proto2));


    // delete a task and verify gone after recovery
    stateStore.removeDeletionTask(proto2.getId());
    restartStateStore();
    state =  stateStore.loadDeletionServiceState();
    deleteTaskProtos = loadDeletionTaskProtos(state.getIterator());
    assertEquals(1, deleteTaskProtos.size());
    assertEquals(proto, deleteTaskProtos.get(0));

    // delete the last task and verify none left
    stateStore.removeDeletionTask(proto.getId());
    restartStateStore();
    state = stateStore.loadDeletionServiceState();
    deleteTaskProtos = loadDeletionTaskProtos(state.getIterator());
    assertTrue(deleteTaskProtos.isEmpty());  }

  @Test
  public void testNMTokenStorage() throws IOException {
    // test empty when no state
    RecoveredNMTokensState state = stateStore.loadNMTokensState();
    Map<ApplicationAttemptId, MasterKey> loadedAppKeys =
        loadNMTokens(state.getIterator());
    assertNull(state.getCurrentMasterKey());
    assertNull(state.getPreviousMasterKey());
    assertTrue(loadedAppKeys.isEmpty());

    // store a master key and verify recovered
    NMTokenSecretManagerForTest secretMgr = new NMTokenSecretManagerForTest();
    MasterKey currentKey = secretMgr.generateKey();
    stateStore.storeNMTokenCurrentMasterKey(currentKey);
    restartStateStore();
    state = stateStore.loadNMTokensState();
    loadedAppKeys = loadNMTokens(state.getIterator());
    assertEquals(currentKey, state.getCurrentMasterKey());
    assertNull(state.getPreviousMasterKey());
    assertTrue(loadedAppKeys.isEmpty());

    // store a previous key and verify recovered
    MasterKey prevKey = secretMgr.generateKey();
    stateStore.storeNMTokenPreviousMasterKey(prevKey);
    restartStateStore();
    state = stateStore.loadNMTokensState();
    loadedAppKeys = loadNMTokens(state.getIterator());
    assertEquals(currentKey, state.getCurrentMasterKey());
    assertEquals(prevKey, state.getPreviousMasterKey());
    assertTrue(loadedAppKeys.isEmpty());

    // store a few application keys and verify recovered
    ApplicationAttemptId attempt1 = ApplicationAttemptId.newInstance(
        ApplicationId.newInstance(1, 1), 1);
    MasterKey attemptKey1 = secretMgr.generateKey();
    stateStore.storeNMTokenApplicationMasterKey(attempt1, attemptKey1);
    ApplicationAttemptId attempt2 = ApplicationAttemptId.newInstance(
        ApplicationId.newInstance(2, 3), 4);
    MasterKey attemptKey2 = secretMgr.generateKey();
    stateStore.storeNMTokenApplicationMasterKey(attempt2, attemptKey2);
    restartStateStore();
    state = stateStore.loadNMTokensState();
    loadedAppKeys = loadNMTokens(state.getIterator());
    assertEquals(currentKey, state.getCurrentMasterKey());
    assertEquals(prevKey, state.getPreviousMasterKey());
    assertEquals(2, loadedAppKeys.size());
    assertEquals(attemptKey1, loadedAppKeys.get(attempt1));
    assertEquals(attemptKey2, loadedAppKeys.get(attempt2));

    // add/update/remove keys and verify recovered
    ApplicationAttemptId attempt3 = ApplicationAttemptId.newInstance(
        ApplicationId.newInstance(5, 6), 7);
    MasterKey attemptKey3 = secretMgr.generateKey();
    stateStore.storeNMTokenApplicationMasterKey(attempt3, attemptKey3);
    stateStore.removeNMTokenApplicationMasterKey(attempt1);
    attemptKey2 = prevKey;
    stateStore.storeNMTokenApplicationMasterKey(attempt2, attemptKey2);
    prevKey = currentKey;
    stateStore.storeNMTokenPreviousMasterKey(prevKey);
    currentKey = secretMgr.generateKey();
    stateStore.storeNMTokenCurrentMasterKey(currentKey);
    restartStateStore();
    state = stateStore.loadNMTokensState();
    loadedAppKeys = loadNMTokens(state.getIterator());
    assertEquals(currentKey, state.getCurrentMasterKey());
    assertEquals(prevKey, state.getPreviousMasterKey());
    assertEquals(2, loadedAppKeys.size());
    assertNull(loadedAppKeys.get(attempt1));
    assertEquals(attemptKey2, loadedAppKeys.get(attempt2));
    assertEquals(attemptKey3, loadedAppKeys.get(attempt3));
  }

  @Test
  public void testContainerTokenStorage() throws IOException {
    // test empty when no state
    RecoveredContainerTokensState state =
        stateStore.loadContainerTokensState();
    Map<ContainerId, Long> loadedActiveTokens = loadContainerTokens(state.it);
    assertNull(state.getCurrentMasterKey());
    assertNull(state.getPreviousMasterKey());
    assertTrue(loadedActiveTokens.isEmpty());

    // store a master key and verify recovered
    ContainerTokenKeyGeneratorForTest keygen =
        new ContainerTokenKeyGeneratorForTest(new YarnConfiguration());
    MasterKey currentKey = keygen.generateKey();
    stateStore.storeContainerTokenCurrentMasterKey(currentKey);
    restartStateStore();
    state = stateStore.loadContainerTokensState();
    loadedActiveTokens = loadContainerTokens(state.it);
    assertEquals(currentKey, state.getCurrentMasterKey());
    assertNull(state.getPreviousMasterKey());
    assertTrue(loadedActiveTokens.isEmpty());

    // store a previous key and verify recovered
    MasterKey prevKey = keygen.generateKey();
    stateStore.storeContainerTokenPreviousMasterKey(prevKey);
    restartStateStore();
    state = stateStore.loadContainerTokensState();
    loadedActiveTokens = loadContainerTokens(state.it);
    assertEquals(currentKey, state.getCurrentMasterKey());
    assertEquals(prevKey, state.getPreviousMasterKey());
    assertTrue(loadedActiveTokens.isEmpty());

    // store a few container tokens and verify recovered
    ContainerId cid1 = BuilderUtils.newContainerId(1, 1, 1, 1);
    Long expTime1 = 1234567890L;
    ContainerId cid2 = BuilderUtils.newContainerId(2, 2, 2, 2);
    Long expTime2 = 9876543210L;
    stateStore.storeContainerToken(cid1, expTime1);
    stateStore.storeContainerToken(cid2, expTime2);
    restartStateStore();
    state = stateStore.loadContainerTokensState();
    loadedActiveTokens = loadContainerTokens(state.it);
    assertEquals(currentKey, state.getCurrentMasterKey());
    assertEquals(prevKey, state.getPreviousMasterKey());
    assertEquals(2, loadedActiveTokens.size());
    assertEquals(expTime1, loadedActiveTokens.get(cid1));
    assertEquals(expTime2, loadedActiveTokens.get(cid2));

    // add/update/remove tokens and verify recovered
    ContainerId cid3 = BuilderUtils.newContainerId(3, 3, 3, 3);
    Long expTime3 = 135798642L;
    stateStore.storeContainerToken(cid3, expTime3);
    stateStore.removeContainerToken(cid1);
    expTime2 += 246897531L;
    stateStore.storeContainerToken(cid2, expTime2);
    prevKey = currentKey;
    stateStore.storeContainerTokenPreviousMasterKey(prevKey);
    currentKey = keygen.generateKey();
    stateStore.storeContainerTokenCurrentMasterKey(currentKey);
    restartStateStore();
    state = stateStore.loadContainerTokensState();
    loadedActiveTokens = loadContainerTokens(state.it);
    assertEquals(currentKey, state.getCurrentMasterKey());
    assertEquals(prevKey, state.getPreviousMasterKey());
    assertEquals(2, loadedActiveTokens.size());
    assertNull(loadedActiveTokens.get(cid1));
    assertEquals(expTime2, loadedActiveTokens.get(cid2));
    assertEquals(expTime3, loadedActiveTokens.get(cid3));
  }

  @Test
  public void testLogDeleterStorage() throws IOException {
    // test empty when no state
    RecoveredLogDeleterState state = stateStore.loadLogDeleterState();
    assertTrue(state.getLogDeleterMap().isEmpty());

    // store log deleter state
    final ApplicationId appId1 = ApplicationId.newInstance(1, 1);
    LogDeleterProto proto1 = LogDeleterProto.newBuilder()
        .setUser("user1")
        .setDeletionTime(1234)
        .build();
    stateStore.storeLogDeleter(appId1, proto1);

    // restart state store and verify recovered
    restartStateStore();
    state = stateStore.loadLogDeleterState();
    assertEquals(1, state.getLogDeleterMap().size());
    assertEquals(proto1, state.getLogDeleterMap().get(appId1));

    // store another log deleter
    final ApplicationId appId2 = ApplicationId.newInstance(2, 2);
    LogDeleterProto proto2 = LogDeleterProto.newBuilder()
        .setUser("user2")
        .setDeletionTime(5678)
        .build();
    stateStore.storeLogDeleter(appId2, proto2);

    // restart state store and verify recovered
    restartStateStore();
    state = stateStore.loadLogDeleterState();
    assertEquals(2, state.getLogDeleterMap().size());
    assertEquals(proto1, state.getLogDeleterMap().get(appId1));
    assertEquals(proto2, state.getLogDeleterMap().get(appId2));

    // remove a deleter and verify removed after restart and recovery
    stateStore.removeLogDeleter(appId1);
    restartStateStore();
    state = stateStore.loadLogDeleterState();
    assertEquals(1, state.getLogDeleterMap().size());
    assertEquals(proto2, state.getLogDeleterMap().get(appId2));

    // remove last deleter and verify empty after restart and recovery
    stateStore.removeLogDeleter(appId2);
    restartStateStore();
    state = stateStore.loadLogDeleterState();
    assertTrue(state.getLogDeleterMap().isEmpty());
  }

  @Test
  public void testCompactionCycle() throws IOException {
    final DB mockdb = mock(DB.class);
    conf.setInt(YarnConfiguration.NM_RECOVERY_COMPACTION_INTERVAL_SECS, 1);
    NMLeveldbStateStoreService store = new NMLeveldbStateStoreService() {
      @Override
      protected void checkVersion() {}

      @Override
      protected DB openDatabase(Configuration conf) {
        return mockdb;
      }
    };
    store.init(conf);
    store.start();
    verify(mockdb, timeout(10000).atLeastOnce()).compactRange(
        (byte[]) isNull(), (byte[]) isNull());
    store.close();
  }

  @Test
  public void testUnexpectedKeyDoesntThrowException() throws IOException {
    // test empty when no state
    List<RecoveredContainerState> recoveredContainers =
        loadContainersState(stateStore.getContainerStateIterator());
    assertTrue(recoveredContainers.isEmpty());

    ApplicationId appId = ApplicationId.newInstance(1234, 3);
    ApplicationAttemptId appAttemptId = ApplicationAttemptId.newInstance(appId,
        4);
    ContainerId containerId = ContainerId.newContainerId(appAttemptId, 5);
    StartContainerRequest startContainerRequest = storeMockContainer(
        containerId);

    // add a invalid key
    byte[] invalidKey = ("ContainerManager/containers/"
    + containerId.toString() + "/invalidKey1234").getBytes();
    stateStore.getDB().put(invalidKey, new byte[1]);
    restartStateStore();
    recoveredContainers =
        loadContainersState(stateStore.getContainerStateIterator());
    assertEquals(1, recoveredContainers.size());
    RecoveredContainerState rcs = recoveredContainers.get(0);
    assertEquals(RecoveredContainerStatus.REQUESTED, rcs.getStatus());
    assertEquals(ContainerExitStatus.INVALID, rcs.getExitCode());
    assertEquals(false, rcs.getKilled());
    assertEquals(startContainerRequest, rcs.getStartRequest());
    assertTrue(rcs.getDiagnostics().isEmpty());
    assertEquals(RecoveredContainerType.KILL, rcs.getRecoveryType());
    // assert unknown keys are cleaned up finally
    assertNotNull(stateStore.getDB().get(invalidKey));
    stateStore.removeContainer(containerId);
    assertNull(stateStore.getDB().get(invalidKey));
  }

  @Test
  public void testAMRMProxyStorage() throws IOException {
    RecoveredAMRMProxyState state = stateStore.loadAMRMProxyState();
    assertThat(state.getCurrentMasterKey()).isNull();
    assertThat(state.getNextMasterKey()).isNull();
    assertThat(state.getAppContexts()).isEmpty();

    ApplicationId appId1 = ApplicationId.newInstance(1, 1);
    ApplicationId appId2 = ApplicationId.newInstance(1, 2);
    ApplicationAttemptId attemptId1 =
        ApplicationAttemptId.newInstance(appId1, 1);
    ApplicationAttemptId attemptId2 =
        ApplicationAttemptId.newInstance(appId2, 2);
    String key1 = "key1";
    String key2 = "key2";
    byte[] data1 = "data1".getBytes();
    byte[] data2 = "data2".getBytes();

    AMRMProxyTokenSecretManager secretManager =
        new AMRMProxyTokenSecretManager(stateStore);
    secretManager.init(conf);
    // Generate currentMasterKey
    secretManager.start();

    try {
      // Add two applications, each with two data entries
      stateStore.storeAMRMProxyAppContextEntry(attemptId1, key1, data1);
      stateStore.storeAMRMProxyAppContextEntry(attemptId2, key1, data1);
      stateStore.storeAMRMProxyAppContextEntry(attemptId1, key2, data2);
      stateStore.storeAMRMProxyAppContextEntry(attemptId2, key2, data2);

      // restart state store and verify recovered
      restartStateStore();
      secretManager.setNMStateStoreService(stateStore);
      state = stateStore.loadAMRMProxyState();
      assertEquals(state.getCurrentMasterKey(),
          secretManager.getCurrentMasterKeyData().getMasterKey());
      assertThat(state.getNextMasterKey()).isNull();
      assertThat(state.getAppContexts()).hasSize(2);
      // app1
      Map<String, byte[]> map = state.getAppContexts().get(attemptId1);
      assertNotEquals(map, null);
      assertThat(map).hasSize(2);
      assertTrue(Arrays.equals(map.get(key1), data1));
      assertTrue(Arrays.equals(map.get(key2), data2));
      // app2
      map = state.getAppContexts().get(attemptId2);
      assertNotEquals(map, null);
      assertThat(map).hasSize(2);
      assertTrue(Arrays.equals(map.get(key1), data1));
      assertTrue(Arrays.equals(map.get(key2), data2));

      // Generate next master key and remove one entry of app2
      secretManager.rollMasterKey();
      stateStore.removeAMRMProxyAppContextEntry(attemptId2, key1);

      // restart state store and verify recovered
      restartStateStore();
      secretManager.setNMStateStoreService(stateStore);
      state = stateStore.loadAMRMProxyState();
      assertEquals(state.getCurrentMasterKey(),
          secretManager.getCurrentMasterKeyData().getMasterKey());
      assertEquals(state.getNextMasterKey(),
          secretManager.getNextMasterKeyData().getMasterKey());
      assertEquals(state.getAppContexts().size(), 2);
      // app1
      map = state.getAppContexts().get(attemptId1);
      assertThat(map).isNotNull();
      assertThat(map).hasSize(2);
      assertTrue(Arrays.equals(map.get(key1), data1));
      assertTrue(Arrays.equals(map.get(key2), data2));
      // app2
      map = state.getAppContexts().get(attemptId2);
      assertThat(map).isNotNull();
      assertThat(map).hasSize(1);
      assertTrue(Arrays.equals(map.get(key2), data2));

      // Activate next master key and remove all entries of app1
      secretManager.activateNextMasterKey();
      stateStore.removeAMRMProxyAppContext(attemptId1);

      // restart state store and verify recovered
      restartStateStore();
      secretManager.setNMStateStoreService(stateStore);
      state = stateStore.loadAMRMProxyState();
      assertEquals(state.getCurrentMasterKey(),
          secretManager.getCurrentMasterKeyData().getMasterKey());
      assertThat(state.getNextMasterKey()).isNull();
      assertThat(state.getAppContexts()).hasSize(1);
      // app2 only
      map = state.getAppContexts().get(attemptId2);
      assertThat(map).isNotNull();
      assertThat(map).hasSize(1);
      assertTrue(Arrays.equals(map.get(key2), data2));
    } finally {
      secretManager.stop();
    }
  }

  @Test
  public void testStateStoreForResourceMapping() throws IOException {
<<<<<<< HEAD
    // test empty when no state
=======
    // test that stateStore is initially empty
>>>>>>> e8cb2ae4
    List<RecoveredContainerState> recoveredContainers =
        loadContainersState(stateStore.getContainerStateIterator());
    assertTrue(recoveredContainers.isEmpty());

    ApplicationId appId = ApplicationId.newInstance(1234, 3);
    ApplicationAttemptId appAttemptId = ApplicationAttemptId.newInstance(appId,
        4);
    ContainerId containerId = ContainerId.newContainerId(appAttemptId, 5);
    storeMockContainer(containerId);

    Container container = mock(Container.class);
    when(container.getContainerId()).thenReturn(containerId);
    ResourceMappings resourceMappings = new ResourceMappings();
    when(container.getResourceMappings()).thenReturn(resourceMappings);

    stateStore.storeAssignedResources(container, "gpu",
        Arrays.asList(new GpuDevice(1, 1), new GpuDevice(2, 2),
            new GpuDevice(3, 3)));

    // This will overwrite the above
    List<Serializable> gpuRes1 = Arrays.asList(
        new GpuDevice(1, 1), new GpuDevice(2, 2), new GpuDevice(4, 4));
    stateStore.storeAssignedResources(container, "gpu", gpuRes1);

    List<Serializable> fpgaRes = Arrays.asList(
        new FpgaDevice("testType", 3, 3, "testIPID"),
        new FpgaDevice("testType", 4, 4, "testIPID"),
        new FpgaDevice("testType", 5, 5, "testIPID"),
        new FpgaDevice("testType", 6, 6, "testIPID"));
    stateStore.storeAssignedResources(container, "fpga", fpgaRes);

    List<Serializable> numaRes = Arrays.asList(
        new NumaResourceAllocation("testmemNodeId", 2048, "testCpuNodeId", 10));
    stateStore.storeAssignedResources(container, "numa", numaRes);

    restartStateStore();
    recoveredContainers =
        loadContainersState(stateStore.getContainerStateIterator());
    assertEquals(1, recoveredContainers.size());
    RecoveredContainerState rcs = recoveredContainers.get(0);
    List<Serializable> resources = rcs.getResourceMappings()
        .getAssignedResources("gpu");
    Assert.assertEquals(gpuRes1, resources);
    Assert.assertEquals(gpuRes1, resourceMappings.getAssignedResources("gpu"));

    resources = rcs.getResourceMappings().getAssignedResources("fpga");
    Assert.assertEquals(fpgaRes, resources);
    Assert.assertEquals(fpgaRes, resourceMappings.getAssignedResources("fpga"));

    resources = rcs.getResourceMappings().getAssignedResources("numa");
    Assert.assertEquals(numaRes, resources);
    Assert.assertEquals(numaRes, resourceMappings.getAssignedResources("numa"));
  }

  @Test
  public void testStateStoreNodeHealth() throws IOException {
    // keep the working DB clean, break a temp DB
    DB keepDB = stateStore.getDB();
    DB myMocked = mock(DB.class);
    stateStore.setDB(myMocked);

    ApplicationId appId = ApplicationId.newInstance(1234, 1);
    ApplicationAttemptId appAttemptId =
        ApplicationAttemptId.newInstance(appId, 1);
    DBException toThrow = new DBException();
    Mockito.doThrow(toThrow).when(myMocked).
        put(any(byte[].class), any(byte[].class));
    // write some data
    try {
      // chosen a simple method could be any of the "void" methods
      ContainerId containerId = ContainerId.newContainerId(appAttemptId, 1);
      stateStore.storeContainerKilled(containerId);
    } catch (IOException ioErr) {
      // Cause should be wrapped DBException
      assertTrue(ioErr.getCause() instanceof DBException);
      // check the store is marked unhealthy
      assertFalse("Statestore should have been unhealthy",
          stateStore.isHealthy());
      return;
    } finally {
      // restore the working DB
      stateStore.setDB(keepDB);
    }
    Assert.fail("Expected exception not thrown");
  }

  @Test
  public void testEmptyRestartTimes() throws IOException {
    List<Long> restartTimes = new ArrayList<>();
    ApplicationId appId = ApplicationId.newInstance(1234, 3);
    ApplicationAttemptId appAttemptId = ApplicationAttemptId.newInstance(appId,
        4);
    ContainerId containerId = ContainerId.newContainerId(appAttemptId, 5);
    storeMockContainer(containerId);
    stateStore.storeContainerRestartTimes(containerId,
        restartTimes);
    restartStateStore();
    RecoveredContainerState rcs =
        loadContainersState(stateStore.getContainerStateIterator()).get(0);
    List<Long> recoveredRestartTimes = rcs.getRestartTimes();
    assertTrue(recoveredRestartTimes.isEmpty());
  }

  private StartContainerRequest storeMockContainer(ContainerId containerId)
      throws IOException {
    // create a container request
    LocalResource lrsrc = LocalResource.newInstance(
        URL.newInstance("hdfs", "somehost", 12345, "/some/path/to/rsrc"),
        LocalResourceType.FILE, LocalResourceVisibility.APPLICATION, 123L,
        1234567890L);
    Map<String, LocalResource> localResources =
        new HashMap<String, LocalResource>();
    localResources.put("rsrc", lrsrc);
    Map<String, String> env = new HashMap<String, String>();
    env.put("somevar", "someval");
    List<String> containerCmds = new ArrayList<String>();
    containerCmds.add("somecmd");
    containerCmds.add("somearg");
    Map<String, ByteBuffer> serviceData = new HashMap<String, ByteBuffer>();
    serviceData.put("someservice",
        ByteBuffer.wrap(new byte[] {0x1, 0x2, 0x3}));
    ByteBuffer containerTokens = ByteBuffer
        .wrap(new byte[] {0x7, 0x8, 0x9, 0xa});
    Map<ApplicationAccessType, String> acls =
        new HashMap<ApplicationAccessType, String>();
    acls.put(ApplicationAccessType.VIEW_APP, "viewuser");
    acls.put(ApplicationAccessType.MODIFY_APP, "moduser");
    ContainerLaunchContext clc = ContainerLaunchContext.newInstance(
        localResources, env, containerCmds,
        serviceData, containerTokens, acls);
    Resource containerRsrc = Resource.newInstance(1357, 3);
    ContainerTokenIdentifier containerTokenId = new ContainerTokenIdentifier(
        containerId, "host", "user", containerRsrc, 9876543210L, 42, 2468,
        Priority.newInstance(7), 13579);
    Token containerToken = Token.newInstance(containerTokenId.getBytes(),
        ContainerTokenIdentifier.KIND.toString(), "password".getBytes(),
        "tokenservice");
    StartContainerRequest containerReq = StartContainerRequest.newInstance(clc,
        containerToken);
    stateStore.storeContainer(containerId, 0, 0, containerReq);
    return containerReq;
  }

  private static class NMTokenSecretManagerForTest extends
      BaseNMTokenSecretManager {
    public MasterKey generateKey() {
      return createNewMasterKey().getMasterKey();
    }
  }

  private static class ContainerTokenKeyGeneratorForTest extends
      BaseContainerTokenSecretManager {
    public ContainerTokenKeyGeneratorForTest(Configuration conf) {
      super(conf);
    }

    public MasterKey generateKey() {
      return createNewMasterKey().getMasterKey();
    }
  }
}<|MERGE_RESOLUTION|>--- conflicted
+++ resolved
@@ -329,33 +329,6 @@
     assertEquals(appProto1, apps.get(0));
   }
 
-<<<<<<< HEAD
-  @Test
-  public void testContainerStorage() throws IOException {
-    // test empty when no state
-    List<RecoveredContainerState> recoveredContainers =
-        loadContainersState(stateStore.getContainerStateIterator());
-    assertTrue(recoveredContainers.isEmpty());
-
-    // create a container request
-    ApplicationId appId = ApplicationId.newInstance(1234, 3);
-    ApplicationAttemptId appAttemptId =
-        ApplicationAttemptId.newInstance(appId, 4);
-    ContainerId containerId = ContainerId.newContainerId(appAttemptId, 5);
-    Resource containerResource = Resource.newInstance(1024, 2);
-    StartContainerRequest containerReq =
-        createContainerRequest(containerId, containerResource);
-
-    // store a container and verify recovered
-    long containerStartTime = System.currentTimeMillis();
-    stateStore.storeContainer(containerId, 0, containerStartTime, containerReq);
-
-    // verify the container version key is not stored for new containers
-    DB db = stateStore.getDB();
-    assertNull("version key present for new container", db.get(bytes(
-        stateStore.getContainerVersionKey(containerId.toString()))));
-=======
->>>>>>> e8cb2ae4
 
   @Test
   public void testContainerStorageWhenContainerIsRequested()
@@ -363,12 +336,8 @@
     final ContainerStateConstructParams containerParams =
         storeContainerInStateStore();
     restartStateStore();
-<<<<<<< HEAD
-    recoveredContainers =
-=======
 
     List<RecoveredContainerState> recoveredContainers =
->>>>>>> e8cb2ae4
         loadContainersState(stateStore.getContainerStateIterator());
     assertEquals(1, recoveredContainers.size());
     final RecoveredContainerState rcs = recoveredContainers.get(0);
@@ -380,21 +349,9 @@
     assertEquals(false, rcs.getKilled());
     assertEquals(containerParams.getContainerRequest(), rcs.getStartRequest());
     assertTrue(rcs.getDiagnostics().isEmpty());
-<<<<<<< HEAD
-    assertEquals(containerResource, rcs.getCapability());
-
-    // store a new container record without StartContainerRequest
-    ContainerId containerId1 = ContainerId.newContainerId(appAttemptId, 6);
-    stateStore.storeContainerLaunched(containerId1);
-    recoveredContainers =
-        loadContainersState(stateStore.getContainerStateIterator());
-    // check whether the new container record is discarded
-    assertEquals(1, recoveredContainers.size());
-=======
     assertEquals(containerParams.getContainerResource(), rcs.getCapability());
   }
 
->>>>>>> e8cb2ae4
 
 
   @Test
@@ -411,12 +368,8 @@
 
     stateStore.storeContainerQueued(containerId);
     restartStateStore();
-<<<<<<< HEAD
-    recoveredContainers =
-=======
 
     List<RecoveredContainerState> recoveredContainers =
->>>>>>> e8cb2ae4
         loadContainersState(stateStore.getContainerStateIterator());
     assertEquals(1, recoveredContainers.size());
     RecoveredContainerState rcs = recoveredContainers.get(0);
@@ -426,10 +379,7 @@
     assertEquals(containerReq, rcs.getStartRequest());
     assertTrue(rcs.getDiagnostics().isEmpty());
     assertEquals(containerResource, rcs.getCapability());
-<<<<<<< HEAD
-=======
-  }
->>>>>>> e8cb2ae4
+  }
 
   @Test
   public void testContainerStorageWhenContainerIsLaunched()
@@ -446,12 +396,8 @@
 
     StringBuilder diags = launchContainerWithDiagnostics(containerId);
     restartStateStore();
-<<<<<<< HEAD
-    recoveredContainers =
-=======
 
     List<RecoveredContainerState> recoveredContainers =
->>>>>>> e8cb2ae4
         loadContainersState(stateStore.getContainerStateIterator());
     assertEquals(1, recoveredContainers.size());
     RecoveredContainerState rcs = recoveredContainers.get(0);
@@ -461,8 +407,6 @@
     assertEquals(containerReq, rcs.getStartRequest());
     assertEquals(diags.toString(), rcs.getDiagnostics());
     assertEquals(containerResource, rcs.getCapability());
-<<<<<<< HEAD
-=======
   }
 
   @Test
@@ -476,16 +420,11 @@
 
     storeNewContainerRecordWithoutStartContainerRequest(appAttemptId);
     stateStore.storeContainerQueued(containerId);
->>>>>>> e8cb2ae4
 
     stateStore.storeContainerPaused(containerId);
     restartStateStore();
-<<<<<<< HEAD
-    recoveredContainers =
-=======
 
     List<RecoveredContainerState> recoveredContainers =
->>>>>>> e8cb2ae4
         loadContainersState(stateStore.getContainerStateIterator());
     assertEquals(1, recoveredContainers.size());
     RecoveredContainerState rcs = recoveredContainers.get(0);
@@ -516,12 +455,8 @@
 
     increaseContainerSize(containerId);
     restartStateStore();
-<<<<<<< HEAD
-    recoveredContainers =
-=======
 
     List<RecoveredContainerState> recoveredContainers =
->>>>>>> e8cb2ae4
         loadContainersState(stateStore.getContainerStateIterator());
     assertEquals(1, recoveredContainers.size());
     RecoveredContainerState rcs = recoveredContainers.get(0);
@@ -548,12 +483,8 @@
 
     markContainerAsKilled(containerId, diags);
     restartStateStore();
-<<<<<<< HEAD
-    recoveredContainers =
-=======
 
     List<RecoveredContainerState> recoveredContainers =
->>>>>>> e8cb2ae4
         loadContainersState(stateStore.getContainerStateIterator());
     assertEquals(1, recoveredContainers.size());
     RecoveredContainerState rcs = recoveredContainers.get(0);
@@ -585,12 +516,8 @@
     stateStore.storeContainerDiagnostics(containerId, diags);
     stateStore.storeContainerCompleted(containerId, 21);
     restartStateStore();
-<<<<<<< HEAD
-    recoveredContainers =
-=======
 
     List<RecoveredContainerState> recoveredContainers =
->>>>>>> e8cb2ae4
         loadContainersState(stateStore.getContainerStateIterator());
     assertEquals(1, recoveredContainers.size());
     RecoveredContainerState rcs = recoveredContainers.get(0);
@@ -611,12 +538,8 @@
     stateStore.storeContainerWorkDir(containerId, "/test/workdir");
     stateStore.storeContainerLogDir(containerId, "/test/logdir");
     restartStateStore();
-<<<<<<< HEAD
-    recoveredContainers =
-=======
 
     List<RecoveredContainerState> recoveredContainers =
->>>>>>> e8cb2ae4
         loadContainersState(stateStore.getContainerStateIterator());
     assertEquals(1, recoveredContainers.size());
     RecoveredContainerState rcs = recoveredContainers.get(0);
@@ -636,20 +559,13 @@
     // remove the container and verify not recovered
     stateStore.removeContainer(containerId);
     restartStateStore();
-<<<<<<< HEAD
-    recoveredContainers =
-=======
     List<RecoveredContainerState> recoveredContainers =
->>>>>>> e8cb2ae4
         loadContainersState(stateStore.getContainerStateIterator());
     assertTrue(recoveredContainers.isEmpty());
     // recover again to check remove clears all containers
     restartStateStore();
     NMStateStoreService nmStoreSpy = spy(stateStore);
     loadContainersState(nmStoreSpy.getContainerStateIterator());
-<<<<<<< HEAD
-    verify(nmStoreSpy,times(0)).removeContainer(any(ContainerId.class));
-=======
     verify(nmStoreSpy, times(0)).removeContainer(any(ContainerId.class));
   }
 
@@ -778,7 +694,6 @@
         loadContainersState(stateStore.getContainerStateIterator());
     // check whether the new container record is discarded
     assertEquals(1, recoveredContainers.size());
->>>>>>> e8cb2ae4
   }
 
   private void validateRetryAttempts(ContainerId containerId)
@@ -802,14 +717,6 @@
     return createContainerRequestInternal(containerId, res);
   }
 
-<<<<<<< HEAD
-  private StartContainerRequest createContainerRequest(
-      ContainerId containerId) {
-    return createContainerRequestInternal(containerId, null);
-  }
-
-=======
->>>>>>> e8cb2ae4
   private StartContainerRequest createContainerRequestInternal(ContainerId
           containerId, Resource res) {
     LocalResource lrsrc = LocalResource.newInstance(
@@ -957,12 +864,8 @@
   }
 
   @Test
-<<<<<<< HEAD
-  public void testStartResourceLocalization() throws IOException {
-=======
   public void testStartResourceLocalizationForApplicationResource()
       throws IOException {
->>>>>>> e8cb2ae4
     String user = "somebody";
     ApplicationId appId = ApplicationId.newInstance(1, 1);
 
@@ -1016,10 +919,7 @@
     assertEquals(1, startedResources.size());
     assertEquals(appRsrcLocalPath,
         startedResources.get(appRsrcProto));
-<<<<<<< HEAD
-=======
-  }
->>>>>>> e8cb2ae4
+  }
 
   @Test
   public void testStartResourceLocalizationForPublicResources()
@@ -1080,58 +980,22 @@
 
     // restart and verify resources are marked in-progress
     restartStateStore();
-<<<<<<< HEAD
-    state = stateStore.loadLocalizationState();
-    pubts = state.getPublicTrackerState();
-    completedResources = loadCompletedResources(
-        pubts.getCompletedResourcesIterator());
-    startedResources = loadStartedResources(
-        pubts.getStartedResourcesIterator());
-    assertTrue(completedResources.isEmpty());
-    assertEquals(2, startedResources.size());
-    assertEquals(pubRsrcLocalPath1,
-        startedResources.get(pubRsrcProto1));
-    assertEquals(pubRsrcLocalPath2,
-        startedResources.get(pubRsrcProto2));
-    userResources = loadUserResources(state.getIterator());
-=======
     RecoveredLocalizationState state = stateStore.loadLocalizationState();
     Map<String, RecoveredUserResources> userResources =
         loadUserResources(state.getIterator());
->>>>>>> e8cb2ae4
     assertEquals(1, userResources.size());
     RecoveredUserResources rur = userResources.get(user);
     LocalResourceTrackerState privts = rur.getPrivateTrackerState();
     assertNotNull(privts);
-<<<<<<< HEAD
-    completedResources = loadCompletedResources(
-        privts.getCompletedResourcesIterator());
-    startedResources = loadStartedResources(
-=======
     List<LocalizedResourceProto> completedResources = loadCompletedResources(
         privts.getCompletedResourcesIterator());
     Map<LocalResourceProto, Path> startedResources = loadStartedResources(
->>>>>>> e8cb2ae4
         privts.getStartedResourcesIterator());
     assertTrue(completedResources.isEmpty());
     assertEquals(1, startedResources.size());
     assertEquals(privRsrcLocalPath,
         startedResources.get(privRsrcProto));
-<<<<<<< HEAD
-    assertEquals(1, rur.getAppTrackerStates().size());
-    appts = rur.getAppTrackerStates().get(appId);
-    assertNotNull(appts);
-    completedResources = loadCompletedResources(
-        appts.getCompletedResourcesIterator());
-    startedResources = loadStartedResources(
-        appts.getStartedResourcesIterator());
-    assertTrue(completedResources.isEmpty());
-    assertEquals(1, startedResources.size());
-    assertEquals(appRsrcLocalPath,
-        startedResources.get(appRsrcProto));
-=======
     assertEquals(0, rur.getAppTrackerStates().size());
->>>>>>> e8cb2ae4
   }
 
   @Test
@@ -1197,10 +1061,7 @@
     assertEquals(1, completedResources.size());
     assertEquals(appLocalizedProto,
         completedResources.iterator().next());
-<<<<<<< HEAD
-=======
-  }
->>>>>>> e8cb2ae4
+  }
 
   @Test
   public void testFinishResourceLocalizationForPublicResources()
@@ -1280,21 +1141,6 @@
 
     // restart and verify state
     restartStateStore();
-<<<<<<< HEAD
-    state = stateStore.loadLocalizationState();
-    pubts = state.getPublicTrackerState();
-    completedResources = loadCompletedResources(
-        pubts.getCompletedResourcesIterator());
-    startedResources = loadStartedResources(
-        pubts.getStartedResourcesIterator());
-    assertEquals(1, completedResources.size());
-    assertEquals(pubLocalizedProto1,
-        completedResources.iterator().next());
-    assertEquals(1, startedResources.size());
-    assertEquals(pubRsrcLocalPath2,
-        startedResources.get(pubRsrcProto2));
-    userResources = loadUserResources(state.getIterator());
-=======
     RecoveredLocalizationState state = stateStore.loadLocalizationState();
     LocalResourceTrackerState pubts = state.getPublicTrackerState();
     List<LocalizedResourceProto> completedResources = loadCompletedResources(
@@ -1305,7 +1151,6 @@
     assertEquals(0, startedResources.size());
     Map<String, RecoveredUserResources> userResources =
         loadUserResources(state.getIterator());
->>>>>>> e8cb2ae4
     assertEquals(1, userResources.size());
     RecoveredUserResources rur = userResources.get(user);
     LocalResourceTrackerState privts = rur.getPrivateTrackerState();
@@ -1318,25 +1163,11 @@
     assertEquals(privLocalizedProto,
         completedResources.iterator().next());
     assertTrue(startedResources.isEmpty());
-<<<<<<< HEAD
-    assertEquals(1, rur.getAppTrackerStates().size());
-    appts = rur.getAppTrackerStates().get(appId);
-    assertNotNull(appts);
-    completedResources = loadCompletedResources(
-        appts.getCompletedResourcesIterator());
-    startedResources = loadStartedResources(
-        appts.getStartedResourcesIterator());
-    assertTrue(startedResources.isEmpty());
-    assertEquals(1, completedResources.size());
-    assertEquals(appLocalizedProto,
-        completedResources.iterator().next());
-=======
     assertEquals(0, rur.getAppTrackerStates().size());
     LocalResourceTrackerState appts = rur.getAppTrackerStates().get(appId);
     assertNull(appts);
     assertTrue(startedResources.isEmpty());
     assertEquals(1, completedResources.size());
->>>>>>> e8cb2ae4
   }
 
   @Test
@@ -1459,13 +1290,7 @@
     Map<LocalResourceProto, Path> startedResources =
         loadStartedResources(pubts.getStartedResourcesIterator());
     assertTrue(startedResources.isEmpty());
-<<<<<<< HEAD
-    assertEquals(1, completedResources.size());
-    assertEquals(pubLocalizedProto1,
-        completedResources.iterator().next());
-=======
     assertEquals(0, completedResources.size());
->>>>>>> e8cb2ae4
     Map<String, RecoveredUserResources> userResources =
         loadUserResources(state.getIterator());
     assertTrue(userResources.isEmpty());
@@ -1878,11 +1703,7 @@
 
   @Test
   public void testStateStoreForResourceMapping() throws IOException {
-<<<<<<< HEAD
-    // test empty when no state
-=======
     // test that stateStore is initially empty
->>>>>>> e8cb2ae4
     List<RecoveredContainerState> recoveredContainers =
         loadContainersState(stateStore.getContainerStateIterator());
     assertTrue(recoveredContainers.isEmpty());
