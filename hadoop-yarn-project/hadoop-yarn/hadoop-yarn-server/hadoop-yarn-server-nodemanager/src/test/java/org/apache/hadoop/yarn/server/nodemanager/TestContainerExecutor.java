--- conflicted
+++ resolved
@@ -18,23 +18,17 @@
 
 package org.apache.hadoop.yarn.server.nodemanager;
 
-<<<<<<< HEAD
-=======
 import java.io.File;
 import java.io.IOException;
 import java.nio.charset.Charset;
->>>>>>> e8cb2ae4
 import java.nio.file.Files;
 import java.nio.file.Paths;
 import java.util.Arrays;
 import java.util.HashMap;
 import java.util.List;
 import java.util.Map;
-<<<<<<< HEAD
-=======
 import java.util.Timer;
 import java.util.TimerTask;
->>>>>>> e8cb2ae4
 
 import com.google.common.collect.Lists;
 import org.apache.commons.io.FileUtils;
@@ -64,10 +58,7 @@
 import static org.mockito.ArgumentMatchers.any;
 import static org.mockito.Mockito.doReturn;
 import static org.mockito.Mockito.mock;
-<<<<<<< HEAD
-=======
 import static org.mockito.Mockito.spy;
->>>>>>> e8cb2ae4
 import static org.mockito.Mockito.when;
 
 @SuppressWarnings("deprecation")
@@ -206,8 +197,6 @@
   }
 
   @Test
-<<<<<<< HEAD
-=======
   public void testExecContainer() throws Exception {
     Container container = mock(Container.class);
     try {
@@ -222,7 +211,6 @@
   }
 
   @Test
->>>>>>> e8cb2ae4
   public void testCleanupBeforeLaunch() throws Exception {
     Container container = mock(Container.class);
     java.nio.file.Path linkName = Paths.get("target/linkName");
@@ -242,8 +230,6 @@
     containerExecutor.cleanupBeforeRelaunch(container);
     Assert.assertTrue(!Files.exists(linkName));
   }
-<<<<<<< HEAD
-=======
 
   /**
    * The timeout for waiting the exit code file is configured as 4 seconds,
@@ -314,5 +300,4 @@
       }
     }
   }
->>>>>>> e8cb2ae4
 }