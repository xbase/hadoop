--- conflicted
+++ resolved
@@ -526,14 +526,9 @@
     assertNotNull(app);
 
     ResourceUtilization utilization =
-<<<<<<< HEAD
-        ResourceUtilization.newInstance(1024, 2048, 0.25F);
-    assertEquals(cm.getContainerScheduler().getNumRunningContainers(), 1);
-=======
         ResourceUtilization.newInstance(1024, 2048, 1.0F);
     assertThat(cm.getContainerScheduler().getNumRunningContainers()).
         isEqualTo(1);
->>>>>>> e8cb2ae4
     assertEquals(utilization,
         cm.getContainerScheduler().getCurrentUtilization());
 
@@ -549,12 +544,8 @@
     assertNotNull(app);
     waitForNMContainerState(cm, cid, ContainerState.RUNNING);
 
-<<<<<<< HEAD
-    assertEquals(cm.getContainerScheduler().getNumRunningContainers(), 1);
-=======
     assertThat(cm.getContainerScheduler().getNumRunningContainers()).
         isEqualTo(1);
->>>>>>> e8cb2ae4
     assertEquals(utilization,
         cm.getContainerScheduler().getCurrentUtilization());
     cm.stop();
