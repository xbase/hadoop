/**
* Licensed to the Apache Software Foundation (ASF) under one
* or more contributor license agreements.  See the NOTICE file
* distributed with this work for additional information
* regarding copyright ownership.  The ASF licenses this file
* to you under the Apache License, Version 2.0 (the
* "License"); you may not use this file except in compliance
* with the License.  You may obtain a copy of the License at
*
*     http://www.apache.org/licenses/LICENSE-2.0
*
* Unless required by applicable law or agreed to in writing, software
* distributed under the License is distributed on an "AS IS" BASIS,
* WITHOUT WARRANTIES OR CONDITIONS OF ANY KIND, either express or implied.
* See the License for the specific language governing permissions and
* limitations under the License.
*/
package org.apache.hadoop.yarn.server.nodemanager.containermanager.container;

import static org.junit.Assert.assertEquals;
import static org.junit.Assert.assertNotNull;
import static org.junit.Assert.assertNull;
import static org.junit.Assert.assertTrue;
<<<<<<< HEAD
import static org.mockito.Matchers.any;
import static org.mockito.Matchers.argThat;
import static org.mockito.Matchers.refEq;
=======
import static org.mockito.ArgumentMatchers.any;
import static org.mockito.ArgumentMatchers.argThat;
import static org.mockito.ArgumentMatchers.refEq;
>>>>>>> e8cb2ae4
import static org.mockito.Mockito.mock;
import static org.mockito.Mockito.reset;
import static org.mockito.Mockito.times;
import static org.mockito.Mockito.verify;
import static org.mockito.Mockito.when;
import static org.mockito.Mockito.atLeastOnce;

import java.io.IOException;
import java.net.URISyntaxException;
import java.nio.ByteBuffer;
import java.util.AbstractMap.SimpleEntry;
import java.util.Arrays;
import java.util.Collection;
import java.util.Collections;
import java.util.EnumSet;
import java.util.HashMap;
import java.util.HashSet;
import java.util.Iterator;
import java.util.List;
import java.util.Map;
import java.util.Map.Entry;
import java.util.Random;
import java.util.concurrent.Callable;
import java.util.concurrent.ConcurrentHashMap;
import java.util.concurrent.ExecutorService;
import java.util.concurrent.Future;

import org.apache.hadoop.conf.Configuration;
import org.apache.hadoop.fs.Path;
import org.apache.hadoop.yarn.api.records.ApplicationId;
import org.apache.hadoop.yarn.api.records.ContainerExitStatus;
import org.apache.hadoop.yarn.api.records.ContainerId;
import org.apache.hadoop.yarn.api.records.ContainerLaunchContext;
import org.apache.hadoop.yarn.api.records.ContainerRetryContext;
import org.apache.hadoop.yarn.api.records.ContainerRetryPolicy;
import org.apache.hadoop.yarn.api.records.ContainerStatus;
import org.apache.hadoop.yarn.api.records.LocalResource;
import org.apache.hadoop.yarn.api.records.LocalResourceType;
import org.apache.hadoop.yarn.api.records.LocalResourceVisibility;
import org.apache.hadoop.yarn.api.records.Priority;
import org.apache.hadoop.yarn.api.records.Resource;
import org.apache.hadoop.yarn.api.records.Token;
import org.apache.hadoop.yarn.api.records.URL;
import org.apache.hadoop.yarn.conf.YarnConfiguration;
import org.apache.hadoop.yarn.event.DrainDispatcher;
import org.apache.hadoop.yarn.event.EventHandler;
import org.apache.hadoop.yarn.security.ContainerTokenIdentifier;
import org.apache.hadoop.yarn.server.nodemanager.ContainerExecutor;
import org.apache.hadoop.yarn.server.nodemanager.ContainerExecutor.ExitCode;
import org.apache.hadoop.yarn.server.nodemanager.ContainerStateTransitionListener;
import org.apache.hadoop.yarn.server.nodemanager.Context;
import org.apache.hadoop.yarn.server.nodemanager.DeletionService;
import org.apache.hadoop.yarn.server.nodemanager.NodeManager;
import org.apache.hadoop.yarn.server.nodemanager.containermanager.AuxServicesEvent;
import org.apache.hadoop.yarn.server.nodemanager.containermanager.AuxServicesEventType;
import org.apache.hadoop.yarn.server.nodemanager.containermanager.application.Application;
import org.apache.hadoop.yarn.server.nodemanager.containermanager.application.ApplicationEvent;
import org.apache.hadoop.yarn.server.nodemanager.containermanager.application.ApplicationEventType;
import org.apache.hadoop.yarn.server.nodemanager.containermanager.launcher.ContainerLaunch;
import org.apache.hadoop.yarn.server.nodemanager.containermanager.launcher.ContainersLauncher;
import org.apache.hadoop.yarn.server.nodemanager.containermanager.launcher.ContainersLauncherEvent;
import org.apache.hadoop.yarn.server.nodemanager.containermanager.launcher.ContainersLauncherEventType;
import org.apache.hadoop.yarn.server.nodemanager.containermanager.localizer.LocalResourceRequest;
import org.apache.hadoop.yarn.server.nodemanager.containermanager.localizer.event.ContainerLocalizationCleanupEvent;
import org.apache.hadoop.yarn.server.nodemanager.containermanager.localizer.event.ContainerLocalizationRequestEvent;
import org.apache.hadoop.yarn.server.nodemanager.containermanager.localizer.event.LocalizationEvent;
import org.apache.hadoop.yarn.server.nodemanager.containermanager.localizer.event.LocalizationEventType;
import org.apache.hadoop.yarn.server.nodemanager.containermanager.loghandler.event.LogHandlerEvent;
import org.apache.hadoop.yarn.server.nodemanager.containermanager.loghandler.event.LogHandlerEventType;
import org.apache.hadoop.yarn.server.nodemanager.containermanager.monitor.ContainerMetrics;
import org.apache.hadoop.yarn.server.nodemanager.containermanager.monitor.ContainersMonitorEvent;
import org.apache.hadoop.yarn.server.nodemanager.containermanager.monitor.ContainersMonitorEventType;

import org.apache.hadoop.yarn.server.nodemanager.containermanager.runtime.ContainerRuntimeConstants;
import org.apache.hadoop.yarn.server.nodemanager.containermanager.scheduler.ContainerScheduler;
import org.apache.hadoop.yarn.server.nodemanager.containermanager.scheduler.ContainerSchedulerEvent;
import org.apache.hadoop.yarn.server.nodemanager.containermanager.scheduler.ContainerSchedulerEventType;
import org.apache.hadoop.yarn.server.nodemanager.metrics.NodeManagerMetrics;
import org.apache.hadoop.yarn.server.nodemanager.NodeStatusUpdater;
import org.apache.hadoop.yarn.server.nodemanager.recovery.NMNullStateStoreService;
import org.apache.hadoop.yarn.server.utils.BuilderUtils;
import org.apache.hadoop.yarn.util.ControlledClock;
import org.junit.Assert;
import org.junit.Test;
import org.mockito.ArgumentMatcher;
import org.mockito.Mockito;

public class TestContainer {

  final NodeManagerMetrics metrics = NodeManagerMetrics.create();
  final Configuration conf = new YarnConfiguration();
  final String FAKE_LOCALIZATION_ERROR = "Fake localization error";

  /**
   * Verify correct container request events sent to localizer.
   */
  @Test
  public void testLocalizationRequest() throws Exception {
    WrappedContainer wc = null;
    try {
      wc = new WrappedContainer(7, 314159265358979L, 4344, "yak");
      assertEquals(ContainerState.NEW, wc.c.getContainerState());
      wc.initContainer();

      // Verify request for public/private resources to localizer
      ResourcesRequestedMatcher matchesReq =
          new ResourcesRequestedMatcher(wc.localResources, EnumSet.of(
              LocalResourceVisibility.PUBLIC, LocalResourceVisibility.PRIVATE,
              LocalResourceVisibility.APPLICATION));
      verify(wc.localizerBus).handle(argThat(matchesReq));
      assertEquals(ContainerState.LOCALIZING, wc.c.getContainerState());
    }
    finally {
      if (wc != null) {
        wc.finished();
      }
    } 
  }

  /**
   * Verify container launch when all resources already cached.
   */
  @Test
  public void testLocalizationLaunch() throws Exception {
    WrappedContainer wc = null;
    try {
      wc = new WrappedContainer(8, 314159265358979L, 4344, "yak");
      assertEquals(ContainerState.NEW, wc.c.getContainerState());
      wc.initContainer();
      Map<Path, List<String>> localPaths = wc.localizeResources();

      // all resources should be localized
      assertEquals(ContainerState.SCHEDULED, wc.c.getContainerState());
      assertNotNull(wc.c.getLocalizedResources());
      for (Entry<Path, List<String>> loc : wc.c.getLocalizedResources()
          .entrySet()) {
        assertEquals(localPaths.remove(loc.getKey()), loc.getValue());
      }
      assertTrue(localPaths.isEmpty());

      final WrappedContainer wcf = wc;
      // verify container launch
      ArgumentMatcher<ContainersLauncherEvent> matchesContainerLaunch =
          event -> wcf.c == event.getContainer();
      verify(wc.launcherBus).handle(argThat(matchesContainerLaunch));
    } finally {
      if (wc != null) {
        wc.finished();
      }
    }
  }

  @Test
  @SuppressWarnings("unchecked") // mocked generic
  public void testExternalKill() throws Exception {
    WrappedContainer wc = null;
    try {
      wc = new WrappedContainer(13, 314159265358979L, 4344, "yak");
      wc.initContainer();
      wc.localizeResources();
      int running = metrics.getRunningContainers();
      wc.launchContainer();
      assertEquals(running + 1, metrics.getRunningContainers());
      reset(wc.localizerBus);
      wc.containerKilledOnRequest();
      assertEquals(ContainerState.EXITED_WITH_FAILURE, 
          wc.c.getContainerState());
      assertNull(wc.c.getLocalizedResources());
      verifyCleanupCall(wc);
      int failed = metrics.getFailedContainers();
      wc.containerResourcesCleanup();
      assertEquals(ContainerState.DONE, wc.c.getContainerState());
      assertEquals(failed + 1, metrics.getFailedContainers());
      assertEquals(running, metrics.getRunningContainers());
    }
    finally {
      if (wc != null) {
        wc.finished();
      }
    }
  }

  @Test
  @SuppressWarnings("unchecked") // mocked generic
  public void testDockerContainerExternalKill() throws Exception {
    WrappedContainer wc = null;
    try {
      wc = new WrappedContainer(13, 314159265358979L, 4344, "yak");
      wc.setupDockerContainerEnv();
      wc.initContainer();
      wc.localizeResources();
      int running = metrics.getRunningContainers();
      wc.launchContainer();
      assertEquals(running + 1, metrics.getRunningContainers());
      reset(wc.localizerBus);
      wc.containerKilledOnRequest();
      assertEquals(ContainerState.EXITED_WITH_FAILURE,
          wc.c.getContainerState());
      assertNull(wc.c.getLocalizedResources());
      verifyCleanupCall(wc);
      int failed = metrics.getFailedContainers();
      wc.dockerContainerResourcesCleanup();
      assertEquals(ContainerState.DONE, wc.c.getContainerState());
      assertEquals(failed + 1, metrics.getFailedContainers());
      assertEquals(running, metrics.getRunningContainers());
    }
    finally {
      if (wc != null) {
        wc.finished();
      }
    }
  }

  @Test
  @SuppressWarnings("unchecked") // mocked generic
  public void testContainerPauseAndResume() throws Exception {
    WrappedContainer wc = null;
    try {
      wc = new WrappedContainer(13, 314159265358979L, 4344, "yak");
      wc.initContainer();
      wc.localizeResources();
      int running = metrics.getRunningContainers();
      int paused = metrics.getPausedContainers();
      wc.launchContainer();
      assertEquals(running + 1, metrics.getRunningContainers());
      reset(wc.localizerBus);
      wc.pauseContainer();
      assertEquals(ContainerState.PAUSED,
          wc.c.getContainerState());
      assertEquals(paused + 1, metrics.getPausedContainers());
      wc.resumeContainer();
      assertEquals(paused, metrics.getPausedContainers());
      assertEquals(ContainerState.RUNNING,
          wc.c.getContainerState());
      wc.containerKilledOnRequest();
      assertEquals(ContainerState.EXITED_WITH_FAILURE,
          wc.c.getContainerState());
      assertNull(wc.c.getLocalizedResources());
      verifyCleanupCall(wc);
      int failed = metrics.getFailedContainers();
      wc.containerResourcesCleanup();
      assertEquals(ContainerState.DONE, wc.c.getContainerState());
      assertEquals(failed + 1, metrics.getFailedContainers());
      assertEquals(running, metrics.getRunningContainers());
    }
    finally {
      if (wc != null) {
        wc.finished();
      }
    }
  }

  @Test
  @SuppressWarnings("unchecked") // mocked generic
  public void testCleanupOnFailure() throws Exception {
    WrappedContainer wc = null;
    try {
      wc = new WrappedContainer(10, 314159265358979L, 4344, "yak");
      wc.initContainer();
      wc.localizeResources();
      wc.launchContainer();
      reset(wc.localizerBus);
      wc.containerFailed(ExitCode.FORCE_KILLED.getExitCode());
      assertEquals(ContainerState.EXITED_WITH_FAILURE, 
          wc.c.getContainerState());
      assertNull(wc.c.getLocalizedResources());
      verifyCleanupCall(wc);
    }
    finally {
      if (wc != null) {
        wc.finished();
      }
    } 
  }

  @Test
  @SuppressWarnings("unchecked") // mocked generic
  public void testDockerContainerCleanupOnFailure() throws Exception {
    WrappedContainer wc = null;
    try {
      wc = new WrappedContainer(10, 314159265358979L, 4344, "yak");
      wc.setupDockerContainerEnv();
      wc.initContainer();
      wc.localizeResources();
      wc.launchContainer();
      reset(wc.localizerBus);
      wc.containerFailed(ExitCode.FORCE_KILLED.getExitCode());
      assertEquals(ContainerState.EXITED_WITH_FAILURE,
          wc.c.getContainerState());
      assertNull(wc.c.getLocalizedResources());
      verifyCleanupCall(wc);
      wc.dockerContainerResourcesCleanup();
    } finally {
      if (wc != null) {
        wc.finished();
      }
    }
  }
  
  @Test
  @SuppressWarnings("unchecked") // mocked generic
  public void testCleanupOnSuccess() throws Exception {
    WrappedContainer wc = null;
    try {
      wc = new WrappedContainer(11, 314159265358979L, 4344, "yak");
      wc.initContainer();
      wc.localizeResources();
      int running = metrics.getRunningContainers();
      wc.launchContainer();
      assertEquals(running + 1, metrics.getRunningContainers());
      reset(wc.localizerBus);
      wc.containerSuccessful();
      assertEquals(ContainerState.EXITED_WITH_SUCCESS,
          wc.c.getContainerState());
      assertNull(wc.c.getLocalizedResources());
      verifyCleanupCall(wc);
      int completed = metrics.getCompletedContainers();
      wc.containerResourcesCleanup();
      assertEquals(ContainerState.DONE, wc.c.getContainerState());
      assertEquals(completed + 1, metrics.getCompletedContainers());
      assertEquals(running, metrics.getRunningContainers());

      ContainerEventType e1 = wc.initStateToEvent.get(ContainerState.NEW);
      ContainerState s2 = wc.eventToFinalState.get(e1);
      ContainerEventType e2 = wc.initStateToEvent.get(s2);
      ContainerState s3 = wc.eventToFinalState.get(e2);
      ContainerEventType e3 = wc.initStateToEvent.get(s3);
      ContainerState s4 = wc.eventToFinalState.get(e3);
      ContainerEventType e4 = wc.initStateToEvent.get(s4);
      ContainerState s5 = wc.eventToFinalState.get(e4);
      ContainerEventType e5 = wc.initStateToEvent.get(s5);
      ContainerState s6 = wc.eventToFinalState.get(e5);

      Assert.assertEquals(ContainerState.LOCALIZING, s2);
      Assert.assertEquals(ContainerState.SCHEDULED, s3);
      Assert.assertEquals(ContainerState.RUNNING, s4);
      Assert.assertEquals(ContainerState.EXITED_WITH_SUCCESS, s5);
      Assert.assertEquals(ContainerState.DONE, s6);

      Assert.assertEquals(ContainerEventType.INIT_CONTAINER, e1);
      Assert.assertEquals(ContainerEventType.RESOURCE_LOCALIZED, e2);
      Assert.assertEquals(ContainerEventType.CONTAINER_LAUNCHED, e3);
      Assert.assertEquals(ContainerEventType.CONTAINER_EXITED_WITH_SUCCESS, e4);
      Assert.assertEquals(ContainerEventType.CONTAINER_RESOURCES_CLEANEDUP, e5);
    }
    finally {
      if (wc != null) {
        wc.finished();
      }
    }
  }

  @Test
  @SuppressWarnings("unchecked") // mocked generic
  public void testDockerContainerCleanupOnSuccess() throws Exception {
    WrappedContainer wc = null;
    try {
      wc = new WrappedContainer(11, 314159265358979L, 4344, "yak");
      wc.setupDockerContainerEnv();
      wc.initContainer();
      wc.localizeResources();
      int running = metrics.getRunningContainers();
      wc.launchContainer();
      assertEquals(running + 1, metrics.getRunningContainers());
      reset(wc.localizerBus);
      wc.containerSuccessful();
      assertEquals(ContainerState.EXITED_WITH_SUCCESS,
          wc.c.getContainerState());
      assertNull(wc.c.getLocalizedResources());
      verifyCleanupCall(wc);
      int completed = metrics.getCompletedContainers();
      wc.dockerContainerResourcesCleanup();
      assertEquals(ContainerState.DONE, wc.c.getContainerState());
      assertEquals(completed + 1, metrics.getCompletedContainers());
      assertEquals(running, metrics.getRunningContainers());
    } finally {
      if (wc != null) {
        wc.finished();
      }
    }
  }

  @Test
  @SuppressWarnings("unchecked") // mocked generic
  public void testInitWhileDone() throws Exception {
    WrappedContainer wc = null;
    try {
      wc = new WrappedContainer(6, 314159265358979L, 4344, "yak");
      wc.initContainer();
      wc.localizeResources();
      wc.launchContainer();
      reset(wc.localizerBus);
      wc.containerSuccessful();
      wc.containerResourcesCleanup();
      assertEquals(ContainerState.DONE, wc.c.getContainerState());
      verifyOutofBandHeartBeat(wc);
      assertNull(wc.c.getLocalizedResources());
      // Now in DONE, issue INIT
      wc.initContainer();
      // Verify still in DONE
      assertEquals(ContainerState.DONE, wc.c.getContainerState());
      assertNull(wc.c.getLocalizedResources());
      verifyCleanupCall(wc);
    } finally {
      if (wc != null) {
        wc.finished();
      }
    }
  }

  @Test
  @SuppressWarnings("unchecked") // mocked generic
  public void testDockerContainerInitWhileDone() throws Exception {
    WrappedContainer wc = null;
    try {
      wc = new WrappedContainer(6, 314159265358979L, 4344, "yak");
      wc.setupDockerContainerEnv();
      wc.initContainer();
      wc.localizeResources();
      wc.launchContainer();
      reset(wc.localizerBus);
      wc.containerSuccessful();
      wc.dockerContainerResourcesCleanup();
      assertEquals(ContainerState.DONE, wc.c.getContainerState());
      verifyOutofBandHeartBeat(wc);
      assertNull(wc.c.getLocalizedResources());
      // Now in DONE, issue INIT
      wc.initContainer();
      // Verify still in DONE
      assertEquals(ContainerState.DONE, wc.c.getContainerState());
      assertNull(wc.c.getLocalizedResources());
      verifyCleanupCall(wc);
    } finally {
      if (wc != null) {
        wc.finished();
      }
    }
  }

  @Test
  @SuppressWarnings("unchecked")
  // mocked generic
  public void testLocalizationFailureAtDone() throws Exception {
    WrappedContainer wc = null;
    try {
      wc = new WrappedContainer(6, 314159265358979L, 4344, "yak");
      wc.initContainer();
      wc.localizeResources();
      wc.launchContainer();
      reset(wc.localizerBus);
      wc.containerSuccessful();
      wc.containerResourcesCleanup();
      assertEquals(ContainerState.DONE, wc.c.getContainerState());
      verifyOutofBandHeartBeat(wc);
      assertNull(wc.c.getLocalizedResources());
      // Now in DONE, issue RESOURCE_FAILED as done by LocalizeRunner
      wc.resourceFailedContainer();
      // Verify still in DONE
      assertEquals(ContainerState.DONE, wc.c.getContainerState());
      assertNull(wc.c.getLocalizedResources());
      verifyCleanupCall(wc);
    } finally {
      if (wc != null) {
        wc.finished();
      }
    }
  }

  @Test
  @SuppressWarnings("unchecked")
  // mocked generic
  public void testDockerContainerLocalizationFailureAtDone() throws Exception {
    WrappedContainer wc = null;
    try {
      wc = new WrappedContainer(6, 314159265358979L, 4344, "yak");
      wc.setupDockerContainerEnv();
      wc.initContainer();
      wc.localizeResources();
      wc.launchContainer();
      reset(wc.localizerBus);
      wc.containerSuccessful();
      wc.dockerContainerResourcesCleanup();
      assertEquals(ContainerState.DONE, wc.c.getContainerState());
      verifyOutofBandHeartBeat(wc);
      assertNull(wc.c.getLocalizedResources());
      // Now in DONE, issue RESOURCE_FAILED as done by LocalizeRunner
      wc.resourceFailedContainer();
      // Verify still in DONE
      assertEquals(ContainerState.DONE, wc.c.getContainerState());
      assertNull(wc.c.getLocalizedResources());
      verifyCleanupCall(wc);
    } finally {
      if (wc != null) {
        wc.finished();
      }
    }
  }
  
  @Test
  @SuppressWarnings("unchecked")
  public void testLocalizationFailureWhileRunning()
      throws Exception {
    WrappedContainer wc = null;
    try {
      wc = new WrappedContainer(6, 314159265358979L, 4344, "yak");
      wc.initContainer();
      wc.localizeResources();
      wc.launchContainer();
      reset(wc.localizerBus);
      assertEquals(ContainerState.RUNNING, wc.c.getContainerState());
      // Now in RUNNING, handle ContainerResourceFailedEvent, cause NPE before
      wc.handleContainerResourceFailedEvent();
    } finally {
      if (wc != null) {
        wc.finished();
      }
    }
  }

  @Test
  @SuppressWarnings("unchecked") // mocked generic
  public void testCleanupOnKillRequest() throws Exception {
    WrappedContainer wc = null;
    try {
      wc = new WrappedContainer(12, 314159265358979L, 4344, "yak");
      wc.initContainer();
      wc.localizeResources();
      wc.launchContainer();
      reset(wc.localizerBus);
      wc.killContainer();
      assertEquals(ContainerState.KILLING, wc.c.getContainerState());
      assertNull(wc.c.getLocalizedResources());
      wc.containerKilledOnRequest();
      
      verifyCleanupCall(wc);
    } finally {
      if (wc != null) {
        wc.finished();
      }
    }
  }

  @Test
  public void testKillOnNew() throws Exception {
    WrappedContainer wc = null;

    try {
      wc = new WrappedContainer(13, 314159265358979L, 4344, "yak");
      assertEquals(ContainerState.NEW, wc.c.getContainerState());
      int killed = metrics.getKilledContainers();
      wc.killContainer();
      assertEquals(ContainerState.DONE, wc.c.getContainerState());
      verifyOutofBandHeartBeat(wc);
      assertEquals(ContainerExitStatus.KILLED_BY_RESOURCEMANAGER,
          wc.c.cloneAndGetContainerStatus().getExitStatus());
      assertTrue(wc.c.cloneAndGetContainerStatus().getDiagnostics()
          .contains("KillRequest"));
      assertEquals(killed + 1, metrics.getKilledContainers());
      // check container metrics is generated.
      ContainerMetrics containerMetrics =
          ContainerMetrics.forContainer(wc.cId, 1, 5000);
      Assert.assertEquals(ContainerExitStatus.KILLED_BY_RESOURCEMANAGER,
          containerMetrics.exitCode.value());
      Assert.assertTrue(containerMetrics.startTime.value() > 0);
      Assert.assertTrue(containerMetrics.finishTime.value() >=
              containerMetrics.startTime.value());
      Assert.assertEquals(ContainerEventType.KILL_CONTAINER,
          wc.initStateToEvent.get(ContainerState.NEW));
      Assert.assertEquals(ContainerState.DONE,
          wc.eventToFinalState.get(ContainerEventType.KILL_CONTAINER));
    } finally {
      if (wc != null) {
        wc.finished();
      }
    }
  }

  @Test
  public void testKillOnLocalizing() throws Exception {
    WrappedContainer wc = null;
    try {
      wc = new WrappedContainer(14, 314159265358979L, 4344, "yak");
      wc.initContainer();
      assertEquals(ContainerState.LOCALIZING, wc.c.getContainerState());
      wc.killContainer();
      assertEquals(ContainerState.KILLING, wc.c.getContainerState());
      assertEquals(ContainerExitStatus.KILLED_BY_RESOURCEMANAGER,
          wc.c.cloneAndGetContainerStatus().getExitStatus());
      assertTrue(wc.c.cloneAndGetContainerStatus().getDiagnostics()
          .contains("KillRequest"));
      int killed = metrics.getKilledContainers();
      wc.containerResourcesCleanup();
      assertEquals(ContainerState.DONE, wc.c.getContainerState());
      assertEquals(killed + 1, metrics.getKilledContainers());
    } finally {
      if (wc != null) {
        wc.finished();
      }
    }
  }
  
  @Test
  public void testKillOnLocalizationFailed() throws Exception {
    WrappedContainer wc = null;
    try {
      wc = new WrappedContainer(15, 314159265358979L, 4344, "yak");
      wc.initContainer();
      wc.failLocalizeResources(wc.getLocalResourceCount());
      assertEquals(ContainerState.LOCALIZATION_FAILED, wc.c.getContainerState());
      assertNull(wc.c.getLocalizedResources());
      wc.killContainer();
      assertEquals(ContainerState.LOCALIZATION_FAILED, wc.c.getContainerState());
      assertNull(wc.c.getLocalizedResources());
      verifyCleanupCall(wc);
      int failed = metrics.getFailedContainers();
      wc.containerResourcesCleanup();
      assertEquals(ContainerState.DONE, wc.c.getContainerState());
      assertEquals(failed + 1, metrics.getFailedContainers());
    } finally {
      if (wc != null) {
        wc.finished();
      }
    }
  }

  @Test
  public void testKillOnLocalizedWhenContainerNotLaunchedContainerKilled()
      throws Exception {
    WrappedContainer wc = null;
    try {
      wc = new WrappedContainer(17, 314159265358979L, 4344, "yak");
      wc.initContainer();
      wc.localizeResources();
      assertEquals(ContainerState.SCHEDULED, wc.c.getContainerState());
      ContainerLaunch launcher = wc.launcher.running.get(wc.c.getContainerId());
      wc.killContainer();
      assertEquals(ContainerState.KILLING, wc.c.getContainerState());

      // check that container cleanup hasn't started at this point.
      LocalizationCleanupMatcher cleanupResources =
          new LocalizationCleanupMatcher(wc.c);
      verify(wc.localizerBus, times(0)).handle(argThat(cleanupResources));

      // check if containerlauncher cleans up the container launch.
      verify(wc.launcherBus)
          .handle(refEq(new ContainersLauncherEvent(wc.c,
              ContainersLauncherEventType.CLEANUP_CONTAINER), "timestamp"));

      launcher.call();
      wc.drainDispatcherEvents();
      assertEquals(ContainerState.CONTAINER_CLEANEDUP_AFTER_KILL,
          wc.c.getContainerState());
      assertNull(wc.c.getLocalizedResources());
      verifyCleanupCall(wc);
      int killed = metrics.getKilledContainers();
      wc.c.handle(new ContainerEvent(wc.c.getContainerId(),
          ContainerEventType.CONTAINER_RESOURCES_CLEANEDUP));
      assertEquals(ContainerState.DONE, wc.c.getContainerState());
      assertEquals(killed + 1, metrics.getKilledContainers());
      assertEquals(0, metrics.getRunningContainers());
      assertEquals(0, wc.launcher.running.size());
    } finally {
      if (wc != null) {
        wc.finished();
      }
    }
  }

  @Test
  public void testDockerKillOnLocalizedWhenContainerNotLaunchedContainerKilled()
      throws Exception {
    WrappedContainer wc = null;
    try {
      wc = new WrappedContainer(17, 314159265358979L, 4344, "yak");
      wc.setupDockerContainerEnv();
      wc.initContainer();
      wc.localizeResources();
      assertEquals(ContainerState.SCHEDULED, wc.c.getContainerState());
      ContainerLaunch launcher = wc.launcher.running.get(wc.c.getContainerId());
      wc.killContainer();
      assertEquals(ContainerState.KILLING, wc.c.getContainerState());
      launcher.call();
      wc.drainDispatcherEvents();
      assertEquals(ContainerState.CONTAINER_CLEANEDUP_AFTER_KILL,
          wc.c.getContainerState());
      assertNull(wc.c.getLocalizedResources());
      verifyDockerContainerCleanupCall(wc);
      int killed = metrics.getKilledContainers();
      wc.c.handle(new ContainerEvent(wc.c.getContainerId(),
          ContainerEventType.CONTAINER_RESOURCES_CLEANEDUP));
      assertEquals(ContainerState.DONE, wc.c.getContainerState());
      assertEquals(killed + 1, metrics.getKilledContainers());
      assertEquals(0, metrics.getRunningContainers());
    } finally {
      if (wc != null) {
        wc.finished();
      }
    }
  }

  @Test
  public void testKillOnLocalizedWhenContainerNotLaunchedContainerSuccess()
      throws Exception {
    WrappedContainer wc = null;
    try {
      wc = new WrappedContainer(17, 314159265358979L, 4344, "yak");
      wc.initContainer();
      wc.localizeResources();
      assertEquals(ContainerState.SCHEDULED, wc.c.getContainerState());
      wc.killContainer();
      assertEquals(ContainerState.KILLING, wc.c.getContainerState());
      wc.containerSuccessful();
      wc.drainDispatcherEvents();
      assertEquals(ContainerState.EXITED_WITH_SUCCESS,
          wc.c.getContainerState());
      assertNull(wc.c.getLocalizedResources());
      verifyCleanupCall(wc);
      wc.c.handle(new ContainerEvent(wc.c.getContainerId(),
          ContainerEventType.CONTAINER_RESOURCES_CLEANEDUP));
      assertEquals(ContainerState.DONE, wc.c.getContainerState());
      assertEquals(0, metrics.getRunningContainers());
    } finally {
      if (wc != null) {
        wc.finished();
      }
    }
  }

  @Test
  public void testKillOnLocalizedWhenContainerNotLaunchedContainerFailure()
      throws Exception {
    WrappedContainer wc = null;
    try {
      wc = new WrappedContainer(17, 314159265358979L, 4344, "yak");
      wc.initContainer();
      wc.localizeResources();
      assertEquals(ContainerState.SCHEDULED, wc.c.getContainerState());
      wc.killContainer();
      assertEquals(ContainerState.KILLING, wc.c.getContainerState());
      wc.containerFailed(ExitCode.FORCE_KILLED.getExitCode());
      wc.drainDispatcherEvents();
      assertEquals(ContainerState.EXITED_WITH_FAILURE,
          wc.c.getContainerState());
      assertNull(wc.c.getLocalizedResources());
      verifyCleanupCall(wc);
      wc.c.handle(new ContainerEvent(wc.c.getContainerId(),
          ContainerEventType.CONTAINER_RESOURCES_CLEANEDUP));
      assertEquals(ContainerState.DONE, wc.c.getContainerState());
      assertEquals(0, metrics.getRunningContainers());
    } finally {
      if (wc != null) {
        wc.finished();
      }
    }
  }

  @Test
  public void testDockerKillOnLocalizedContainerNotLaunchedContainerFailure()
      throws Exception {
    WrappedContainer wc = null;
    try {
      wc = new WrappedContainer(17, 314159265358979L, 4344, "yak");
      wc.setupDockerContainerEnv();
      wc.initContainer();
      wc.localizeResources();
      assertEquals(ContainerState.SCHEDULED, wc.c.getContainerState());
      wc.killContainer();
      assertEquals(ContainerState.KILLING, wc.c.getContainerState());
      wc.containerFailed(ExitCode.FORCE_KILLED.getExitCode());
      wc.drainDispatcherEvents();
      assertEquals(ContainerState.EXITED_WITH_FAILURE,
          wc.c.getContainerState());
      assertNull(wc.c.getLocalizedResources());
      verifyDockerContainerCleanupCall(wc);
      wc.c.handle(new ContainerEvent(wc.c.getContainerId(),
          ContainerEventType.CONTAINER_RESOURCES_CLEANEDUP));
      assertEquals(ContainerState.DONE, wc.c.getContainerState());
      assertEquals(0, metrics.getRunningContainers());
    } finally {
      if (wc != null) {
        wc.finished();
      }
    }
  }

  @Test
  public void testKillOnLocalizedWhenContainerLaunched() throws Exception {
    WrappedContainer wc = null;
    try {
      wc = new WrappedContainer(17, 314159265358979L, 4344, "yak");
      wc.initContainer();
      wc.localizeResources();
      assertEquals(ContainerState.SCHEDULED, wc.c.getContainerState());
      ContainerLaunch launcher = wc.launcher.running.get(wc.c.getContainerId());
      launcher.call();
      wc.drainDispatcherEvents();
      assertEquals(ContainerState.EXITED_WITH_FAILURE,
          wc.c.getContainerState());
      wc.killContainer();
      assertEquals(ContainerState.EXITED_WITH_FAILURE,
          wc.c.getContainerState());
      assertNull(wc.c.getLocalizedResources());
      verifyCleanupCall(wc);
    } finally {
      if (wc != null) {
        wc.finished();
      }
    }
  }

  @Test
  public void testDockerKillOnLocalizedWhenContainerLaunched()
      throws Exception {
    WrappedContainer wc = null;
    try {
      wc = new WrappedContainer(17, 314159265358979L, 4344, "yak");
      wc.setupDockerContainerEnv();
      wc.initContainer();
      wc.localizeResources();
      assertEquals(ContainerState.SCHEDULED, wc.c.getContainerState());
      ContainerLaunch launcher = wc.launcher.running.get(wc.c.getContainerId());
      launcher.call();
      wc.drainDispatcherEvents();
      assertEquals(ContainerState.EXITED_WITH_FAILURE,
          wc.c.getContainerState());
      wc.killContainer();
      assertEquals(ContainerState.EXITED_WITH_FAILURE,
          wc.c.getContainerState());
      assertNull(wc.c.getLocalizedResources());
      verifyDockerContainerCleanupCall(wc);
    } finally {
      if (wc != null) {
        wc.finished();
      }
    }
  }
  
  @Test
  public void testResourceLocalizedOnLocalizationFailed() throws Exception {
    WrappedContainer wc = null;
    try {
      wc = new WrappedContainer(16, 314159265358979L, 4344, "yak");
      wc.initContainer();
      int failCount = wc.getLocalResourceCount()/2;
      if (failCount == 0) {
        failCount = 1;
      }
      wc.failLocalizeResources(failCount);
      assertEquals(ContainerState.LOCALIZATION_FAILED, wc.c.getContainerState());
      assertNull(wc.c.getLocalizedResources());
      wc.localizeResourcesFromInvalidState(failCount);
      assertEquals(ContainerState.LOCALIZATION_FAILED, wc.c.getContainerState());
      assertNull(wc.c.getLocalizedResources());
      verifyCleanupCall(wc);
      Assert.assertTrue(wc.getDiagnostics().contains(FAKE_LOCALIZATION_ERROR));
    } finally {
      if (wc != null) {
        wc.finished();
      }
    }
  }
  
  @Test
  public void testResourceFailedOnLocalizationFailed() throws Exception {
    WrappedContainer wc = null;
    try {
      wc = new WrappedContainer(16, 314159265358979L, 4344, "yak");
      wc.initContainer();
      
      Iterator<String> lRsrcKeys = wc.localResources.keySet().iterator();
      String key1 = lRsrcKeys.next();
      String key2 = lRsrcKeys.next();
      wc.failLocalizeSpecificResource(key1);
      assertEquals(ContainerState.LOCALIZATION_FAILED, wc.c.getContainerState());
      assertNull(wc.c.getLocalizedResources());
      wc.failLocalizeSpecificResource(key2);
      assertEquals(ContainerState.LOCALIZATION_FAILED, wc.c.getContainerState());
      assertNull(wc.c.getLocalizedResources());
      verifyCleanupCall(wc);
    } finally {
      if (wc != null) {
        wc.finished();
      }
    }
  }
  
  @Test
  public void testResourceFailedOnKilling() throws Exception {
    WrappedContainer wc = null;
    try {
      wc = new WrappedContainer(16, 314159265358979L, 4344, "yak");
      wc.initContainer();
      
      Iterator<String> lRsrcKeys = wc.localResources.keySet().iterator();
      String key1 = lRsrcKeys.next();
      wc.killContainer();
      assertEquals(ContainerState.KILLING, wc.c.getContainerState());
      assertNull(wc.c.getLocalizedResources());
      wc.failLocalizeSpecificResource(key1);
      assertEquals(ContainerState.KILLING, wc.c.getContainerState());
      assertNull(wc.c.getLocalizedResources());
      verifyCleanupCall(wc);
    } finally {
      if (wc != null) {
        wc.finished();
      }
    }
  }
  
  /**
   * Verify serviceData correctly sent.
   */
  @Test
  public void testServiceData() throws Exception {
    WrappedContainer wc = null;
    try {
      wc = new WrappedContainer(9, 314159265358979L, 4344, "yak", false, true);
      assertEquals(ContainerState.NEW, wc.c.getContainerState());
      wc.initContainer();
      
      for (final Map.Entry<String,ByteBuffer> e : wc.serviceData.entrySet()) {
        ArgumentMatcher<AuxServicesEvent> matchesServiceReq =
            evt -> e.getKey().equals(evt.getServiceID())
                && 0 == e.getValue().compareTo(evt.getServiceData());
        verify(wc.auxBus).handle(argThat(matchesServiceReq));
      }

      final WrappedContainer wcf = wc;
      // verify launch on empty resource request
      ArgumentMatcher<ContainersLauncherEvent> matchesLaunchReq =
          evt -> evt.getType() == ContainersLauncherEventType.LAUNCH_CONTAINER
              && wcf.cId.equals(evt.getContainer().getContainerId());
      verify(wc.launcherBus).handle(argThat(matchesLaunchReq));
    } finally {
      if (wc != null) {
        wc.finished();
      }
    }
  }

  @Test
  public void testLaunchAfterKillRequest() throws Exception {
    WrappedContainer wc = null;
    try {
      wc = new WrappedContainer(14, 314159265358979L, 4344, "yak");
      wc.initContainer();
      wc.localizeResources();
      wc.killContainer();
      assertEquals(ContainerState.KILLING, wc.c.getContainerState());
      assertNull(wc.c.getLocalizedResources());
      wc.launchContainer();
      assertEquals(ContainerState.KILLING, wc.c.getContainerState());
      assertNull(wc.c.getLocalizedResources());
      wc.containerKilledOnRequest();
      verifyCleanupCall(wc);
    } finally {
      if (wc != null) {
        wc.finished();
      }
    }
  }

  @Test
  public void testDockerContainerLaunchAfterKillRequest() throws Exception {
    WrappedContainer wc = null;
    try {
      wc = new WrappedContainer(14, 314159265358979L, 4344, "yak");
      wc.setupDockerContainerEnv();
      wc.initContainer();
      wc.localizeResources();
      wc.killContainer();
      assertEquals(ContainerState.KILLING, wc.c.getContainerState());
      assertNull(wc.c.getLocalizedResources());
      wc.launchContainer();
      assertEquals(ContainerState.KILLING, wc.c.getContainerState());
      assertNull(wc.c.getLocalizedResources());
      wc.containerKilledOnRequest();
      verifyDockerContainerCleanupCall(wc);
    } finally {
      if (wc != null) {
        wc.finished();
      }
    }
  }
  
  @Test
  public void testContainerRetry() throws Exception{
    ContainerRetryContext containerRetryContext1 = ContainerRetryContext
        .newInstance(ContainerRetryPolicy.NEVER_RETRY, null, 3, 0);
    testContainerRetry(containerRetryContext1, 2, 0);

    ContainerRetryContext containerRetryContext2 = ContainerRetryContext
        .newInstance(ContainerRetryPolicy.RETRY_ON_ALL_ERRORS, null, 3, 0);
    testContainerRetry(containerRetryContext2, 2, 3);

    ContainerRetryContext containerRetryContext3 = ContainerRetryContext
        .newInstance(ContainerRetryPolicy.RETRY_ON_ALL_ERRORS, null, 3, 0);
    // If exit code is 0, it will not retry
    testContainerRetry(containerRetryContext3, 0, 0);

    ContainerRetryContext containerRetryContext4 = ContainerRetryContext
        .newInstance(
            ContainerRetryPolicy.RETRY_ON_SPECIFIC_ERROR_CODES, null, 3, 0);
    testContainerRetry(containerRetryContext4, 2, 0);

    HashSet<Integer> errorCodes = new HashSet<>();
    errorCodes.add(2);
    errorCodes.add(6);
    ContainerRetryContext containerRetryContext5 = ContainerRetryContext
        .newInstance(ContainerRetryPolicy.RETRY_ON_SPECIFIC_ERROR_CODES,
            errorCodes, 3, 0);
    testContainerRetry(containerRetryContext5, 2, 3);

    HashSet<Integer> errorCodes2 = new HashSet<>();
    errorCodes.add(143);
    ContainerRetryContext containerRetryContext6 = ContainerRetryContext
        .newInstance(ContainerRetryPolicy.RETRY_ON_SPECIFIC_ERROR_CODES,
            errorCodes2, 3, 0);
    // If exit code is 143(SIGTERM), it will not retry even it is in errorCodes.
    testContainerRetry(containerRetryContext6, 143, 0);
  }

  private void testContainerRetry(ContainerRetryContext containerRetryContext,
      int exitCode, int expectedRetries) throws Exception{
    WrappedContainer wc = null;
    try {
      int retryTimes = 0;
      wc = new WrappedContainer(24, 314159265358979L, 4344, "yak",
          containerRetryContext);
      wc.initContainer();
      wc.localizeResources();
      wc.launchContainer();
      while (true) {
        wc.containerFailed(exitCode);
        if (wc.c.getContainerState() == ContainerState.RUNNING) {
          retryTimes ++;
        } else {
          break;
        }
      }
      Assert.assertEquals(expectedRetries, retryTimes);
    } finally {
      if (wc != null) {
        wc.finished();
      }
    }
  }

  @Test
  public void testContainerRestartInterval() throws IOException {
    conf.setInt(YarnConfiguration.NM_CONTAINER_RETRY_MINIMUM_INTERVAL_MS, 2000);

    ContainerRetryContext containerRetryContext1 = ContainerRetryContext
        .newInstance(ContainerRetryPolicy.NEVER_RETRY, null, 3, 0);
    testContainerRestartInterval(containerRetryContext1, 0);

    ContainerRetryContext containerRetryContext2 = ContainerRetryContext
        .newInstance(ContainerRetryPolicy.RETRY_ON_ALL_ERRORS, null, 3, 0);
    testContainerRestartInterval(containerRetryContext2, 2000);

    ContainerRetryContext containerRetryContext3 = ContainerRetryContext
        .newInstance(ContainerRetryPolicy.RETRY_ON_ALL_ERRORS, null, 3, 4000);
    testContainerRestartInterval(containerRetryContext3, 4000);
  }

  private void testContainerRestartInterval(
      ContainerRetryContext containerRetryContext,
      int expectedRestartInterval) throws IOException {
    WrappedContainer wc = null;
    try {
      wc = new WrappedContainer(25, 314159265358980L, 4345,
          "yak", containerRetryContext);
      Assert.assertEquals(
          ((ContainerImpl)wc.c).getContainerRetryContext().getRetryInterval(),
          expectedRestartInterval);
    } finally {
      if (wc != null) {
        wc.finished();
      }
    }
  }

  @Test
  public void testContainerRetryFailureValidityInterval() throws Exception {
    ContainerRetryContext containerRetryContext = ContainerRetryContext
        .newInstance(ContainerRetryPolicy.RETRY_ON_ALL_ERRORS, null, 1, 0, 10);
    WrappedContainer wc = null;
    try {
      wc = new WrappedContainer(25, 314159265358980L, 4200, "test",
          containerRetryContext);
      ControlledClock clock = new ControlledClock();
      wc.getRetryPolicy().setClock(clock);
      wc.initContainer();
      wc.localizeResources();
      wc.launchContainer();
      wc.containerFailed(12);
      assertEquals(ContainerState.RUNNING, wc.c.getContainerState());
      clock.setTime(20);
      wc.containerFailed(12);
      assertEquals(ContainerState.RUNNING, wc.c.getContainerState());
      clock.setTime(40);
      wc.containerFailed(12);
      assertEquals(ContainerState.RUNNING, wc.c.getContainerState());
      clock.setTime(45);
      wc.containerFailed(12);
      assertEquals(ContainerState.EXITED_WITH_FAILURE,
          wc.c.getContainerState());
    } finally {
      if (wc != null) {
        wc.finished();
      }
    }
  }

  private void verifyCleanupCall(WrappedContainer wc) throws Exception {
    ResourcesReleasedMatcher matchesReq =
        new ResourcesReleasedMatcher(wc.localResources, EnumSet.of(
            LocalResourceVisibility.PUBLIC, LocalResourceVisibility.PRIVATE,
            LocalResourceVisibility.APPLICATION), wc.c);
    verify(wc.localizerBus, atLeastOnce()).handle(argThat(matchesReq));
  }

  private void verifyOutofBandHeartBeat(WrappedContainer wc) {
    verify(wc.context.getNodeStatusUpdater()).sendOutofBandHeartBeat();
  }

  private void verifyDockerContainerCleanupCall(WrappedContainer wc)
      throws Exception {
    // check if containerlauncher cleans up the container launch.
    verify(wc.launcherBus)
        .handle(refEq(new ContainersLauncherEvent(wc.c,
            ContainersLauncherEventType.CLEANUP_CONTAINER), "timestamp"));
  }

  // Argument matcher for matching container localization cleanup event.
<<<<<<< HEAD
  private static class LocalizationCleanupMatcher extends
=======
  private static class LocalizationCleanupMatcher implements
>>>>>>> e8cb2ae4
      ArgumentMatcher<LocalizationEvent> {
    Container c;

    LocalizationCleanupMatcher(Container c){
      this.c = c;
    }

    @Override
<<<<<<< HEAD
    public boolean matches(Object o) {
      if (!(o instanceof ContainerLocalizationCleanupEvent)) {
        return false;
      }
      ContainerLocalizationCleanupEvent evt =
          (ContainerLocalizationCleanupEvent) o;
=======
    public boolean matches(LocalizationEvent e) {
      if (!(e instanceof ContainerLocalizationCleanupEvent)) {
        return false;
      }
      ContainerLocalizationCleanupEvent evt =
          (ContainerLocalizationCleanupEvent) e;
>>>>>>> e8cb2ae4

      return (evt.getContainer() == c);
    }
  }

  private static class ResourcesReleasedMatcher extends
      LocalizationCleanupMatcher {
    final HashSet<LocalResourceRequest> resources =
        new HashSet<LocalResourceRequest>();

    ResourcesReleasedMatcher(Map<String, LocalResource> allResources,
        EnumSet<LocalResourceVisibility> vis, Container c) throws URISyntaxException {
      super(c);
      for (Entry<String, LocalResource> e : allResources.entrySet()) {
        if (vis.contains(e.getValue().getVisibility())) {
          resources.add(new LocalResourceRequest(e.getValue()));
        }
      }
    }

    @Override
<<<<<<< HEAD
    public boolean matches(Object o) {
      // match event type and container.
      if(!super.matches(o)){
=======
    public boolean matches(LocalizationEvent e) {
      // match event type and container.
      if(!super.matches(e)){
>>>>>>> e8cb2ae4
        return false;
      }

      // match resources.
      ContainerLocalizationCleanupEvent evt =
          (ContainerLocalizationCleanupEvent) e;
      final HashSet<LocalResourceRequest> expected =
          new HashSet<LocalResourceRequest>(resources);
      for (Collection<LocalResourceRequest> rc : evt.getResources().values()) {
        for (LocalResourceRequest rsrc : rc) {
          if (!expected.remove(rsrc)) {
            return false;
          }
        }
      }
      return expected.isEmpty();
    }
  }

  // Accept iff the resource payload matches.
  private static class ResourcesRequestedMatcher implements
      ArgumentMatcher<LocalizationEvent> {
    final HashSet<LocalResourceRequest> resources =
        new HashSet<LocalResourceRequest>();

    ResourcesRequestedMatcher(Map<String, LocalResource> allResources,
        EnumSet<LocalResourceVisibility> vis) throws URISyntaxException {
      for (Entry<String, LocalResource> e : allResources.entrySet()) {
        if (vis.contains(e.getValue().getVisibility())) {
          resources.add(new LocalResourceRequest(e.getValue()));
        }
      }
    }

    @Override
    public boolean matches(LocalizationEvent e) {
      ContainerLocalizationRequestEvent evt =
          (ContainerLocalizationRequestEvent) e;
      final HashSet<LocalResourceRequest> expected =
          new HashSet<LocalResourceRequest>(resources);
      for (Collection<LocalResourceRequest> rc : evt.getRequestedResources()
          .values()) {
        for (LocalResourceRequest rsrc : rc) {
          if (!expected.remove(rsrc)) {
            return false;
          }
        }
      }
      return expected.isEmpty();
    }
  }

  private static Entry<String, LocalResource> getMockRsrc(Random r,
      LocalResourceVisibility vis) {
    String name = Long.toHexString(r.nextLong());
    URL url = BuilderUtils.newURL("file", null, 0, "/local" + vis + "/" + name);
    LocalResource rsrc =
        BuilderUtils.newLocalResource(url, LocalResourceType.FILE, vis,
            r.nextInt(1024) + 1024L, r.nextInt(1024) + 2048L, false);
    return new SimpleEntry<String, LocalResource>(name, rsrc);
  }

  private static Map<String,LocalResource> createLocalResources(Random r) {
    Map<String,LocalResource> localResources =
      new HashMap<String,LocalResource>();
    for (int i = r.nextInt(5) + 5; i >= 0; --i) {
      Entry<String,LocalResource> rsrc =
        getMockRsrc(r, LocalResourceVisibility.PUBLIC);
      localResources.put(rsrc.getKey(), rsrc.getValue());
    }
    for (int i = r.nextInt(5) + 5; i >= 0; --i) {
      Entry<String,LocalResource> rsrc =
        getMockRsrc(r, LocalResourceVisibility.PRIVATE);
      localResources.put(rsrc.getKey(), rsrc.getValue());
    }
    for (int i = r.nextInt(2) + 2; i >= 0; --i) {
      Entry<String,LocalResource> rsrc =
        getMockRsrc(r, LocalResourceVisibility.APPLICATION);
      localResources.put(rsrc.getKey(), rsrc.getValue());
    }
    return localResources;
  }

  private static Map<String,ByteBuffer> createServiceData(Random r) {
    Map<String,ByteBuffer> serviceData =
      new HashMap<String,ByteBuffer>();
    for (int i = r.nextInt(5) + 5; i >= 0; --i) {
      String service = Long.toHexString(r.nextLong());
      byte[] b = new byte[r.nextInt(1024) + 1024];
      r.nextBytes(b);
      serviceData.put(service, ByteBuffer.wrap(b));
    }
    return serviceData;
  }

  @SuppressWarnings("unchecked")
  private class WrappedContainer {
    final DrainDispatcher dispatcher;
    final EventHandler<LocalizationEvent> localizerBus;
    final EventHandler<ContainersLauncherEvent> launcherBus;
    final EventHandler<ContainersMonitorEvent> monitorBus;
    final EventHandler<AuxServicesEvent> auxBus;
    final EventHandler<ApplicationEvent> appBus;
    final EventHandler<LogHandlerEvent> LogBus;
    final EventHandler<ContainerSchedulerEvent> schedBus;
    final ContainersLauncher launcher;

    final ContainerLaunchContext ctxt;
    final ContainerId cId;
    final Container c;
    final Map<String, LocalResource> localResources;
    final Map<String, ByteBuffer> serviceData;
    final Context context = mock(Context.class);
    private final DeletionService delService;
    private final Map<ContainerState, ContainerEventType> initStateToEvent =
        new HashMap<>();
    private final Map<ContainerEventType, ContainerState> eventToFinalState =
        new HashMap<>();
    private final ContainerExecutor exec;

    WrappedContainer(int appId, long timestamp, int id, String user)
        throws IOException {
      this(appId, timestamp, id, user, null);
    }

    WrappedContainer(int appId, long timestamp, int id, String user,
        ContainerRetryContext containerRetryContext) throws IOException {
      this(appId, timestamp, id, user, true, false, containerRetryContext);
    }

    WrappedContainer(int appId, long timestamp, int id, String user,
        boolean withLocalRes, boolean withServiceData) throws IOException {
      this(appId, timestamp, id, user, withLocalRes, withServiceData, null);
    }

    @SuppressWarnings("rawtypes")
    WrappedContainer(int appId, long timestamp, int id, String user,
        boolean withLocalRes, boolean withServiceData,
        ContainerRetryContext containerRetryContext) throws IOException {
      dispatcher = new DrainDispatcher();
      dispatcher.init(new Configuration());

      localizerBus = mock(EventHandler.class);
      launcherBus = mock(EventHandler.class);
      monitorBus = mock(EventHandler.class);
      auxBus = mock(EventHandler.class);
      appBus = mock(EventHandler.class);
      LogBus = mock(EventHandler.class);
      delService = mock(DeletionService.class);
      schedBus = new ContainerScheduler(context, dispatcher, metrics, 0) {
        @Override
        protected void scheduleContainer(Container container) {
          container.sendLaunchEvent();
        }
      };
      exec = mock(ContainerExecutor.class);
      dispatcher.register(LocalizationEventType.class, localizerBus);
      dispatcher.register(ContainersLauncherEventType.class, launcherBus);
      dispatcher.register(ContainersMonitorEventType.class, monitorBus);
      dispatcher.register(ContainerSchedulerEventType.class, schedBus);
      dispatcher.register(AuxServicesEventType.class, auxBus);
      dispatcher.register(ApplicationEventType.class, appBus);
      dispatcher.register(LogHandlerEventType.class, LogBus);

      when(context.getApplications()).thenReturn(
          new ConcurrentHashMap<ApplicationId, Application>());
      NMNullStateStoreService stateStore = new NMNullStateStoreService();
      when(context.getNMStateStore()).thenReturn(stateStore);
      NodeStatusUpdater nodeStatusUpdater = mock(NodeStatusUpdater.class);
      when(context.getNodeStatusUpdater()).thenReturn(nodeStatusUpdater);
      ContainerExecutor executor = mock(ContainerExecutor.class);
      Mockito.doNothing().when(executor).pauseContainer(any(Container.class));
      Mockito.doNothing().when(executor).resumeContainer(any(Container.class));
      launcher =
          new ContainersLauncher(context, dispatcher, executor, null, null);
      // create a mock ExecutorService, which will not really launch
      // ContainerLaunch at all.
      launcher.containerLauncher = mock(ExecutorService.class);
      Future future = mock(Future.class);
      when(launcher.containerLauncher.submit
          (any(Callable.class))).thenReturn(future);
      when(future.isDone()).thenReturn(false);
      when(future.cancel(false)).thenReturn(true);
      launcher.init(new Configuration());
      launcher.start();
      dispatcher.register(ContainersLauncherEventType.class, launcher);

      ctxt = mock(ContainerLaunchContext.class);
      org.apache.hadoop.yarn.api.records.Container mockContainer =
          mock(org.apache.hadoop.yarn.api.records.Container.class);
      cId = BuilderUtils.newContainerId(appId, 1, timestamp, id);
      when(mockContainer.getId()).thenReturn(cId);

      Resource resource = BuilderUtils.newResource(1024, 1);
      when(mockContainer.getResource()).thenReturn(resource);
      String host = "127.0.0.1";
      int port = 1234;
      long currentTime = System.currentTimeMillis();
      ContainerTokenIdentifier identifier = 
          new ContainerTokenIdentifier(cId, "127.0.0.1", user, resource,
            currentTime + 10000L, 123, currentTime, Priority.newInstance(0), 0);
      Token token =
          BuilderUtils.newContainerToken(BuilderUtils.newNodeId(host, port),
            "password".getBytes(), identifier);
      when(mockContainer.getContainerToken()).thenReturn(token);
      if (withLocalRes) {
        Random r = new Random();
        long seed = r.nextLong();
        r.setSeed(seed);
        System.out.println("WrappedContainerLocalResource seed: " + seed);
        localResources = createLocalResources(r);
      } else {
        localResources = Collections.<String, LocalResource> emptyMap();
      }
      when(ctxt.getLocalResources()).thenReturn(localResources);

      when(exec.getLocalResources(any())).thenReturn(localResources);
      when(context.getContainerExecutor()).thenReturn(exec);

      if (withServiceData) {
        Random r = new Random();
        long seed = r.nextLong();
        r.setSeed(seed);
        System.out.println("ServiceData seed: " + seed);
        serviceData = createServiceData(r);
      } else {
        serviceData = Collections.<String, ByteBuffer> emptyMap();
      }
      when(ctxt.getServiceData()).thenReturn(serviceData);
      when(ctxt.getContainerRetryContext()).thenReturn(containerRetryContext);
      when(context.getDeletionService()).thenReturn(delService);
      ContainerStateTransitionListener listener =
          new ContainerStateTransitionListener() {
        @Override
        public void init(Context cntxt) {}

        @Override
        public void preTransition(ContainerImpl op, ContainerState beforeState,
            ContainerEvent eventToBeProcessed) {
          initStateToEvent.put(beforeState, eventToBeProcessed.getType());
        }

        @Override
        public void postTransition(ContainerImpl op, ContainerState beforeState,
            ContainerState afterState, ContainerEvent processedEvent) {
          eventToFinalState.put(processedEvent.getType(), afterState);
        }
      };
      NodeManager.DefaultContainerStateListener multi =
          new NodeManager.DefaultContainerStateListener();
      multi.addListener(listener);
      when(context.getContainerStateTransitionListener()).thenReturn(multi);
      c = new ContainerImpl(conf, dispatcher, ctxt, null, metrics, identifier,
          context);
      dispatcher.register(ContainerEventType.class,
          new EventHandler<ContainerEvent>() {
            @Override
            public void handle(ContainerEvent event) {
                c.handle(event);
            }
      });
      dispatcher.start();
    }

    private void drainDispatcherEvents() {
      dispatcher.await();
    }

    public void finished() {
      dispatcher.stop();
    }

    public void initContainer() {
      c.handle(new ContainerEvent(cId, ContainerEventType.INIT_CONTAINER));
      drainDispatcherEvents();
    }

    public void resourceFailedContainer() {
      c.handle(new ContainerEvent(cId, ContainerEventType.RESOURCE_FAILED));
      drainDispatcherEvents();
    }

    public void handleContainerResourceFailedEvent() {
      c.handle(new ContainerResourceFailedEvent(cId, null, null));
      drainDispatcherEvents();
    }

    // Localize resources 
    // Skip some resources so as to consider them failed
    public Map<Path, List<String>> doLocalizeResources(
        boolean checkLocalizingState, int skipRsrcCount)
        throws URISyntaxException {
      Path cache = new Path("file:///cache");
      Map<Path, List<String>> localPaths =
          new HashMap<Path, List<String>>();
      int counter = 0;
      for (Entry<String, LocalResource> rsrc : localResources.entrySet()) {
        if (counter++ < skipRsrcCount) {
          continue;
        }
        if (checkLocalizingState) {
          assertEquals(ContainerState.LOCALIZING, c.getContainerState());
        }
        LocalResourceRequest req = new LocalResourceRequest(rsrc.getValue());
        Path p = new Path(cache, rsrc.getKey());
        localPaths.put(p, Arrays.asList(rsrc.getKey()));
        // rsrc copied to p
        c.handle(new ContainerResourceLocalizedEvent(c.getContainerId(),
                 req, p));
      }
      drainDispatcherEvents();
      return localPaths;
    }
    
    
    public Map<Path, List<String>> localizeResources()
        throws URISyntaxException {
      return doLocalizeResources(true, 0);
    }
    
    public void localizeResourcesFromInvalidState(int skipRsrcCount)
        throws URISyntaxException {
      doLocalizeResources(false, skipRsrcCount);
    }
    
    public void failLocalizeSpecificResource(String rsrcKey)
        throws URISyntaxException {
      LocalResource rsrc = localResources.get(rsrcKey);
      LocalResourceRequest req = new LocalResourceRequest(rsrc);
      Exception e = new Exception(FAKE_LOCALIZATION_ERROR);
      c.handle(new ContainerResourceFailedEvent(c.getContainerId(), req, e
        .getMessage()));
      drainDispatcherEvents();
    }

    // fail to localize some resources
    public void failLocalizeResources(int failRsrcCount)
        throws URISyntaxException {
      int counter = 0;
      for (Entry<String, LocalResource> rsrc : localResources.entrySet()) {
        if (counter >= failRsrcCount) {
          break;
        }
        ++counter;
        LocalResourceRequest req = new LocalResourceRequest(rsrc.getValue());
        Exception e = new Exception(FAKE_LOCALIZATION_ERROR);
        c.handle(new ContainerResourceFailedEvent(c.getContainerId(),
                 req, e.getMessage()));
      }
      drainDispatcherEvents();     
    }

    public void launchContainer() {
      c.handle(new ContainerEvent(cId, ContainerEventType.CONTAINER_LAUNCHED));
      drainDispatcherEvents();
    }

    public void containerSuccessful() {
      c.handle(new ContainerEvent(cId,
          ContainerEventType.CONTAINER_EXITED_WITH_SUCCESS));
      drainDispatcherEvents();
    }
    public void containerResourcesCleanup() {
      c.handle(new ContainerEvent(cId,
          ContainerEventType.CONTAINER_RESOURCES_CLEANEDUP));
      drainDispatcherEvents();
    }

    public void dockerContainerResourcesCleanup() {
      c.handle(new ContainerEvent(cId,
          ContainerEventType.CONTAINER_RESOURCES_CLEANEDUP));
      // check if containerlauncher cleans up the container launch.
      verify(this.launcherBus)
          .handle(refEq(new ContainersLauncherEvent(this.c,
              ContainersLauncherEventType.CLEANUP_CONTAINER), "timestamp"));
      drainDispatcherEvents();
    }

    public void setupDockerContainerEnv() {
      Map<String, String> env = new HashMap<>();
      env.put(ContainerRuntimeConstants.ENV_CONTAINER_TYPE,
          ContainerRuntimeConstants.CONTAINER_RUNTIME_DOCKER);
      when(this.ctxt.getEnvironment()).thenReturn(env);
    }

    public void containerFailed(int exitCode) {
      String diagnosticMsg = "Container completed with exit code " + exitCode;
      c.handle(new ContainerExitEvent(cId,
          ContainerEventType.CONTAINER_EXITED_WITH_FAILURE, exitCode,
          diagnosticMsg));
      ContainerStatus containerStatus = c.cloneAndGetContainerStatus();
      assert containerStatus.getDiagnostics().contains(diagnosticMsg);
      assert containerStatus.getExitStatus() == exitCode;
      drainDispatcherEvents();
      // If container needs retry, relaunch it
      if (c.getContainerState() == ContainerState.RELAUNCHING) {
        launchContainer();
      }
    }

    public void killContainer() {
      c.handle(new ContainerKillEvent(cId,
          ContainerExitStatus.KILLED_BY_RESOURCEMANAGER,
          "KillRequest"));
      drainDispatcherEvents();
    }

    public void pauseContainer() {
      c.handle(new ContainerPauseEvent(cId,
          "PauseRequest"));
      drainDispatcherEvents();
    }

    public void resumeContainer() {
      c.handle(new ContainerResumeEvent(cId,
          "ResumeRequest"));
      drainDispatcherEvents();
    }

    public void containerKilledOnRequest() {
      int exitCode = ContainerExitStatus.KILLED_BY_RESOURCEMANAGER;
      String diagnosticMsg = "Container completed with exit code " + exitCode;
      c.handle(new ContainerExitEvent(cId,
          ContainerEventType.CONTAINER_KILLED_ON_REQUEST, exitCode,
          diagnosticMsg));
      ContainerStatus containerStatus = c.cloneAndGetContainerStatus();
      assert containerStatus.getDiagnostics().contains(diagnosticMsg);
      assert containerStatus.getExitStatus() == exitCode; 
      drainDispatcherEvents();
    }
    
    public int getLocalResourceCount() {
      return localResources.size();
    }

    public String getDiagnostics() {
      return c.cloneAndGetContainerStatus().getDiagnostics();
    }

    public SlidingWindowRetryPolicy getRetryPolicy() {
      return ((ContainerImpl)c).getRetryPolicy();
    }
  }

}<|MERGE_RESOLUTION|>--- conflicted
+++ resolved
@@ -21,15 +21,9 @@
 import static org.junit.Assert.assertNotNull;
 import static org.junit.Assert.assertNull;
 import static org.junit.Assert.assertTrue;
-<<<<<<< HEAD
-import static org.mockito.Matchers.any;
-import static org.mockito.Matchers.argThat;
-import static org.mockito.Matchers.refEq;
-=======
 import static org.mockito.ArgumentMatchers.any;
 import static org.mockito.ArgumentMatchers.argThat;
 import static org.mockito.ArgumentMatchers.refEq;
->>>>>>> e8cb2ae4
 import static org.mockito.Mockito.mock;
 import static org.mockito.Mockito.reset;
 import static org.mockito.Mockito.times;
@@ -1165,11 +1159,7 @@
   }
 
   // Argument matcher for matching container localization cleanup event.
-<<<<<<< HEAD
-  private static class LocalizationCleanupMatcher extends
-=======
   private static class LocalizationCleanupMatcher implements
->>>>>>> e8cb2ae4
       ArgumentMatcher<LocalizationEvent> {
     Container c;
 
@@ -1178,21 +1168,12 @@
     }
 
     @Override
-<<<<<<< HEAD
-    public boolean matches(Object o) {
-      if (!(o instanceof ContainerLocalizationCleanupEvent)) {
-        return false;
-      }
-      ContainerLocalizationCleanupEvent evt =
-          (ContainerLocalizationCleanupEvent) o;
-=======
     public boolean matches(LocalizationEvent e) {
       if (!(e instanceof ContainerLocalizationCleanupEvent)) {
         return false;
       }
       ContainerLocalizationCleanupEvent evt =
           (ContainerLocalizationCleanupEvent) e;
->>>>>>> e8cb2ae4
 
       return (evt.getContainer() == c);
     }
@@ -1214,15 +1195,9 @@
     }
 
     @Override
-<<<<<<< HEAD
-    public boolean matches(Object o) {
-      // match event type and container.
-      if(!super.matches(o)){
-=======
     public boolean matches(LocalizationEvent e) {
       // match event type and container.
       if(!super.matches(e)){
->>>>>>> e8cb2ae4
         return false;
       }
 
