--- conflicted
+++ resolved
@@ -131,16 +131,6 @@
   }
 
   /**
-   * The type of launch for the container.
-   */
-  @Public
-  @Unstable
-  enum ContainerLaunchType {
-    LAUNCH,
-    RELAUNCH
-  }
-
-  /**
    * Environment for Applications.
    *
    * Some of the environment variables for applications are <em>final</em>
@@ -283,9 +273,6 @@
      * Final, Docker run support ENTRY_POINT.
      */
     YARN_CONTAINER_RUNTIME_DOCKER_RUN_OVERRIDE_DISABLE(
-<<<<<<< HEAD
-        "YARN_CONTAINER_RUNTIME_DOCKER_RUN_OVERRIDE_DISABLE");
-=======
         "YARN_CONTAINER_RUNTIME_DOCKER_RUN_OVERRIDE_DISABLE"),
 
     /**
@@ -294,7 +281,6 @@
      */
     YARN_CONTAINER_RUNTIME_YARN_SYSFS_ENABLE(
         "YARN_CONTAINER_RUNTIME_YARN_SYSFS_ENABLE");
->>>>>>> e8cb2ae4
 
     private final String variable;
     Environment(String variable) {
