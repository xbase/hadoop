/**
* Licensed to the Apache Software Foundation (ASF) under one
* or more contributor license agreements.  See the NOTICE file
* distributed with this work for additional information
* regarding copyright ownership.  The ASF licenses this file
* to you under the Apache License, Version 2.0 (the
* "License"); you may not use this file except in compliance
* with the License.  You may obtain a copy of the License at
*
*     http://www.apache.org/licenses/LICENSE-2.0
*
* Unless required by applicable law or agreed to in writing, software
* distributed under the License is distributed on an "AS IS" BASIS,
* WITHOUT WARRANTIES OR CONDITIONS OF ANY KIND, either express or implied.
* See the License for the specific language governing permissions and
* limitations under the License.
*/

package org.apache.hadoop.yarn.client.cli;

import com.google.common.annotations.VisibleForTesting;
import com.sun.jersey.api.client.Client;
import com.sun.jersey.api.client.ClientHandlerException;
import com.sun.jersey.api.client.ClientRequest;
import com.sun.jersey.api.client.ClientResponse;
import com.sun.jersey.api.client.UniformInterfaceException;
import com.sun.jersey.api.client.WebResource;
import com.sun.jersey.api.client.WebResource.Builder;
import com.sun.jersey.api.client.filter.ClientFilter;
import java.io.File;
import java.io.IOException;
import java.io.InputStream;
import java.io.PrintStream;
import java.net.ConnectException;
import java.net.SocketException;
import java.net.SocketTimeoutException;
import java.util.ArrayList;
import java.util.Arrays;
import java.util.Collection;
import java.util.Collections;
import java.util.HashMap;
import java.util.HashSet;
import java.util.Iterator;
import java.util.List;
import java.util.Map;
import java.util.Map.Entry;
import java.util.Set;
import java.util.TreeMap;
import java.util.regex.Pattern;
import javax.ws.rs.core.MediaType;
import org.apache.commons.cli.CommandLine;
import org.apache.commons.cli.CommandLineParser;
import org.apache.commons.cli.GnuParser;
import org.apache.commons.cli.HelpFormatter;
import org.apache.commons.cli.Option;
import org.apache.commons.cli.Options;
import org.apache.commons.cli.ParseException;
import org.apache.commons.io.IOUtils;
import org.apache.commons.lang3.StringUtils;
import org.apache.commons.math3.util.Pair;
import org.apache.hadoop.classification.InterfaceAudience.Private;
import org.apache.hadoop.classification.InterfaceAudience.Public;
import org.apache.hadoop.classification.InterfaceStability.Evolving;
import org.apache.hadoop.conf.Configuration;
import org.apache.hadoop.conf.Configured;
import org.apache.hadoop.security.UserGroupInformation;
import org.apache.hadoop.util.Tool;
import org.apache.hadoop.yarn.api.records.ApplicationAttemptReport;
import org.apache.hadoop.yarn.api.records.ApplicationId;
import org.apache.hadoop.yarn.api.records.ApplicationReport;
import org.apache.hadoop.yarn.api.records.ContainerId;
import org.apache.hadoop.yarn.api.records.ContainerReport;
import org.apache.hadoop.yarn.api.records.ContainerState;
import org.apache.hadoop.yarn.api.records.YarnApplicationState;
import org.apache.hadoop.yarn.api.records.timelineservice.TimelineEntityType;
import org.apache.hadoop.yarn.client.api.YarnClient;
import org.apache.hadoop.yarn.conf.YarnConfiguration;
import org.apache.hadoop.yarn.exceptions.YarnException;
import org.apache.hadoop.yarn.logaggregation.ContainerLogFileInfo;
import org.apache.hadoop.yarn.logaggregation.ContainerLogsRequest;
import org.apache.hadoop.yarn.logaggregation.LogCLIHelpers;
import org.apache.hadoop.yarn.logaggregation.LogToolUtils;
import org.apache.hadoop.yarn.server.metrics.AppAttemptMetricsConstants;
import org.apache.hadoop.yarn.util.Apps;
import org.apache.hadoop.yarn.webapp.util.WebAppUtils;
import org.apache.hadoop.yarn.webapp.util.WebServiceClient;
import org.apache.hadoop.yarn.webapp.util.YarnWebServiceUtils;
import org.codehaus.jettison.json.JSONArray;
import org.codehaus.jettison.json.JSONException;
import org.codehaus.jettison.json.JSONObject;

@Public
@Evolving
public class LogsCLI extends Configured implements Tool {

  private static final String CONTAINER_ID_OPTION = "containerId";
  private static final String APPLICATION_ID_OPTION = "applicationId";
  private static final String CLUSTER_ID_OPTION = "clusterId";
  private static final String NODE_ADDRESS_OPTION = "nodeAddress";
  private static final String APP_OWNER_OPTION = "appOwner";
  private static final String AM_CONTAINER_OPTION = "am";
  private static final String PER_CONTAINER_LOG_FILES_OPTION = "log_files";
  private static final String PER_CONTAINER_LOG_FILES_REGEX_OPTION
      = "log_files_pattern";
  private static final String LIST_NODES_OPTION = "list_nodes";
  private static final String SHOW_APPLICATION_LOG_INFO
      = "show_application_log_info";
  private static final String SHOW_CONTAINER_LOG_INFO
      = "show_container_log_info";
  private static final String OUT_OPTION = "out";
  private static final String SIZE_OPTION = "size";
  private static final String CLIENT_MAX_RETRY_OPTION = "client_max_retries";
  private static final String CLIENT_RETRY_INTERVAL_OPTION
      = "client_retry_interval_ms";
  public static final String HELP_CMD = "help";
  private static final String SIZE_LIMIT_OPTION = "size_limit_mb";

  private PrintStream outStream = System.out;
  private YarnClient yarnClient = null;
  private Client webServiceClient = null;

  private static final int DEFAULT_MAX_RETRIES = 30;
  private static final long DEFAULT_RETRY_INTERVAL = 1000;

  private static final long LOG_SIZE_LIMIT_DEFAULT = 10240L;

  private long logSizeLeft = LOG_SIZE_LIMIT_DEFAULT * 1024 * 1024;
  private long specifedLogLimits = LOG_SIZE_LIMIT_DEFAULT;

  @Private
  @VisibleForTesting
  ClientConnectionRetry connectionRetry;

  @Override
  public int run(String[] args) throws Exception {
    try {
<<<<<<< HEAD
      webServiceClient = new Client(new URLConnectionClientHandler(
          new HttpURLConnectionFactory() {
          @Override
          public HttpURLConnection getHttpURLConnection(URL url)
              throws IOException {
            AuthenticatedURL.Token token = new AuthenticatedURL.Token();
            HttpURLConnection conn = null;
            try {
              conn = new AuthenticatedURL().openConnection(url, token);
            } catch (AuthenticationException e) {
              throw new IOException(e);
            }
            return conn;
          }
        }));
=======
      webServiceClient = WebServiceClient.getWebServiceClient().createClient();
>>>>>>> e8cb2ae4
      return runCommand(args);
    } finally {
      if (yarnClient != null) {
        yarnClient.close();
      }
      if (webServiceClient != null) {
        webServiceClient.destroy();
      }
    }
  }

  private int runCommand(String[] args) throws Exception {
    Options opts = createCommandOpts();
    Options printOpts = createPrintOpts(opts);
    if (args.length < 1) {
      printHelpMessage(printOpts);
      return -1;
    }
    if (args[0].equals("-help")) {
      printHelpMessage(printOpts);
      return 0;
    }
    CommandLineParser parser = new GnuParser();
    String appIdStr = null;
    String clusterIdStr = null;
    String containerIdStr = null;
    String nodeAddress = null;
    String appOwner = null;
    boolean getAMContainerLogs = false;
    boolean nodesList = false;
    boolean showApplicationLogInfo = false;
    boolean showContainerLogInfo = false;
    boolean useRegex = false;
    String[] logFiles = null;
    String[] logFilesRegex = null;
    List<String> amContainersList = new ArrayList<String>();
    String localDir = null;
    long bytes = Long.MAX_VALUE;
    boolean ignoreSizeLimit = false;
    int maxRetries = DEFAULT_MAX_RETRIES;
    long retryInterval = DEFAULT_RETRY_INTERVAL;
    try {
      CommandLine commandLine = parser.parse(opts, args, false);
      appIdStr = commandLine.getOptionValue(APPLICATION_ID_OPTION);
      containerIdStr = commandLine.getOptionValue(CONTAINER_ID_OPTION);
      nodeAddress = commandLine.getOptionValue(NODE_ADDRESS_OPTION);
      appOwner = commandLine.getOptionValue(APP_OWNER_OPTION);
      getAMContainerLogs = commandLine.hasOption(AM_CONTAINER_OPTION);
      nodesList = commandLine.hasOption(LIST_NODES_OPTION);
      localDir = commandLine.getOptionValue(OUT_OPTION);
      showApplicationLogInfo = commandLine.hasOption(
          SHOW_APPLICATION_LOG_INFO);
      showContainerLogInfo = commandLine.hasOption(SHOW_CONTAINER_LOG_INFO);
      if (getAMContainerLogs) {
        try {
          amContainersList = parseAMContainer(commandLine, printOpts);
        } catch (NumberFormatException ex) {
          System.err.println(ex.getMessage());
          return -1;
        }
      }
      if (commandLine.hasOption(CLUSTER_ID_OPTION)) {
        clusterIdStr = commandLine.getOptionValue(CLUSTER_ID_OPTION);
        getConf().set(YarnConfiguration.RM_CLUSTER_ID, clusterIdStr);
      }
      if (commandLine.hasOption(PER_CONTAINER_LOG_FILES_OPTION)) {
        logFiles = commandLine.getOptionValues(PER_CONTAINER_LOG_FILES_OPTION);
      }
      if (commandLine.hasOption(PER_CONTAINER_LOG_FILES_REGEX_OPTION)) {
        logFilesRegex = commandLine.getOptionValues(
            PER_CONTAINER_LOG_FILES_REGEX_OPTION);
        useRegex = true;
      }
      if (commandLine.hasOption(SIZE_OPTION)) {
        bytes = Long.parseLong(commandLine.getOptionValue(SIZE_OPTION));
      }
      if (commandLine.hasOption(CLIENT_MAX_RETRY_OPTION)) {
        maxRetries = Integer.parseInt(commandLine.getOptionValue(
            CLIENT_MAX_RETRY_OPTION));
      }
      if (commandLine.hasOption(CLIENT_RETRY_INTERVAL_OPTION)) {
        retryInterval = Long.parseLong(commandLine.getOptionValue(
            CLIENT_RETRY_INTERVAL_OPTION));
      }
      if (commandLine.hasOption(SIZE_LIMIT_OPTION)) {
        specifedLogLimits = Long.parseLong(commandLine.getOptionValue(
            SIZE_LIMIT_OPTION));
        logSizeLeft = specifedLogLimits * 1024 * 1024;
      }
      if (logSizeLeft < 0L) {
        ignoreSizeLimit = true;
      }
    } catch (ParseException e) {
      System.err.println("options parsing failed: " + e.getMessage());
      printHelpMessage(printOpts);
      return -1;
    }

    if (appIdStr == null && containerIdStr == null) {
      System.err.println("Both applicationId and containerId are missing, "
          + " one of them must be specified.");
      printHelpMessage(printOpts);
      return -1;
    }

    ApplicationId appId = null;
    if (appIdStr != null) {
      try {
        appId = ApplicationId.fromString(appIdStr);
      } catch (Exception e) {
        System.err.println("Invalid ApplicationId specified");
        return -1;
      }
    }

    if (containerIdStr != null) {
      try {
        ContainerId containerId = ContainerId.fromString(containerIdStr);
        if (appId == null) {
          appId = containerId.getApplicationAttemptId().getApplicationId();
        } else if (!containerId.getApplicationAttemptId().getApplicationId()
            .equals(appId)) {
          System.err.println("The Application:" + appId
              + " does not have the container:" + containerId);
          return -1;
        }
      } catch (Exception e) {
        System.err.println("Invalid ContainerId specified");
        return -1;
      }
    }

    if (showApplicationLogInfo && showContainerLogInfo) {
      System.err.println("Invalid options. Can only accept one of "
          + "show_application_log_info/show_container_log_info.");
      return -1;
    }

    if (logFiles != null && logFiles.length > 0 && logFilesRegex != null
        && logFilesRegex.length > 0) {
      System.err.println("Invalid options. Can only accept one of "
          + "log_files/log_files_pattern.");
      return -1;
    }
    if (localDir != null) {
      File file = new File(localDir);
      if (file.exists() && file.isFile()) {
        System.err.println("Invalid value for -out option. "
            + "Please provide a directory.");
        return -1;
      }
    }

    // Set up Retry WebService Client
    connectionRetry = new ClientConnectionRetry(maxRetries, retryInterval);
    ClientJerseyRetryFilter retryFilter = new ClientJerseyRetryFilter();
    webServiceClient.addFilter(retryFilter);

    LogCLIHelpers logCliHelper = new LogCLIHelpers();
    logCliHelper.setConf(getConf());

    yarnClient = createYarnClient();

    YarnApplicationState appState = YarnApplicationState.NEW;
    ApplicationReport appReport = null;
    try {
      appReport = getApplicationReport(appId);
      appState = appReport.getYarnApplicationState();
      if (appState == YarnApplicationState.NEW
          || appState == YarnApplicationState.NEW_SAVING
          || appState == YarnApplicationState.SUBMITTED) {
        System.err.println("Logs are not available right now.");
        return -1;
      }
    } catch (IOException | YarnException e) {
      // If we can not get appReport from either RM or ATS
      // We will assume that this app has already finished.
      appState = YarnApplicationState.FINISHED;
      System.err.println("Unable to get ApplicationState."
          + " Attempting to fetch logs directly from the filesystem.");
    }

    if (appOwner == null || appOwner.isEmpty()) {
      appOwner = guessAppOwner(appReport, appId);
      if (appOwner == null) {
        System.err.println("Can not find the appOwner. "
            + "Please specify the correct appOwner");
        System.err.println("Could not locate application logs for " + appId);
        return -1;
      }
    }

    Set<String> logs = new HashSet<String>();
    if (fetchAllLogFiles(logFiles, logFilesRegex)) {
      logs.add("ALL");
    } else if (logFiles != null && logFiles.length > 0) {
      logs.addAll(Arrays.asList(logFiles));
    } else if (logFilesRegex != null && logFilesRegex.length > 0) {
      logs.addAll(Arrays.asList(logFilesRegex));
    }


    ContainerLogsRequest request = new ContainerLogsRequest(appId, null,
        Apps.isApplicationFinalState(appState), appOwner, nodeAddress,
        null, containerIdStr, localDir, logs, bytes, null);

    if (showContainerLogInfo) {
      return showContainerLogInfo(request, logCliHelper);
    }

    if (nodesList) {
      return showNodeLists(request, logCliHelper);
    }

    if (showApplicationLogInfo) {
      return showApplicationLogInfo(request, logCliHelper);
    }
    // To get am logs
    if (getAMContainerLogs) {
      return fetchAMContainerLogs(request, amContainersList,
          logCliHelper, useRegex, ignoreSizeLimit);
    }

    int resultCode = 0;
    if (containerIdStr != null) {
      return fetchContainerLogs(request, logCliHelper, useRegex,
          ignoreSizeLimit);
    } else {
      if (nodeAddress == null) {
        resultCode = fetchApplicationLogs(request, logCliHelper, useRegex,
            ignoreSizeLimit);
      } else {
        System.err.println("Should at least provide ContainerId!");
        printHelpMessage(printOpts);
        resultCode = -1;
      }
    }
    return resultCode;
  }

  private ApplicationReport getApplicationReport(ApplicationId appId)
      throws IOException, YarnException {
    return yarnClient.getApplicationReport(appId);
  }
  
  @VisibleForTesting
  protected YarnClient createYarnClient() {
    YarnClient client = YarnClient.createYarnClient();
    client.init(getConf());
    client.start();
    return client;
  }

  public static void main(String[] args) throws Exception {
    Configuration conf = new YarnConfiguration();
    LogsCLI logDumper = new LogsCLI();
    logDumper.setConf(conf);
    WebServiceClient.initialize(conf);
    int exitCode = logDumper.run(args);
    WebServiceClient.destroy();
    System.exit(exitCode);
  }

  private void printHelpMessage(Options options) {
    outStream.println("Retrieve logs for YARN applications.");
    HelpFormatter formatter = new HelpFormatter();
    formatter.printHelp("yarn logs -applicationId <application ID> [OPTIONS]",
        new Options());
    formatter.setSyntaxPrefix("");
    formatter.printHelp("general options are:", options);
  }

  protected List<JSONObject> getAMContainerInfoForRMWebService(
      Configuration conf, String appId) throws Exception {
    return WebAppUtils.execOnActiveRM(conf, this::getAMContainerInfoFromRM,
        appId);
  }

  private List<JSONObject> getAMContainerInfoFromRM(
      String webAppAddress, String appId) throws ClientHandlerException,
      UniformInterfaceException, JSONException {
    List<JSONObject> amContainersList = new ArrayList<JSONObject>();
    ClientResponse response = null;
    try {
      Builder builder = webServiceClient.resource(webAppAddress)
          .path("ws").path("v1").path("cluster")
          .path("apps").path(appId).path("appattempts")
          .accept(MediaType.APPLICATION_JSON);
      response = builder.get(ClientResponse.class);
      JSONObject json = response.getEntity(JSONObject.class)
          .getJSONObject("appAttempts");
      JSONArray requests = json.getJSONArray("appAttempt");
      for (int j = 0; j < requests.length(); j++) {
        amContainersList.add(requests.getJSONObject(j));
      }
      return amContainersList;
    } finally {
      if (response != null) {
        response.close();
      }
    }
  }

  private List<JSONObject> getAMContainerInfoForAHSWebService(
      Configuration conf, String appId) throws ClientHandlerException,
      UniformInterfaceException, JSONException {
    String webAppAddress =
        WebAppUtils.getHttpSchemePrefix(conf)
            + WebAppUtils.getAHSWebAppURLWithoutScheme(conf);
    WebResource webResource = webServiceClient.resource(webAppAddress);

    ClientResponse response =
        webResource.path("ws").path("v1").path("applicationhistory")
          .path("apps").path(appId).path("appattempts")
          .accept(MediaType.APPLICATION_JSON)
          .get(ClientResponse.class);
    JSONObject json = response.getEntity(JSONObject.class);
    JSONArray requests = json.getJSONArray("appAttempt");
    List<JSONObject> amContainersList = new ArrayList<JSONObject>();
    for (int i = 0; i < requests.length(); i++) {
      amContainersList.add(requests.getJSONObject(i));
    }
    Collections.reverse(amContainersList);
    return amContainersList;
  }

  private boolean fetchAllLogFiles(String[] logFiles, String[] logFilesRegex) {

    // If no value is specified for the PER_CONTAINER_LOG_FILES_OPTION option
    // and PER_CONTAINER_LOG_FILES_REGEX_OPTION
    // we will assume all logs.
    if ((logFiles == null || logFiles.length == 0) && (
        logFilesRegex == null || logFilesRegex.length == 0)) {
      return true;
    }

    if (logFiles != null && logFiles.length > 0) {
      List<String> logs = Arrays.asList(logFiles);
      if (logs.contains("ALL") || logs.contains("*")) {
        return true;
      }
    }

    if (logFilesRegex != null && logFilesRegex.length > 0) {
      List<String> logsRegex = Arrays.asList(logFilesRegex);
      if (logsRegex.contains(".*")) {
        return true;
      }
    }

    return false;
  }

  private List<Pair<ContainerLogFileInfo, String>> getContainerLogFiles(
      Configuration conf, String containerIdStr, String nodeHttpAddress)
      throws IOException {
    List<Pair<ContainerLogFileInfo, String>> logFileInfos
        = new ArrayList<>();
    try {
      WebResource webResource = webServiceClient
          .resource(WebAppUtils.getHttpSchemePrefix(conf) + nodeHttpAddress);
      ClientResponse response =
          webResource.path("ws").path("v1").path("node").path("containers")
              .path(containerIdStr).path("logs")
              .accept(MediaType.APPLICATION_JSON)
              .get(ClientResponse.class);
      if (response.getStatusInfo().getStatusCode() ==
          ClientResponse.Status.OK.getStatusCode()) {
        try {
          JSONArray array = new JSONArray();
          JSONObject json = response.getEntity(JSONObject.class);
          if (!json.has("containerLogsInfo")) {
            return logFileInfos;
          }
          Object logsInfoObj = json.get("containerLogsInfo");
          if (logsInfoObj instanceof JSONObject) {
            array.put((JSONObject)logsInfoObj);
          } else if (logsInfoObj instanceof JSONArray) {
            JSONArray logsArray = (JSONArray)logsInfoObj;
            for (int i=0; i < logsArray.length(); i++) {
              array.put(logsArray.getJSONObject(i));
            }
          }
          for (int i = 0; i < array.length(); i++) {
            JSONObject log = array.getJSONObject(i);
            String aggregateType = log.has("logAggregationType") ?
                log.getString("logAggregationType") : "N/A";
            if (!log.has("containerLogInfo")) {
              continue;
            }
            Object ob = log.get("containerLogInfo");
            if (ob instanceof JSONArray) {
              JSONArray obArray = (JSONArray)ob;
              for (int j = 0; j < obArray.length(); j++) {
                logFileInfos.add(new Pair<ContainerLogFileInfo, String>(
                    generatePerContainerLogFileInfoFromJSON(
                        obArray.getJSONObject(j)), aggregateType));
              }
            } else if (ob instanceof JSONObject) {
              logFileInfos.add(new Pair<ContainerLogFileInfo, String>(
                  generatePerContainerLogFileInfoFromJSON(
                      (JSONObject)ob), aggregateType));
            }
          }
        } catch (Exception e) {
          System.err.println("Unable to parse json from webservice. Error:");
          System.err.println(e.getMessage());
          throw new IOException(e);
        }
      }

    } catch (ClientHandlerException | UniformInterfaceException ex) {
      System.err.println("Unable to fetch log files list");
      throw new IOException(ex);
    }
    return logFileInfos;
  }

  private ContainerLogFileInfo generatePerContainerLogFileInfoFromJSON(
      JSONObject meta) throws JSONException {
    String fileName = meta.has("fileName") ?
        meta.getString("fileName") : "N/A";
    String fileSize = meta.has("fileSize") ?
        meta.getString("fileSize") : "N/A";
    String lastModificationTime = meta.has("lastModifiedTime") ?
        meta.getString("lastModifiedTime") : "N/A";
    return new ContainerLogFileInfo(fileName, fileSize,
        lastModificationTime);
  }

  @Private
  @VisibleForTesting
  public int printContainerLogsFromRunningApplication(Configuration conf,
      ContainerLogsRequest request, LogCLIHelpers logCliHelper,
      boolean useRegex, boolean ignoreSizeLimit) throws IOException {
    String containerIdStr = request.getContainerId().toString();
    String localDir = request.getOutputLocalDir();
    String nodeId = request.getNodeId();
    PrintStream out = LogToolUtils.createPrintStream(localDir, nodeId,
        containerIdStr);
    try {
      boolean foundAnyLogs = false;
      byte[] buffer = new byte[65536];
      for (String logFile : request.getLogTypes()) {
        InputStream is = null;
        try {
          ClientResponse response = getResponseFromNMWebService(conf,
              webServiceClient, request, logFile);
          if (response != null && response.getStatusInfo().getStatusCode() ==
              ClientResponse.Status.OK.getStatusCode()) {
            is = response.getEntityInputStream();
            int len = 0;
            while((len = is.read(buffer)) != -1) {
              out.write(buffer, 0, len);
            }
            out.println();
          } else {
            out.println("Can not get any logs for the log file: " + logFile);
            String msg = "Response from the NodeManager:" + nodeId +
                " WebService is " + ((response == null) ? "null":
                "not successful," + " HTTP error code: " +
                response.getStatus() + ", Server response:\n" +
                response.getEntity(String.class));
            out.println(msg);
          }
          out.flush();
          foundAnyLogs = true;
        } catch (ClientHandlerException | UniformInterfaceException ex) {
          System.err.println("Can not find the log file:" + logFile
              + " for the container:" + containerIdStr + " in NodeManager:"
              + nodeId);
        } finally {
          IOUtils.closeQuietly(is);
        }
      }

      if (foundAnyLogs) {
        return 0;
      } else {
        return -1;
      }
    } finally {
      logCliHelper.closePrintStream(out);
    }
  }

  @Private
  @VisibleForTesting
  public ContainerReport getContainerReport(String containerIdStr)
      throws YarnException, IOException {
    return yarnClient.getContainerReport(
        ContainerId.fromString(containerIdStr));
  }

  private int printAMContainerLogs(Configuration conf,
      ContainerLogsRequest request, List<String> amContainers,
      LogCLIHelpers logCliHelper, boolean useRegex, boolean ignoreSizeLimit)
      throws Exception {
    List<JSONObject> amContainersList = null;
    List<ContainerLogsRequest> requests =
        new ArrayList<ContainerLogsRequest>();
    boolean getAMContainerLists = false;
    String appId = request.getAppId().toString();
    StringBuilder errorMessage = new StringBuilder();
    // We will call RM webservice to get all AppAttempts information.
    // If we get nothing, we will try to call AHS webservice to get AppAttempts
    // which includes nodeAddress for the AM Containers.
    try {
      amContainersList = getAMContainerInfoForRMWebService(conf, appId);
      if (amContainersList != null && !amContainersList.isEmpty()) {
        getAMContainerLists = true;
        for (JSONObject amContainer : amContainersList) {
          ContainerLogsRequest amRequest = new ContainerLogsRequest(request);
          amRequest.setContainerId(amContainer.getString("containerId"));
          String httpAddress = amContainer.getString("nodeHttpAddress");
          if (httpAddress != null && !httpAddress.isEmpty()) {
            amRequest.setNodeHttpAddress(httpAddress);
          }
          amRequest.setNodeId(amContainer.getString("nodeId"));
          requests.add(amRequest);
        }
      }
    } catch (Exception ex) {
      errorMessage.append(ex.getMessage() + "\n");
      if (request.isAppFinished()) {
        if (!conf.getBoolean(YarnConfiguration.TIMELINE_SERVICE_ENABLED,
            YarnConfiguration.DEFAULT_TIMELINE_SERVICE_ENABLED)) {
          errorMessage.append("Please enable the timeline service "
              + "and make sure the timeline server is running.");
        } else {
          try {
            if (YarnConfiguration.timelineServiceV2Enabled(conf)) {
              try {
                amContainersList =
                    getAMContainerInfoFromTimelineReader(conf, appId);
                getAMContainerLists =
                    createContainerLogsRequestForMasterContainer(requests,
                        request, amContainersList,
                        AppAttemptMetricsConstants.MASTER_CONTAINER_INFO);
              } catch (Exception e) {
                System.err.println(
                    "Unable to get AM container informations from "
                        + "TimelineReader for the application:" + appId);
                if (YarnConfiguration.timelineServiceV1Enabled(conf)
                    || YarnConfiguration.timelineServiceV15Enabled(conf)) {
                  getAMContainerLists =
                      getAMContainerInfoForAHSWebService(conf, appId, requests,
                          request);
                } else {
                  throw e;
                }
              }
            } else {
              getAMContainerLists =
                  getAMContainerInfoForAHSWebService(conf, appId, requests,
                      request);
            }
          } catch (Exception e) {
            errorMessage.append(e.getMessage());
          }
        }
      }
    }

    if (!getAMContainerLists) {
      System.err.println("Unable to get AM container informations "
          + "for the application:" + appId);
      System.err.println(errorMessage);
      System.err.println("Can not get AMContainers logs for "
          + "the application:" + appId + " with the appOwner:"
          + request.getAppOwner());
      return -1;
    }

    List<ContainerLogsRequest> candidates = new ArrayList<>();
    if (amContainers.contains("ALL")) {
      candidates.addAll(requests);
      outStream.println();
      outStream.println("Specified ALL for -am option. "
          + "Printed logs for all am containers.");
    } else {
      for (String amContainer : amContainers) {
        int amContainerId = Integer.parseInt(amContainer.trim());
        if (amContainerId == -1) {
          candidates.add(requests.get(requests.size() - 1));
        } else {
          if (amContainerId <= requests.size()) {
            candidates.add(requests.get(amContainerId - 1));
          } else {
            System.err.println(String.format("ERROR: Specified AM containerId"
                + " (%s) exceeds the number of AM containers (%s).",
                amContainerId, requests.size()));
            return -1;
          }
        }
      }
    }
    Map<String, ContainerLogsRequest> newOptions = new HashMap<>();
    if (request.isAppFinished()) {
      newOptions = getMatchedLogTypesForFinishedApp(candidates,
          logCliHelper, useRegex, ignoreSizeLimit);
    } else {
      newOptions = getMatchedLogTypesForRunningApp(candidates, useRegex,
          ignoreSizeLimit);
    }
    for (Entry<String, ContainerLogsRequest> amRequest
        : newOptions.entrySet()) {
      outputAMContainerLogs(amRequest.getValue(), conf, logCliHelper,
          useRegex, ignoreSizeLimit);
    }
    return 0;
  }

  private boolean getAMContainerInfoForAHSWebService(Configuration conf,
      String appId, List<ContainerLogsRequest> requests,
      ContainerLogsRequest request) throws JSONException {
    List<JSONObject> amContainersList =
        getAMContainerInfoForAHSWebService(conf, appId);
    return createContainerLogsRequestForMasterContainer(requests, request,
        amContainersList, "amContainerId");
  }

  private boolean createContainerLogsRequestForMasterContainer(
      List<ContainerLogsRequest> requests, ContainerLogsRequest request,
      List<JSONObject> amContainersList, String masterContainerInfo)
      throws JSONException {
    boolean getAMContainerLists = false;
    if (amContainersList != null && !amContainersList.isEmpty()) {
      getAMContainerLists = true;
      for (JSONObject amContainer : amContainersList) {
        ContainerLogsRequest amRequest = new ContainerLogsRequest(request);
        amRequest.setContainerId(amContainer.getString(masterContainerInfo));
        requests.add(amRequest);
      }
    }
    return getAMContainerLists;
  }

  private List<JSONObject> getAMContainerInfoFromTimelineReader(
      Configuration conf, String appId)
      throws IOException, ClientHandlerException, UniformInterfaceException,
      JSONException {
    ClientResponse response = getClientResponseFromTimelineReader(conf, appId);

    JSONArray appAttemptEntities = response.getEntity(JSONArray.class);
    List<JSONObject> amContainersList = new ArrayList<JSONObject>();
    for (int i = 0; i < appAttemptEntities.length(); i++) {
      JSONObject appAttemptEntity = appAttemptEntities.getJSONObject(i);
      JSONObject infoField = appAttemptEntity.getJSONObject("info");
      amContainersList.add(infoField);
    }
    Collections.reverse(amContainersList);
    return amContainersList;
  }

  protected ClientResponse getClientResponseFromTimelineReader(
      Configuration conf, String appId) throws IOException {
    String webAppAddress = WebAppUtils.getHttpSchemePrefix(conf) + WebAppUtils
        .getTimelineReaderWebAppURLWithoutScheme(conf);
    WebResource webResource = webServiceClient.resource(webAppAddress);

    ClientResponse response =
        webResource.path("ws").path("v2").path("timeline").path("clusters")
            .path(conf.get(YarnConfiguration.RM_CLUSTER_ID)).path("apps")
            .path(appId).path("entities")
            .path(TimelineEntityType.YARN_APPLICATION_ATTEMPT.toString())
            .queryParam("fields", "INFO").accept(MediaType.APPLICATION_JSON)
            .get(ClientResponse.class);

    if (response == null
        || response.getStatusInfo().getStatusCode() != ClientResponse.Status.OK
        .getStatusCode()) {
      String msg =
          "Response from the timeline reader server is " + ((response == null) ?
              "null" :
              "not successful," + " HTTP error code: " + response.getStatus()
                  + ", Server response:\n" + response.getEntity(String.class));
      System.out.println(msg);
      throw new IOException(msg);
    }
    return response;
  }

  private void outputAMContainerLogs(ContainerLogsRequest request,
      Configuration conf, LogCLIHelpers logCliHelper, boolean useRegex,
      boolean ignoreSizeLimit) throws Exception {
    String nodeHttpAddress = request.getNodeHttpAddress();
    String containerId = request.getContainerId();
    String nodeId = request.getNodeId();

    if (request.isAppFinished()) {
      if (containerId != null && !containerId.isEmpty()) {
        if (nodeId != null && !nodeId.isEmpty()) {
          logCliHelper.dumpAContainerLogsForLogType(request);
        } else {
          logCliHelper.dumpAContainerLogsForLogTypeWithoutNodeId(
              request);
        }
      }
    } else {
      if (nodeHttpAddress != null && containerId != null
          && !nodeHttpAddress.isEmpty() && !containerId.isEmpty()) {
        ContainerState containerState = getContainerReport(containerId)
            .getContainerState();
        request.setContainerState(containerState);
        printContainerLogsFromRunningApplication(conf,
            request, logCliHelper, useRegex, ignoreSizeLimit);
      }
    }
  }

  private int showContainerLogInfo(ContainerLogsRequest request,
      LogCLIHelpers logCliHelper) throws IOException, YarnException,
      ClientHandlerException, UniformInterfaceException, JSONException {
    if (!request.isAppFinished()) {
      return printContainerInfoFromRunningApplication(request, logCliHelper);
    } else {
      return logCliHelper.printAContainerLogMetadata(
          request, System.out, System.err);
    }
  }

  private int showNodeLists(ContainerLogsRequest request,
      LogCLIHelpers logCliHelper) throws IOException {
    if (!request.isAppFinished()) {
      System.err.println("The -list_nodes command can be only used with "
          + "finished applications");
      return -1;
    } else {
      logCliHelper.printNodesList(request, System.out, System.err);
      return 0;
    }
  }

  private int showApplicationLogInfo(ContainerLogsRequest request,
      LogCLIHelpers logCliHelper) throws IOException, YarnException {
    String appState = "Application State: "
        + (request.isAppFinished() ? "Completed." : "Running.");
    if (!request.isAppFinished()) {
      List<ContainerReport> reports =
          getContainerReportsFromRunningApplication(request);
      List<ContainerReport> filterReports = filterContainersInfo(
          request, reports);
      if (filterReports.isEmpty()) {
        System.err.println("Can not find any containers for the application:"
            + request.getAppId() + ".");
        return -1;
      }
      outStream.println(appState);
      for (ContainerReport report : filterReports) {
        outStream.println(String.format(LogCLIHelpers.CONTAINER_ON_NODE_PATTERN,
            report.getContainerId(), report.getAssignedNode()));
      }
      return 0;
    } else {
      outStream.println(appState);
      logCliHelper.printContainersList(request, System.out, System.err);
      return 0;
    }
  }

  /**
   * Create Command Options.
   * @return the command options
   */
  private Options createCommandOpts() {
    Options opts = new Options();
    opts.addOption(HELP_CMD, false, "Displays help for all commands.");
    Option appIdOpt =
        new Option(APPLICATION_ID_OPTION, true, "ApplicationId (required)");
    opts.addOption(appIdOpt);
    opts.addOption(CONTAINER_ID_OPTION, true, "ContainerId. "
        + "By default, it will print all available logs."
        + " Work with -log_files to get only specific logs. If specified, the"
        + " applicationId can be omitted");
    opts.addOption(CLUSTER_ID_OPTION, true, "ClusterId. "
        + "By default, it will take default cluster id from the RM");
    opts.addOption(NODE_ADDRESS_OPTION, true, "NodeAddress in the format "
        + "nodename:port");
    opts.addOption(APP_OWNER_OPTION, true,
        "AppOwner (assumed to be current user if not specified)");
    Option amOption = new Option(AM_CONTAINER_OPTION, true,
        "Prints the AM Container logs for this application. "
        + "Specify comma-separated value to get logs for related AM "
        + "Container. For example, If we specify -am 1,2, we will get "
        + "the logs for the first AM Container as well as the second "
        + "AM Container. To get logs for all AM Containers, use -am ALL. "
        + "To get logs for the latest AM Container, use -am -1. "
        + "By default, it will print all available logs. Work with -log_files "
        + "to get only specific logs.");
    amOption.setValueSeparator(',');
    amOption.setArgs(Option.UNLIMITED_VALUES);
    amOption.setArgName("AM Containers");
    opts.addOption(amOption);
    Option logFileOpt = new Option(PER_CONTAINER_LOG_FILES_OPTION, true,
        "Specify comma-separated value "
        + "to get exact matched log files. Use \"ALL\" or \"*\" to "
        + "fetch all the log files for the container.");
    logFileOpt.setValueSeparator(',');
    logFileOpt.setArgs(Option.UNLIMITED_VALUES);
    logFileOpt.setArgName("Log File Name");
    opts.addOption(logFileOpt);
    Option logFileRegexOpt = new Option(PER_CONTAINER_LOG_FILES_REGEX_OPTION,
        true, "Specify comma-separated value "
        + "to get matched log files by using java regex. Use \".*\" to "
        + "fetch all the log files for the container.");
    logFileRegexOpt.setValueSeparator(',');
    logFileRegexOpt.setArgs(Option.UNLIMITED_VALUES);
    logFileRegexOpt.setArgName("Log File Pattern");
    opts.addOption(logFileRegexOpt);
    opts.addOption(SHOW_CONTAINER_LOG_INFO, false,
        "Show the container log metadata, "
        + "including log-file names, the size of the log files. "
        + "You can combine this with --containerId to get log metadata for "
        + "the specific container, or with --nodeAddress to get log metadata "
        + "for all the containers on the specific NodeManager.");
    opts.addOption(SHOW_APPLICATION_LOG_INFO, false, "Show the "
        + "containerIds which belong to the specific Application. "
        + "You can combine this with --nodeAddress to get containerIds "
        + "for all the containers on the specific NodeManager.");
    opts.addOption(LIST_NODES_OPTION, false,
        "Show the list of nodes that successfully aggregated logs. "
        + "This option can only be used with finished applications.");
    opts.addOption(OUT_OPTION, true, "Local directory for storing individual "
        + "container logs. The container logs will be stored based on the "
        + "node the container ran on.");
    opts.addOption(SIZE_OPTION, true, "Prints the log file's first 'n' bytes "
        + "or the last 'n' bytes. Use negative values as bytes to read from "
        + "the end and positive values as bytes to read from the beginning.");
    opts.addOption(CLIENT_MAX_RETRY_OPTION, true, "Set max retry number for a"
        + " retry client to get the container logs for the running "
        + "applications. Use a negative value to make retry forever. "
        + "The default value is 30.");
    opts.addOption(CLIENT_RETRY_INTERVAL_OPTION, true,
        "Work with --client_max_retries to create a retry client. "
        + "The default value is 1000.");
    opts.addOption(SIZE_LIMIT_OPTION, true, "Use this option to limit "
        + "the size of the total logs which could be fetched. "
        + "By default, we only allow to fetch at most "
        + LOG_SIZE_LIMIT_DEFAULT + " MB logs. If the total log size is "
        + "larger than the specified number, the CLI would fail. "
        + "The user could specify -1 to ignore the size limit "
        + "and fetch all logs.");
    opts.getOption(APPLICATION_ID_OPTION).setArgName("Application ID");
    opts.getOption(CONTAINER_ID_OPTION).setArgName("Container ID");
    opts.getOption(CLUSTER_ID_OPTION).setArgName("Cluster ID");
    opts.getOption(NODE_ADDRESS_OPTION).setArgName("Node Address");
    opts.getOption(APP_OWNER_OPTION).setArgName("Application Owner");
    opts.getOption(AM_CONTAINER_OPTION).setArgName("AM Containers");
    opts.getOption(OUT_OPTION).setArgName("Local Directory");
    opts.getOption(SIZE_OPTION).setArgName("size");
    opts.getOption(CLIENT_MAX_RETRY_OPTION).setArgName("Max Retries");
    opts.getOption(CLIENT_RETRY_INTERVAL_OPTION)
        .setArgName("Retry Interval");
    opts.getOption(SIZE_LIMIT_OPTION).setArgName("Size Limit");
    return opts;
  }

  /**
   * Create Print options for helper message.
   * @param commandOpts the options
   * @return the print options
   */
  private Options createPrintOpts(Options commandOpts) {
    Options printOpts = new Options();
    printOpts.addOption(commandOpts.getOption(HELP_CMD));
    printOpts.addOption(commandOpts.getOption(CONTAINER_ID_OPTION));
    printOpts.addOption(commandOpts.getOption(CLUSTER_ID_OPTION));
    printOpts.addOption(commandOpts.getOption(NODE_ADDRESS_OPTION));
    printOpts.addOption(commandOpts.getOption(APP_OWNER_OPTION));
    printOpts.addOption(commandOpts.getOption(AM_CONTAINER_OPTION));
    printOpts.addOption(commandOpts.getOption(PER_CONTAINER_LOG_FILES_OPTION));
    printOpts.addOption(commandOpts.getOption(LIST_NODES_OPTION));
    printOpts.addOption(commandOpts.getOption(SHOW_APPLICATION_LOG_INFO));
    printOpts.addOption(commandOpts.getOption(SHOW_CONTAINER_LOG_INFO));
    printOpts.addOption(commandOpts.getOption(OUT_OPTION));
    printOpts.addOption(commandOpts.getOption(SIZE_OPTION));
    printOpts.addOption(commandOpts.getOption(
        PER_CONTAINER_LOG_FILES_REGEX_OPTION));
    printOpts.addOption(commandOpts.getOption(CLIENT_MAX_RETRY_OPTION));
    printOpts.addOption(commandOpts.getOption(CLIENT_RETRY_INTERVAL_OPTION));
    printOpts.addOption(commandOpts.getOption(SIZE_LIMIT_OPTION));
    return printOpts;
  }

  private List<String> parseAMContainer(CommandLine commandLine,
      Options printOpts) throws NumberFormatException {
    List<String> amContainersList = new ArrayList<String>();
    String[] amContainers = commandLine.getOptionValues(AM_CONTAINER_OPTION);
    for (String am : amContainers) {
      boolean errorInput = false;
      if (!am.trim().equalsIgnoreCase("ALL")) {
        try {
          int id = Integer.parseInt(am.trim());
          if (id != -1 && id <= 0) {
            errorInput = true;
          }
        } catch (NumberFormatException ex) {
          errorInput = true;
        }
        if (errorInput) {
          String errMessage =
              "Invalid input for option -am. Valid inputs are 'ALL', -1 "
              + "and any other integer which is larger than 0.";
          printHelpMessage(printOpts);
          throw new NumberFormatException(errMessage);
        }
        amContainersList.add(am.trim());
      } else {
        amContainersList.add("ALL");
        break;
      }
    }
    return amContainersList;
  }

  private int fetchAMContainerLogs(ContainerLogsRequest request,
      List<String> amContainersList, LogCLIHelpers logCliHelper,
      boolean useRegex, boolean ignoreSizeLimit) throws Exception {
    return printAMContainerLogs(getConf(), request, amContainersList,
        logCliHelper, useRegex, ignoreSizeLimit);
  }

  private int fetchContainerLogs(ContainerLogsRequest request,
      LogCLIHelpers logCliHelper, boolean useRegex, boolean ignoreSizeLimit)
      throws IOException, ClientHandlerException, UniformInterfaceException,
      JSONException {
    String appIdStr = request.getAppId().toString();
    String containerIdStr = request.getContainerId();
    String nodeAddress = request.getNodeId();
    String appOwner = request.getAppOwner();
    boolean isAppFinished = request.isAppFinished();
    // if the application is in the final state,
    // we could directly get logs from HDFS.
    if (isAppFinished) {
      // if user specified "ALL" as the logFiles param, pass empty list
      // to logCliHelper so that it fetches all the logs
      ContainerLogsRequest newOptions = getMatchedLogOptions(
          request, logCliHelper, useRegex, ignoreSizeLimit);
      if (newOptions == null) {
        System.err.println("Can not find any log file matching the pattern: "
            + request.getLogTypes() + " for the container: "
            + request.getContainerId() + " within the application: "
            + request.getAppId());
        return -1;
      }
      if (nodeAddress != null && !nodeAddress.isEmpty()) {
        return logCliHelper.dumpAContainerLogsForLogType(newOptions);
      } else {
        return logCliHelper.dumpAContainerLogsForLogTypeWithoutNodeId(
            newOptions);
      }
    }
    String nodeHttpAddress = null;
    String nodeId = null;
    try {
      // If the nodeAddress is not provided, we will try to get
      // the ContainerReport. In the containerReport, we could get
      // nodeAddress and nodeHttpAddress
      ContainerReport report = getContainerReport(containerIdStr);
      nodeHttpAddress = report.getNodeHttpAddress();
      if (nodeHttpAddress != null && !nodeHttpAddress.isEmpty()) {
        nodeHttpAddress = nodeHttpAddress.replaceFirst(
                WebAppUtils.getHttpSchemePrefix(getConf()), "");
        request.setNodeHttpAddress(nodeHttpAddress);
      }
      nodeId = report.getAssignedNode().toString();
      request.setNodeId(nodeId);
      request.setContainerState(report.getContainerState());
    } catch (IOException | YarnException ex) {
      nodeHttpAddress = getNodeHttpAddressFromRMWebString(request);
      if (nodeHttpAddress != null && !nodeHttpAddress.isEmpty()) {
        request.setNodeHttpAddress(nodeHttpAddress);
      } else {
        // for the case, we have already uploaded partial logs in HDFS
        int result = -1;
        ContainerLogsRequest newOptions = getMatchedLogOptions(
                request, logCliHelper, useRegex, ignoreSizeLimit);
        if (newOptions == null) {
          System.err.println("Can not find any log file matching the pattern: "
              + request.getLogTypes() + " for the container: "
              + request.getContainerId() + " within the application: "
              + request.getAppId());
        } else {
          if (nodeAddress != null && !nodeAddress.isEmpty()) {
            result = logCliHelper.dumpAContainerLogsForLogType(newOptions);
          } else {
            result = logCliHelper.dumpAContainerLogsForLogTypeWithoutNodeId(
                newOptions);
          }
        }
        if (result == -1) {
          System.err.println(
              "Unable to get logs for this container:"
                  + containerIdStr + " for the application:"
                  + appIdStr + " with the appOwner: " + appOwner);
          System.err.println("The application: " + appIdStr
              + " is still running, and we can not get Container report "
              + "for the container: " + containerIdStr + ". Please try later "
              + "or after the application finishes.");
        }
        return result;
      }
    }
    // If the application is not in the final state,
    // we will provide the NodeHttpAddress and get the container logs
    // by calling NodeManager webservice.
    ContainerLogsRequest newRequest = getMatchedOptionForRunningApp(
        request, useRegex, ignoreSizeLimit);
    if (newRequest == null) {
      return -1;
    }
    return printContainerLogsFromRunningApplication(getConf(), request,
          logCliHelper, useRegex, ignoreSizeLimit);
  }

  private int fetchApplicationLogs(ContainerLogsRequest options,
      LogCLIHelpers logCliHelper, boolean useRegex, boolean ignoreSizeLimit)
      throws IOException, YarnException {
    // If the application has finished, we would fetch the logs
    // from HDFS.
    // If the application is still running, we would get the full
    // list of the containers first, then fetch the logs for each
    // container from NM.
    int resultCode = -1;
    if (options.isAppFinished()) {
      ContainerLogsRequest newOptions = getMatchedLogOptions(
          options, logCliHelper, useRegex, ignoreSizeLimit);
      if (newOptions == null) {
        System.err.println("Can not find any log file matching the pattern: "
            + options.getLogTypes() + " for the application: "
            + options.getAppId());
      } else {
        resultCode =
            logCliHelper.dumpAllContainersLogs(newOptions);
      }
    } else {
      List<ContainerLogsRequest> containerLogRequests =
          getContainersLogRequestForRunningApplication(options);

      // get all matched container log types and check the total log size.
      Map<String, ContainerLogsRequest> matchedLogTypes =
          getMatchedLogTypesForRunningApp(containerLogRequests,
              useRegex, ignoreSizeLimit);

      for (Entry<String, ContainerLogsRequest> container
          : matchedLogTypes.entrySet()) {
        int result = printContainerLogsFromRunningApplication(getConf(),
            container.getValue(), logCliHelper,
            useRegex, ignoreSizeLimit);
        if (result == 0) {
          resultCode = 0;
        }
      }
    }
    if (resultCode == -1) {
      System.err.println("Can not find the logs for the application: "
          + options.getAppId() + " with the appOwner: "
          + options.getAppOwner());
    }
    return resultCode;
  }

  private String guessAppOwner(ApplicationReport appReport,
      ApplicationId appId) throws IOException {
    String appOwner = null;
    if (appReport != null) {
      //always use the app owner from the app report if possible
      appOwner = appReport.getUser();
    } else {
      appOwner = UserGroupInformation.getCurrentUser().getShortUserName();
      appOwner = LogCLIHelpers.getOwnerForAppIdOrNull(
          appId, appOwner, getConf());
    }
    return appOwner;
  }

  private ContainerLogsRequest getMatchedLogOptions(
      ContainerLogsRequest request, LogCLIHelpers logCliHelper,
      boolean useRegex, boolean ignoreSizeLimit) throws IOException {
    ContainerLogsRequest newOptions = new ContainerLogsRequest(request);
    Set<ContainerLogFileInfo> files = logCliHelper.listContainerLogs(
        request);
    Set<String> matchedFiles = getMatchedLogFiles(request, files,
        useRegex, ignoreSizeLimit);
    if (matchedFiles.isEmpty()) {
      return null;
    } else {
      newOptions.setLogTypes(matchedFiles);
      return newOptions;
    }
  }

  private Set<String> getMatchedLogFiles(ContainerLogsRequest options,
      Collection<ContainerLogFileInfo> candidate, boolean useRegex,
      boolean ignoreSizeLimit) throws IOException {
    Set<String> matchedFiles = new HashSet<String>();
    Set<String> filePattern = options.getLogTypes();
    long size = options.getBytes();
    boolean getAll = options.getLogTypes().contains("ALL");
    Iterator<ContainerLogFileInfo> iterator = candidate.iterator();
    while(iterator.hasNext()) {
      boolean matchedFile = false;
      ContainerLogFileInfo logInfo = iterator.next();
      if (getAll) {
        matchedFile = true;
      } else if (useRegex) {
        if (isFileMatching(logInfo.getFileName(), filePattern)) {
          matchedFile = true;
        }
      } else {
        if (filePattern.contains(logInfo.getFileName())) {
          matchedFile = true;
        }
      }
      if (matchedFile) {
        matchedFiles.add(logInfo.getFileName());
        if (!ignoreSizeLimit) {
          decrLogSizeLimit(Math.min(
              Long.parseLong(logInfo.getFileSize()), size));
          if (getLogSizeLimitLeft() < 0) {
            throw new RuntimeException("The total log size is too large."
                + "The log size limit is " + specifedLogLimits + "MB. "
                + "Please specify a proper value --size option or if you "
                + "really want to fetch all, please "
                + "specify -1 for --size_limit_mb option.");
          }
        }
      }
    }
    return matchedFiles;
  }

  private boolean isFileMatching(String fileType,
      Set<String> logTypes) {
    for (String logType : logTypes) {
      Pattern filterPattern = Pattern.compile(logType);
      boolean match = filterPattern.matcher(fileType).find();
      if (match) {
        return true;
      }
    }
    return false;
  }

  private List<ContainerLogsRequest>
      getContainersLogRequestForRunningApplication(
          ContainerLogsRequest options) throws YarnException, IOException {
    List<ContainerLogsRequest> newOptionsList =
        new ArrayList<ContainerLogsRequest>();
    List<ContainerReport> reports =
        getContainerReportsFromRunningApplication(options);
    for (ContainerReport container : reports) {
      ContainerLogsRequest newOptions = new ContainerLogsRequest(options);
      newOptions.setContainerId(container.getContainerId().toString());
      newOptions.setNodeId(container.getAssignedNode().toString());
      String httpAddress = container.getNodeHttpAddress();
      if (httpAddress != null && !httpAddress.isEmpty()) {
        newOptions.setNodeHttpAddress(httpAddress
            .replaceFirst(WebAppUtils.getHttpSchemePrefix(getConf()), ""));
      }
      newOptions.setContainerState(container.getContainerState());
      newOptionsList.add(newOptions);
    }
    return newOptionsList;
  }

  private List<ContainerReport> getContainerReportsFromRunningApplication(
      ContainerLogsRequest options) throws YarnException, IOException {
    List<ContainerReport> reports = new ArrayList<ContainerReport>();
    List<ApplicationAttemptReport> attempts =
        yarnClient.getApplicationAttempts(options.getAppId());
    Map<ContainerId, ContainerReport> containerMap = new TreeMap<
        ContainerId, ContainerReport>();
    for (ApplicationAttemptReport attempt : attempts) {
      List<ContainerReport> containers = yarnClient.getContainers(
          attempt.getApplicationAttemptId());
      for (ContainerReport container : containers) {
        if (!containerMap.containsKey(container.getContainerId())) {
          containerMap.put(container.getContainerId(), container);
        }
      }
    }
    reports.addAll(containerMap.values());
    return reports;
  }

  // filter the containerReports based on the nodeId and ContainerId
  private List<ContainerReport> filterContainersInfo(
      ContainerLogsRequest options, List<ContainerReport> containers) {
    List<ContainerReport> filterReports = new ArrayList<ContainerReport>(
        containers);
    String nodeId = options.getNodeId();
    boolean filterBasedOnNodeId = (nodeId != null && !nodeId.isEmpty());
    String containerId = options.getContainerId();
    boolean filterBasedOnContainerId = (containerId != null
        && !containerId.isEmpty());

    if (filterBasedOnNodeId || filterBasedOnContainerId) {
    // filter the reports based on the containerId and.or nodeId
      for(ContainerReport report : containers) {
        if (filterBasedOnContainerId) {
          if (!report.getContainerId().toString()
              .equalsIgnoreCase(containerId)) {
            filterReports.remove(report);
          }
        }

        if (filterBasedOnNodeId) {
          if (!report.getAssignedNode().toString().equalsIgnoreCase(nodeId)) {
            filterReports.remove(report);
          }
        }
      }
    }
    return filterReports;
  }

  private int printContainerInfoFromRunningApplication(
      ContainerLogsRequest options, LogCLIHelpers logCliHelper)
      throws YarnException, IOException, ClientHandlerException,
      UniformInterfaceException, JSONException {
    String containerIdStr = options.getContainerId();
    String nodeIdStr = options.getNodeId();
    List<ContainerReport> reports =
        getContainerReportsFromRunningApplication(options);
    List<ContainerReport> filteredReports = filterContainersInfo(
        options, reports);
    if (filteredReports.isEmpty()) {
      // if we specify the containerId as well as NodeAddress
      String nodeHttpAddress = null;
      if (options.getContainerId() != null
          && !options.getContainerId().isEmpty()) {
        nodeHttpAddress = getNodeHttpAddressFromRMWebString(options);
      }
      if (nodeHttpAddress != null) {
        outputContainerLogMeta(options.getContainerId(), options.getNodeId(),
            nodeHttpAddress);
        return 0;
      } else {
        int result = logCliHelper.printAContainerLogMetadata(
            options, System.out, System.err);
        if (result == -1) {
          StringBuilder sb = new StringBuilder();
          if (containerIdStr != null && !containerIdStr.isEmpty()) {
            sb.append("Trying to get container with ContainerId: "
                + containerIdStr + "\n");
          }
          if (nodeIdStr != null && !nodeIdStr.isEmpty()) {
            sb.append("Trying to get container from NodeManager: "
                + nodeIdStr + "\n");
          }
          sb.append("Can not find any matched containers for the application: "
              + options.getAppId());
          System.err.println(sb.toString());
        }
        return result;
      }
    }
    for (ContainerReport report : filteredReports) {
      String nodeId = report.getAssignedNode().toString();
      String nodeHttpAddress = report.getNodeHttpAddress().replaceFirst(
          WebAppUtils.getHttpSchemePrefix(getConf()), "");
      String containerId = report.getContainerId().toString();
      outputContainerLogMeta(containerId, nodeId, nodeHttpAddress);
    }
    return 0;
  }

  private void outputContainerLogMeta(String containerId, String nodeId,
      String nodeHttpAddress) throws IOException {
    String containerString = String.format(
        LogCLIHelpers.CONTAINER_ON_NODE_PATTERN, containerId, nodeId);
    outStream.println(containerString);
    outStream.println(StringUtils.repeat("=", containerString.length()));
    outStream.printf(LogCLIHelpers.PER_LOG_FILE_INFO_PATTERN,
        "LogFile", "LogLength", "LastModificationTime", "LogAggregationType");
    outStream.println(StringUtils.repeat("=", containerString.length() * 2));
    List<Pair<ContainerLogFileInfo, String>> infos = getContainerLogFiles(
        getConf(), containerId, nodeHttpAddress);
    for (Pair<ContainerLogFileInfo, String> info : infos) {
      outStream.printf(LogCLIHelpers.PER_LOG_FILE_INFO_PATTERN,
          info.getKey().getFileName(), info.getKey().getFileSize(),
          info.getKey().getLastModifiedTime(), info.getValue());
    }
  }

  @VisibleForTesting
  public Set<String> getMatchedContainerLogFiles(ContainerLogsRequest request,
      boolean useRegex, boolean ignoreSizeLimit) throws IOException {
    // fetch all the log files for the container
    // filter the log files based on the given -log_files pattern
    List<Pair<ContainerLogFileInfo, String>> allLogFileInfos=
        getContainerLogFiles(getConf(), request.getContainerId(),
            request.getNodeHttpAddress());
    List<ContainerLogFileInfo> fileNames = new ArrayList<
        ContainerLogFileInfo>();
    for (Pair<ContainerLogFileInfo, String> fileInfo : allLogFileInfos) {
      fileNames.add(fileInfo.getKey());
    }
    return getMatchedLogFiles(request, fileNames,
        useRegex, ignoreSizeLimit);
  }

  @VisibleForTesting
  public ClientResponse getResponseFromNMWebService(Configuration conf,
      Client webServiceClient, ContainerLogsRequest request, String logFile) {
    return LogToolUtils.getResponseFromNMWebService(
        conf, webServiceClient, request, logFile);
  }

  @VisibleForTesting
  public String getNodeHttpAddressFromRMWebString(ContainerLogsRequest request)
      throws ClientHandlerException, UniformInterfaceException, JSONException {
    if (request.getNodeId() == null || request.getNodeId().isEmpty()) {
      return null;
    }
    JSONObject nodeInfo = YarnWebServiceUtils
        .getNodeInfoFromRMWebService(getConf(), request.getNodeId())
        .getJSONObject("node");
    return nodeInfo.has("nodeHTTPAddress") ?
        nodeInfo.getString("nodeHTTPAddress") : null;
  }

  // Class to handle retry
  static class ClientConnectionRetry {

    // maxRetries < 0 means keep trying
    @Private
    @VisibleForTesting
    public int maxRetries;

    @Private
    @VisibleForTesting
    public long retryInterval;

    // Indicates if retries happened last time. Only tests should read it.
    // In unit tests, retryOn() calls should _not_ be concurrent.
    private boolean retried = false;

    @Private
    @VisibleForTesting
    boolean getRetired() {
      return retried;
    }

    // Constructor with default retry settings
    public ClientConnectionRetry(int inputMaxRetries,
        long inputRetryInterval) {
      this.maxRetries = inputMaxRetries;
      this.retryInterval = inputRetryInterval;
    }

    public Object retryOn(ClientRetryOp op)
        throws RuntimeException, IOException {
      int leftRetries = maxRetries;
      retried = false;

      // keep trying
      while (true) {
        try {
          // try perform the op, if fail, keep retrying
          return op.run();
        } catch (IOException | RuntimeException e) {
          // break if there's no retries left
          if (leftRetries == 0) {
            break;
          }
          if (op.shouldRetryOn(e)) {
            logException(e, leftRetries);
          } else {
            throw e;
          }
        }
        if (leftRetries > 0) {
          leftRetries--;
        }
        retried = true;
        try {
          // sleep for the given time interval
          Thread.sleep(retryInterval);
        } catch (InterruptedException ie) {
          System.out.println("Client retry sleep interrupted! ");
        }
      }
      throw new RuntimeException("Connection retries limit exceeded.");
    };

    private void logException(Exception e, int leftRetries) {
      if (leftRetries > 0) {
        System.out.println("Exception caught by ClientConnectionRetry,"
              + " will try " + leftRetries + " more time(s).\nMessage: "
              + e.getMessage());
      } else {
        // note that maxRetries may be -1 at the very beginning
        System.out.println("ConnectionException caught by ClientConnectionRetry,"
            + " will keep retrying.\nMessage: "
            + e.getMessage());
      }
    }
  }

  private class ClientJerseyRetryFilter extends ClientFilter {
    @Override
    public ClientResponse handle(final ClientRequest cr)
        throws ClientHandlerException {
      // Set up the retry operation
      ClientRetryOp jerseyRetryOp = new ClientRetryOp() {
        @Override
        public Object run() {
          // Try pass the request, if fail, keep retrying
          return getNext().handle(cr);
        }

        @Override
        public boolean shouldRetryOn(Exception e) {
          // Only retry on connection exceptions
          return (e instanceof ClientHandlerException)
              && (e.getCause() instanceof ConnectException ||
                  e.getCause() instanceof SocketTimeoutException ||
                  e.getCause() instanceof SocketException);
        }
      };
      try {
        return (ClientResponse) connectionRetry.retryOn(jerseyRetryOp);
      } catch (IOException e) {
        throw new ClientHandlerException("Jersey retry failed!\nMessage: "
              + e.getMessage());
      }
    }
  }

  // Abstract class for an operation that should be retried by client
  private static abstract class ClientRetryOp {
    // The operation that should be retried
    public abstract Object run() throws IOException;
    // The method to indicate if we should retry given the incoming exception
    public abstract boolean shouldRetryOn(Exception e);
  }

  private long getLogSizeLimitLeft() {
    return this.logSizeLeft;
  }

  private void decrLogSizeLimit(long used) {
    this.logSizeLeft -= used;
  }

  @Private
  @VisibleForTesting
  public ContainerLogsRequest getMatchedOptionForRunningApp(
      ContainerLogsRequest container, boolean useRegex,
      boolean ignoreSizeLimit) throws IOException {
    String containerIdStr = container.getContainerId().toString();
    String nodeHttpAddress = container.getNodeHttpAddress();
    if (nodeHttpAddress == null || nodeHttpAddress.isEmpty()) {
      System.err.println("Can not get the logs for the container: "
          + containerIdStr);
      System.err.println("The node http address is required to get container "
          + "logs for the Running application.");
      return null;
    }

    Set<String> matchedFiles = getMatchedContainerLogFiles(container,
        useRegex, ignoreSizeLimit);
    if (matchedFiles.isEmpty()) {
      System.err.println("Can not find any log file matching the pattern: "
          + container.getLogTypes() + " for the container: " + containerIdStr
          + " within the application: " + container.getAppId());
      return null;
    }
    container.setLogTypes(matchedFiles);
    return container;
  }

  @Private
  @VisibleForTesting
  public Map<String, ContainerLogsRequest> getMatchedLogTypesForRunningApp(
      List<ContainerLogsRequest> containerLogRequests, boolean useRegex,
      boolean ignoreSizeLimit) {
    Map<String, ContainerLogsRequest> containerMatchedLog = new HashMap<>();
    for (ContainerLogsRequest container : containerLogRequests) {
      try {
        ContainerLogsRequest request = getMatchedOptionForRunningApp(
            container, useRegex, ignoreSizeLimit);
        if (request == null) {
          continue;
        }
        containerMatchedLog.put(container.getContainerId(), request);
      } catch(IOException ex) {
        System.err.println(ex);
        continue;
      }
    }
    return containerMatchedLog;
  }

  private Map<String, ContainerLogsRequest> getMatchedLogTypesForFinishedApp(
      List<ContainerLogsRequest> containerLogRequests,
      LogCLIHelpers logCliHelper, boolean useRegex,
      boolean ignoreSizeLimit) {
    Map<String, ContainerLogsRequest> containerMatchedLog = new HashMap<>();
    for (ContainerLogsRequest container : containerLogRequests) {
      try {
        ContainerLogsRequest request = getMatchedLogOptions(container,
            logCliHelper, useRegex, ignoreSizeLimit);
        if (request == null) {
          System.err.println("Can not find any log file matching the pattern: "
              + container.getLogTypes() + " for the container: "
              + container.getContainerId() + " within the application: "
              + container.getAppId());
          continue;
        }
        containerMatchedLog.put(container.getContainerId(), request);
      } catch (IOException ex) {
        System.err.println(ex);
        continue;
      }
    }
    return containerMatchedLog;
  }
}<|MERGE_RESOLUTION|>--- conflicted
+++ resolved
@@ -134,25 +134,7 @@
   @Override
   public int run(String[] args) throws Exception {
     try {
-<<<<<<< HEAD
-      webServiceClient = new Client(new URLConnectionClientHandler(
-          new HttpURLConnectionFactory() {
-          @Override
-          public HttpURLConnection getHttpURLConnection(URL url)
-              throws IOException {
-            AuthenticatedURL.Token token = new AuthenticatedURL.Token();
-            HttpURLConnection conn = null;
-            try {
-              conn = new AuthenticatedURL().openConnection(url, token);
-            } catch (AuthenticationException e) {
-              throw new IOException(e);
-            }
-            return conn;
-          }
-        }));
-=======
       webServiceClient = WebServiceClient.getWebServiceClient().createClient();
->>>>>>> e8cb2ae4
       return runCommand(args);
     } finally {
       if (yarnClient != null) {
