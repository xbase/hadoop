/**
* Licensed to the Apache Software Foundation (ASF) under one
* or more contributor license agreements.  See the NOTICE file
* distributed with this work for additional information
* regarding copyright ownership.  The ASF licenses this file
* to you under the Apache License, Version 2.0 (the
* "License"); you may not use this file except in compliance
* with the License.  You may obtain a copy of the License at
*
*     http://www.apache.org/licenses/LICENSE-2.0
*
* Unless required by applicable law or agreed to in writing, software
* distributed under the License is distributed on an "AS IS" BASIS,
* WITHOUT WARRANTIES OR CONDITIONS OF ANY KIND, either express or implied.
* See the License for the specific language governing permissions and
* limitations under the License.
*/

package org.apache.hadoop.yarn.client.api.impl;

import java.io.IOException;
import java.io.Serializable;
import java.util.ArrayList;
import java.util.Collection;
import java.util.Collections;
import java.util.Comparator;
import java.util.HashMap;
import java.util.HashSet;
import java.util.Iterator;
import java.util.LinkedHashSet;
import java.util.LinkedList;
import java.util.List;
import java.util.Map;
import java.util.Set;
import java.util.TreeSet;
import java.util.AbstractMap.SimpleEntry;

import org.apache.hadoop.classification.InterfaceAudience.Private;
import org.apache.hadoop.classification.InterfaceStability.Unstable;
import org.apache.hadoop.conf.Configuration;
import org.apache.hadoop.io.Text;
import org.apache.hadoop.ipc.RPC;
import org.apache.hadoop.net.Node;
import org.apache.hadoop.security.UserGroupInformation;
import org.apache.hadoop.yarn.api.ApplicationMasterProtocol;
import org.apache.hadoop.yarn.api.protocolrecords.AllocateRequest;
import org.apache.hadoop.yarn.api.protocolrecords.AllocateResponse;
import org.apache.hadoop.yarn.api.protocolrecords.FinishApplicationMasterRequest;
import org.apache.hadoop.yarn.api.protocolrecords.FinishApplicationMasterResponse;
import org.apache.hadoop.yarn.api.protocolrecords.RegisterApplicationMasterRequest;
import org.apache.hadoop.yarn.api.protocolrecords.RegisterApplicationMasterResponse;
import org.apache.hadoop.yarn.api.records.Container;
import org.apache.hadoop.yarn.api.records.ContainerId;
import org.apache.hadoop.yarn.api.records.ContainerStatus;
import org.apache.hadoop.yarn.api.records.ContainerUpdateType;
import org.apache.hadoop.yarn.api.records.ExecutionType;
import org.apache.hadoop.yarn.api.records.ExecutionTypeRequest;
import org.apache.hadoop.yarn.api.records.FinalApplicationStatus;
import org.apache.hadoop.yarn.api.records.NMToken;
import org.apache.hadoop.yarn.api.records.Priority;
import org.apache.hadoop.yarn.api.records.Resource;
import org.apache.hadoop.yarn.api.records.ResourceBlacklistRequest;
import org.apache.hadoop.yarn.api.records.ResourceInformation;
import org.apache.hadoop.yarn.api.records.ResourceRequest;
import org.apache.hadoop.yarn.api.records.SchedulingRequest;
import org.apache.hadoop.yarn.api.records.Token;
import org.apache.hadoop.yarn.api.records.UpdateContainerRequest;
import org.apache.hadoop.yarn.api.records.UpdatedContainer;
import org.apache.hadoop.yarn.api.resource.PlacementConstraint;
import org.apache.hadoop.yarn.client.AMRMClientUtils;
import org.apache.hadoop.yarn.client.ClientRMProxy;
import org.apache.hadoop.yarn.client.api.AMRMClient;
import org.apache.hadoop.yarn.client.api.AMRMClient.ContainerRequest;
import org.apache.hadoop.yarn.client.api.InvalidContainerRequestException;
import org.apache.hadoop.yarn.conf.YarnConfiguration;
import org.apache.hadoop.yarn.exceptions.ApplicationMasterNotRegisteredException;
import org.apache.hadoop.yarn.exceptions.YarnException;
import org.apache.hadoop.yarn.exceptions.YarnRuntimeException;
import org.apache.hadoop.yarn.security.AMRMTokenIdentifier;
import org.apache.hadoop.yarn.util.RackResolver;

import com.google.common.annotations.VisibleForTesting;
import com.google.common.base.Joiner;
import com.google.common.base.Preconditions;
import org.apache.hadoop.yarn.util.resource.Resources;
import org.slf4j.Logger;
import org.slf4j.LoggerFactory;

@Private
@Unstable
public class AMRMClientImpl<T extends ContainerRequest> extends AMRMClient<T> {

  private static final Logger LOG =
          LoggerFactory.getLogger(AMRMClientImpl.class);
  private static final List<String> ANY_LIST =
      Collections.singletonList(ResourceRequest.ANY);
  
  private int lastResponseId = 0;

  protected String appHostName;
  protected int appHostPort;
  protected String appTrackingUrl;
  protected String newTrackingUrl;

  protected ApplicationMasterProtocol rmClient;
  protected Resource clusterAvailableResources;
  protected int clusterNodeCount;
  
  // blacklistedNodes is required for keeping history of blacklisted nodes that
  // are sent to RM. On RESYNC command from RM, blacklistedNodes are used to get
  // current blacklisted nodes and send back to RM.
  protected final Set<String> blacklistedNodes = new HashSet<String>();
  protected final Set<String> blacklistAdditions = new HashSet<String>();
  protected final Set<String> blacklistRemovals = new HashSet<String>();
  private Map<Set<String>, PlacementConstraint> placementConstraints =
      new HashMap<>();

  protected Map<String, Resource> resourceProfilesMap;

  static class ResourceRequestInfo<T> {
    ResourceRequest remoteRequest;
    LinkedHashSet<T> containerRequests;

    ResourceRequestInfo(Long allocationRequestId, Priority priority,
        String resourceName, Resource capability, boolean relaxLocality) {
      remoteRequest = ResourceRequest.newBuilder().priority(priority)
          .resourceName(resourceName).capability(capability).numContainers(0)
          .allocationRequestId(allocationRequestId).relaxLocality(relaxLocality)
          .build();
      containerRequests = new LinkedHashSet<T>();
    }
  }

  /**
   * Class compares Resource by memory, then cpu and then the remaining resource
   * types in reverse order.
   */
  static class ResourceReverseComparator<T extends Resource>
      implements Comparator<T>, Serializable {
    public int compare(Resource res0, Resource res1) {
      return res1.compareTo(res0);
    }
  }

  private final Map<Long, RemoteRequestsTable<T>> remoteRequests =
      new HashMap<>();

  protected final Set<ResourceRequest> ask = new TreeSet<ResourceRequest>(
      new org.apache.hadoop.yarn.api.records.ResourceRequest.ResourceRequestComparator());
  protected final Set<ContainerId> release = new TreeSet<ContainerId>();
  // pendingRelease holds history of release requests.
  // request is removed only if RM sends completedContainer.
  // How it different from release? --> release is for per allocate() request.
  protected Set<ContainerId> pendingRelease = new TreeSet<ContainerId>();
  // change map holds container resource change requests between two allocate()
  // calls, and are cleared after each successful allocate() call.
  protected final Map<ContainerId,
      SimpleEntry<Container, UpdateContainerRequest>> change = new HashMap<>();
  // pendingChange map holds history of container resource change requests in
  // case AM needs to reregister with the ResourceManager.
  // Change requests are removed from this map if RM confirms the change
  // through allocate response, or if RM confirms that the container has been
  // completed.
  protected final Map<ContainerId,
      SimpleEntry<Container, UpdateContainerRequest>> pendingChange =
      new HashMap<>();

  private List<SchedulingRequest> schedulingRequests = new ArrayList<>();
  private Map<Set<String>, List<SchedulingRequest>> outstandingSchedRequests =
      new HashMap<>();

  public AMRMClientImpl() {
    super(AMRMClientImpl.class.getName());
  }

  @VisibleForTesting
  AMRMClientImpl(ApplicationMasterProtocol protocol) {
    super(AMRMClientImpl.class.getName());
    this.rmClient = protocol;
  }

  @Override
  protected void serviceInit(Configuration conf) throws Exception {
    RackResolver.init(conf);
    super.serviceInit(conf);
  }

  @Override
  protected void serviceStart() throws Exception {
    final YarnConfiguration conf = new YarnConfiguration(getConfig());
    try {
      if (rmClient == null) {
        rmClient = ClientRMProxy.createRMProxy(
            conf, ApplicationMasterProtocol.class);
      }
    } catch (IOException e) {
      throw new YarnRuntimeException(e);
    }
    super.serviceStart();
  }

  @Override
  protected void serviceStop() throws Exception {
    if (this.rmClient != null) {
      RPC.stopProxy(this.rmClient);
    }
    super.serviceStop();
  }

  @Override
  public RegisterApplicationMasterResponse registerApplicationMaster(
      String appHostName, int appHostPort, String appTrackingUrl)
      throws YarnException, IOException {
    return registerApplicationMaster(appHostName, appHostPort, appTrackingUrl,
        null);
  }

  @Override
  public RegisterApplicationMasterResponse registerApplicationMaster(
      String appHostName, int appHostPort, String appTrackingUrl,
      Map<Set<String>, PlacementConstraint> placementConstraintsMap)
      throws YarnException, IOException {
    this.appHostName = appHostName;
    this.appHostPort = appHostPort;
    this.appTrackingUrl = appTrackingUrl;
    if (placementConstraintsMap != null && !placementConstraintsMap.isEmpty()) {
      this.placementConstraints.putAll(placementConstraintsMap);
    }
    Preconditions.checkArgument(appHostName != null,
        "The host name should not be null");
    Preconditions.checkArgument(appHostPort >= -1, "Port number of the host"
        + " should be any integers larger than or equal to -1");

    return registerApplicationMaster();
  }

  @SuppressWarnings("unchecked")
  private RegisterApplicationMasterResponse registerApplicationMaster()
      throws YarnException, IOException {
    RegisterApplicationMasterRequest request =
        RegisterApplicationMasterRequest.newInstance(this.appHostName,
            this.appHostPort, this.appTrackingUrl);
    if (!this.placementConstraints.isEmpty()) {
      request.setPlacementConstraints(this.placementConstraints);
    }
    RegisterApplicationMasterResponse response =
        rmClient.registerApplicationMaster(request);
    synchronized (this) {
      lastResponseId = 0;
      if (!response.getNMTokensFromPreviousAttempts().isEmpty()) {
        populateNMTokens(response.getNMTokensFromPreviousAttempts());
      }
      this.resourceProfilesMap = response.getResourceProfiles();
      List<Container> prevContainers =
          response.getContainersFromPreviousAttempts();
      AMRMClientUtils.removeFromOutstandingSchedulingRequests(prevContainers,
          this.outstandingSchedRequests);
    }
    return response;
  }

  @Override
  public synchronized void addSchedulingRequests(
      Collection<SchedulingRequest> newSchedulingRequests) {
    this.schedulingRequests.addAll(newSchedulingRequests);
    AMRMClientUtils.addToOutstandingSchedulingRequests(newSchedulingRequests,
        this.outstandingSchedRequests);
  }

  @Override
  public AllocateResponse allocate(float progressIndicator) 
      throws YarnException, IOException {
    Preconditions.checkArgument(progressIndicator >= 0,
        "Progress indicator should not be negative");
    AllocateResponse allocateResponse = null;
    List<ResourceRequest> askList = null;
    List<ContainerId> releaseList = null;
    AllocateRequest allocateRequest = null;
    List<String> blacklistToAdd = new ArrayList<String>();
    List<String> blacklistToRemove = new ArrayList<String>();
    Map<ContainerId, SimpleEntry<Container, UpdateContainerRequest>> oldChange =
        new HashMap<>();
    List<SchedulingRequest> schedulingRequestList = new LinkedList<>();

    try {
      synchronized (this) {
        askList = cloneAsks();
        // Save the current change for recovery
        oldChange.putAll(change);
        List<UpdateContainerRequest> updateList = createUpdateList();
        releaseList = new ArrayList<ContainerId>(release);
        schedulingRequestList = new ArrayList<>(schedulingRequests);

        // optimistically clear this collection assuming no RPC failure
        ask.clear();
        release.clear();
        change.clear();
        schedulingRequests.clear();

        blacklistToAdd.addAll(blacklistAdditions);
        blacklistToRemove.addAll(blacklistRemovals);
        
        ResourceBlacklistRequest blacklistRequest =
            ResourceBlacklistRequest.newInstance(blacklistToAdd,
                blacklistToRemove);

        allocateRequest = AllocateRequest.newBuilder()
            .responseId(lastResponseId).progress(progressIndicator)
            .askList(askList).resourceBlacklistRequest(blacklistRequest)
<<<<<<< HEAD
            .releaseList(releaseList).updateRequests(updateList).build();
        populateSchedulingRequests(allocateRequest);
=======
            .releaseList(releaseList).updateRequests(updateList)
            .schedulingRequests(schedulingRequestList).build();
>>>>>>> e8cb2ae4

        if (this.newTrackingUrl != null) {
          allocateRequest.setTrackingUrl(this.newTrackingUrl);
          this.appTrackingUrl = this.newTrackingUrl;
          this.newTrackingUrl = null;
        }
        // clear blacklistAdditions and blacklistRemovals before
        // unsynchronized part
        blacklistAdditions.clear();
        blacklistRemovals.clear();
      }

      try {
        allocateResponse = rmClient.allocate(allocateRequest);
      } catch (ApplicationMasterNotRegisteredException e) {
        LOG.warn("ApplicationMaster is out of sync with ResourceManager,"
            + " hence resyncing.");
        synchronized (this) {
          release.addAll(this.pendingRelease);
          blacklistAdditions.addAll(this.blacklistedNodes);
          for (RemoteRequestsTable remoteRequestsTable :
              remoteRequests.values()) {
            @SuppressWarnings("unchecked")
            Iterator<ResourceRequestInfo<T>> reqIter =
                remoteRequestsTable.iterator();
            while (reqIter.hasNext()) {
              addResourceRequestToAsk(reqIter.next().remoteRequest);
            }
          }
          change.putAll(this.pendingChange);
          for (List<SchedulingRequest> schedReqs :
              this.outstandingSchedRequests.values()) {
            this.schedulingRequests.addAll(schedReqs);
          }
        }
        // re register with RM
        registerApplicationMaster();
        allocateResponse = allocate(progressIndicator);
        return allocateResponse;
      }

      synchronized (this) {
        // update these on successful RPC
        clusterNodeCount = allocateResponse.getNumClusterNodes();
        lastResponseId = allocateResponse.getResponseId();
        clusterAvailableResources = allocateResponse.getAvailableResources();
        if (!allocateResponse.getNMTokens().isEmpty()) {
          populateNMTokens(allocateResponse.getNMTokens());
        }
        if (allocateResponse.getAMRMToken() != null) {
          updateAMRMToken(allocateResponse.getAMRMToken());
        }
        if (!pendingRelease.isEmpty()
            && !allocateResponse.getCompletedContainersStatuses().isEmpty()) {
          removePendingReleaseRequests(allocateResponse
              .getCompletedContainersStatuses());
        }
        if (!pendingChange.isEmpty()) {
          List<ContainerStatus> completed =
              allocateResponse.getCompletedContainersStatuses();
          List<UpdatedContainer> changed = new ArrayList<>();
          changed.addAll(allocateResponse.getUpdatedContainers());
          // remove all pending change requests that belong to the completed
          // containers
          for (ContainerStatus status : completed) {
            ContainerId containerId = status.getContainerId();
            pendingChange.remove(containerId);
          }
          // remove all pending change requests that have been satisfied
          if (!changed.isEmpty()) {
            removePendingChangeRequests(changed);
          }
        }
        AMRMClientUtils.removeFromOutstandingSchedulingRequests(
            allocateResponse.getAllocatedContainers(),
            this.outstandingSchedRequests);
        AMRMClientUtils.removeFromOutstandingSchedulingRequests(
            allocateResponse.getContainersFromPreviousAttempts(),
            this.outstandingSchedRequests);
      }
    } finally {
      // TODO how to differentiate remote yarn exception vs error in rpc
      if(allocateResponse == null) {
        // we hit an exception in allocate()
        // preserve ask and release for next call to allocate()
        synchronized (this) {
          release.addAll(releaseList);
          // requests could have been added or deleted during call to allocate
          // If requests were added/removed then there is nothing to do since
          // the ResourceRequest object in ask would have the actual new value.
          // If ask does not have this ResourceRequest then it was unchanged and
          // so we can add the value back safely.
          // This assumes that there will no concurrent calls to allocate() and
          // so we dont have to worry about ask being changed in the
          // synchronized block at the beginning of this method.
          for(ResourceRequest oldAsk : askList) {
            if(!ask.contains(oldAsk)) {
              ask.add(oldAsk);
            }
          }
          // change requests could have been added during the allocate call.
          // Those are the newest requests which take precedence
          // over requests cached in the oldChange map.
          //
          // Only insert entries from the cached oldChange map
          // that do not exist in the current change map:
          for (Map.Entry<ContainerId,
              SimpleEntry<Container, UpdateContainerRequest>> entry :
              oldChange.entrySet()) {
            ContainerId oldContainerId = entry.getKey();
            Container oldContainer = entry.getValue().getKey();
            UpdateContainerRequest oldupdate = entry.getValue().getValue();
            if (change.get(oldContainerId) == null) {
              change.put(
                  oldContainerId, new SimpleEntry<>(oldContainer, oldupdate));
            }
          }
          blacklistAdditions.addAll(blacklistToAdd);
          blacklistRemovals.addAll(blacklistToRemove);

          schedulingRequests.addAll(schedulingRequestList);
        }
      }
    }
    return allocateResponse;
  }

  private List<UpdateContainerRequest> createUpdateList() {
    List<UpdateContainerRequest> updateList = new ArrayList<>();
    for (Map.Entry<ContainerId, SimpleEntry<Container,
        UpdateContainerRequest>> entry : change.entrySet()) {
      Resource targetCapability = entry.getValue().getValue().getCapability();
      ExecutionType targetExecType =
          entry.getValue().getValue().getExecutionType();
      ContainerUpdateType updateType =
          entry.getValue().getValue().getContainerUpdateType();
      int version = entry.getValue().getKey().getVersion();
      updateList.add(
          UpdateContainerRequest.newInstance(version, entry.getKey(),
              updateType, targetCapability, targetExecType));
    }
    return updateList;
  }

  private List<ResourceRequest> cloneAsks() {
    List<ResourceRequest> askList = new ArrayList<ResourceRequest>(ask.size());
    for(ResourceRequest r : ask) {
      // create a copy of ResourceRequest as we might change it while the
      // RPC layer is using it to send info across
      askList.add(ResourceRequest.clone(r));
    }
    return askList;
  }

  protected void removePendingReleaseRequests(
      List<ContainerStatus> completedContainersStatuses) {
    for (ContainerStatus containerStatus : completedContainersStatuses) {
      pendingRelease.remove(containerStatus.getContainerId());
    }
  }

  protected void removePendingChangeRequests(
      List<UpdatedContainer> changedContainers) {
    for (UpdatedContainer changedContainer : changedContainers) {
      ContainerId containerId = changedContainer.getContainer().getId();
      if (pendingChange.get(containerId) == null) {
        continue;
      }
      if (LOG.isDebugEnabled()) {
        LOG.debug("RM has confirmed changed resource allocation for "
            + "container " + containerId + ". Current resource allocation:"
            + changedContainer.getContainer().getResource()
            + ". Remove pending change request:"
            + pendingChange.get(containerId).getValue());
      }
      pendingChange.remove(containerId);
    }
  }

  @Private
  @VisibleForTesting
  protected void populateNMTokens(List<NMToken> nmTokens) {
    for (NMToken token : nmTokens) {
      String nodeId = token.getNodeId().toString();
      if (LOG.isDebugEnabled()) {
        if (getNMTokenCache().containsToken(nodeId)) {
          LOG.debug("Replacing token for : " + nodeId);
        } else {
          LOG.debug("Received new token for : " + nodeId);
        }
      }
      getNMTokenCache().setToken(nodeId, token.getToken());
    }
  }

  @Override
  public void unregisterApplicationMaster(FinalApplicationStatus appStatus,
      String appMessage, String appTrackingUrl) throws YarnException,
      IOException {
    Preconditions.checkArgument(appStatus != null,
      "AppStatus should not be null.");
    FinishApplicationMasterRequest request =
        FinishApplicationMasterRequest.newInstance(appStatus, appMessage,
          appTrackingUrl);
    try {
      while (true) {
        FinishApplicationMasterResponse response =
            rmClient.finishApplicationMaster(request);
        if (response.getIsUnregistered()) {
          break;
        }
        LOG.info("Waiting for application to be successfully unregistered.");
        Thread.sleep(100);
      }
    } catch (InterruptedException e) {
      LOG.info("Interrupted while waiting for application"
          + " to be removed from RMStateStore");
    } catch (ApplicationMasterNotRegisteredException e) {
      LOG.warn("ApplicationMaster is out of sync with ResourceManager,"
          + " hence resyncing.");
      // re register with RM
      registerApplicationMaster();
      unregisterApplicationMaster(appStatus, appMessage, appTrackingUrl);
    }
  }
  
  @Override
  public synchronized void addContainerRequest(T req) {
    Preconditions.checkArgument(req != null,
        "Resource request can not be null.");
    Set<String> dedupedRacks = new HashSet<String>();
    if (req.getRacks() != null) {
      dedupedRacks.addAll(req.getRacks());
      if(req.getRacks().size() != dedupedRacks.size()) {
        Joiner joiner = Joiner.on(',');
        LOG.warn("ContainerRequest has duplicate racks: "
            + joiner.join(req.getRacks()));
      }
    }
    Set<String> inferredRacks = resolveRacks(req.getNodes());
    inferredRacks.removeAll(dedupedRacks);

    Resource resource = checkAndGetResourceProfile(req.getResourceProfile(),
        req.getCapability());

    // check that specific and non-specific requests cannot be mixed within a
    // priority
    checkLocalityRelaxationConflict(req.getAllocationRequestId(),
        req.getPriority(), ANY_LIST, req.getRelaxLocality());
    // check that specific rack cannot be mixed with specific node within a 
    // priority. If node and its rack are both specified then they must be 
    // in the same request.
    // For explicitly requested racks, we set locality relaxation to true
    checkLocalityRelaxationConflict(req.getAllocationRequestId(),
        req.getPriority(), dedupedRacks, true);
    checkLocalityRelaxationConflict(req.getAllocationRequestId(),
        req.getPriority(), inferredRacks, req.getRelaxLocality());
    // check if the node label expression specified is valid
    checkNodeLabelExpression(req);

    if (req.getNodes() != null) {
      HashSet<String> dedupedNodes = new HashSet<String>(req.getNodes());
      if(dedupedNodes.size() != req.getNodes().size()) {
        Joiner joiner = Joiner.on(',');
        LOG.warn("ContainerRequest has duplicate nodes: "
            + joiner.join(req.getNodes()));        
      }
      for (String node : dedupedNodes) {
        addResourceRequest(req.getPriority(), node,
            req.getExecutionTypeRequest(), resource, req, true,
            req.getNodeLabelExpression());
      }
    }

    for (String rack : dedupedRacks) {
      addResourceRequest(req.getPriority(), rack, req.getExecutionTypeRequest(),
          resource, req, true, req.getNodeLabelExpression());
    }

    // Ensure node requests are accompanied by requests for
    // corresponding rack
    for (String rack : inferredRacks) {
      addResourceRequest(req.getPriority(), rack, req.getExecutionTypeRequest(),
          resource, req, req.getRelaxLocality(),
          req.getNodeLabelExpression());
    }
    // Off-switch
    addResourceRequest(req.getPriority(), ResourceRequest.ANY,
        req.getExecutionTypeRequest(), resource, req,
        req.getRelaxLocality(), req.getNodeLabelExpression());
  }

  @Override
  public synchronized void removeContainerRequest(T req) {
    Preconditions.checkArgument(req != null,
        "Resource request can not be null.");
    Resource resource = checkAndGetResourceProfile(req.getResourceProfile(),
        req.getCapability());
    Set<String> allRacks = new HashSet<String>();
    if (req.getRacks() != null) {
      allRacks.addAll(req.getRacks());
    }
    allRacks.addAll(resolveRacks(req.getNodes()));

    // Update resource requests
    if (req.getNodes() != null) {
      for (String node : new HashSet<String>(req.getNodes())) {
        decResourceRequest(req.getPriority(), node,
            req.getExecutionTypeRequest(), resource, req);
      }
    }

    for (String rack : allRacks) {
      decResourceRequest(req.getPriority(), rack,
          req.getExecutionTypeRequest(), resource, req);
    }

    decResourceRequest(req.getPriority(), ResourceRequest.ANY,
        req.getExecutionTypeRequest(), resource, req);
  }

  @Override
  public synchronized void requestContainerUpdate(
      Container container, UpdateContainerRequest updateContainerRequest) {
    Preconditions.checkNotNull(container, "Container cannot be null!!");
    Preconditions.checkNotNull(updateContainerRequest,
        "UpdateContainerRequest cannot be null!!");
    LOG.info("Requesting Container update : " +
        "container=" + container + ", " +
        "updateType=" + updateContainerRequest.getContainerUpdateType() + ", " +
        "targetCapability=" + updateContainerRequest.getCapability() + ", " +
        "targetExecType=" + updateContainerRequest.getExecutionType());
    if (updateContainerRequest.getCapability() != null &&
        updateContainerRequest.getExecutionType() == null) {
      validateContainerResourceChangeRequest(
          updateContainerRequest.getContainerUpdateType(),
          container.getId(), container.getResource(),
          updateContainerRequest.getCapability());
    } else if (updateContainerRequest.getExecutionType() != null &&
        updateContainerRequest.getCapability() == null) {
      validateContainerExecTypeChangeRequest(
          updateContainerRequest.getContainerUpdateType(),
          container.getId(), container.getExecutionType(),
          updateContainerRequest.getExecutionType());
    } else if (updateContainerRequest.getExecutionType() == null &&
        updateContainerRequest.getCapability() == null) {
      throw new IllegalArgumentException("Both target Capability and" +
          "target Execution Type are null");
    } else {
      throw new IllegalArgumentException("Support currently exists only for" +
          " EITHER update of Capability OR update of Execution Type NOT both");
    }
    if (change.get(container.getId()) == null) {
      change.put(container.getId(),
          new SimpleEntry<>(container, updateContainerRequest));
    } else {
      change.get(container.getId()).setValue(updateContainerRequest);
    }
    if (pendingChange.get(container.getId()) == null) {
      pendingChange.put(container.getId(),
          new SimpleEntry<>(container, updateContainerRequest));
    } else {
      pendingChange.get(container.getId()).setValue(updateContainerRequest);
    }
  }

  @Override
  public synchronized void releaseAssignedContainer(ContainerId containerId) {
    Preconditions.checkArgument(containerId != null,
        "ContainerId can not be null.");
    pendingRelease.add(containerId);
    release.add(containerId);
    pendingChange.remove(containerId);
  }
  
  @Override
  public synchronized Resource getAvailableResources() {
    return clusterAvailableResources;
  }
  
  @Override
  public synchronized int getClusterNodeCount() {
    return clusterNodeCount;
  }


  @Override
  @SuppressWarnings("unchecked")
  public Collection<T> getMatchingRequests(long allocationRequestId) {
    RemoteRequestsTable remoteRequestsTable = getTable(allocationRequestId);
    LinkedHashSet<T> list = new LinkedHashSet<>();

    if (remoteRequestsTable != null) {
      Iterator<ResourceRequestInfo<T>> reqIter =
          remoteRequestsTable.iterator();
      while (reqIter.hasNext()) {
        ResourceRequestInfo<T> resReqInfo = reqIter.next();
        list.addAll(resReqInfo.containerRequests);
      }
    }
    return list;
  }

  @Override
  public synchronized List<? extends Collection<T>> getMatchingRequests(
      Priority priority,
      String resourceName,
      Resource capability) {
    return getMatchingRequests(priority, resourceName,
        ExecutionType.GUARANTEED, capability);
  }

  @Override
  public List<? extends Collection<T>> getMatchingRequests(Priority priority,
      String resourceName, ExecutionType executionType,
      Resource capability, String profile) {
    capability = checkAndGetResourceProfile(profile, capability);
    return getMatchingRequests(priority, resourceName, executionType, capability);
  }

  @Override
  @SuppressWarnings("unchecked")
  public synchronized List<? extends Collection<T>> getMatchingRequests(
      Priority priority, String resourceName, ExecutionType executionType,
      Resource capability) {
    Preconditions.checkArgument(capability != null,
        "The Resource to be requested should not be null ");
    Preconditions.checkArgument(priority != null,
        "The priority at which to request containers should not be null ");
    List<LinkedHashSet<T>> list = new LinkedList<>();

    RemoteRequestsTable remoteRequestsTable = getTable(0);

    if (null != remoteRequestsTable) {
      List<ResourceRequestInfo<T>> matchingRequests = remoteRequestsTable
          .getMatchingRequests(priority, resourceName, executionType,
              capability);
      if (null != matchingRequests) {
        // If no exact match. Container may be larger than what was requested.
        // get all resources <= capability. map is reverse sorted.
        for (ResourceRequestInfo<T> resReqInfo : matchingRequests) {
          if (Resources.fitsIn(resReqInfo.remoteRequest.getCapability(),
              capability) && !resReqInfo.containerRequests.isEmpty()) {
            list.add(resReqInfo.containerRequests);
          }
        }
      }
    }
    // no match found
    return list;
  }
  
  private Set<String> resolveRacks(List<String> nodes) {
    Set<String> racks = new HashSet<String>();    
    if (nodes != null) {
      List<Node> tmpList = RackResolver.resolve(nodes);
      for (Node node : tmpList) {
        String rack = node.getNetworkLocation();
        // Ensure node requests are accompanied by requests for
        // corresponding rack
        if (rack == null) {
          LOG.warn("Failed to resolve rack for node " + node + ".");
        } else {
          racks.add(rack);
        }
      }
    }
    return racks;
  }

  /**
   * ContainerRequests with locality relaxation cannot be made at the same
   * priority as ContainerRequests without locality relaxation.
   */
  private void checkLocalityRelaxationConflict(Long allocationReqId,
      Priority priority, Collection<String> locations, boolean relaxLocality) {
    // Locality relaxation will be set to relaxLocality for all implicitly
    // requested racks. Make sure that existing rack requests match this.

    RemoteRequestsTable<T> remoteRequestsTable = getTable(allocationReqId);
    if (remoteRequestsTable != null) {
      @SuppressWarnings("unchecked")
      List<ResourceRequestInfo> allCapabilityMaps =
          remoteRequestsTable.getAllResourceRequestInfos(priority, locations);
      for (ResourceRequestInfo reqs : allCapabilityMaps) {
        ResourceRequest remoteRequest = reqs.remoteRequest;
        boolean existingRelaxLocality = remoteRequest.getRelaxLocality();
        if (relaxLocality != existingRelaxLocality) {
          throw new InvalidContainerRequestException("Cannot submit a "
              + "ContainerRequest asking for location "
              + remoteRequest.getResourceName() + " with locality relaxation "
              + relaxLocality + " when it has already been requested"
              + "with locality relaxation " + existingRelaxLocality);
        }
      }
    }
  }

  // When profile and override resource are specified at the same time, override
  // predefined resource value in profile if any resource type has a positive
  // value.
  private Resource checkAndGetResourceProfile(String profile,
      Resource overrideResource) {
    Resource returnResource = overrideResource;

    // if application requested a non-empty/null profile, and the
    if (profile != null && !profile.isEmpty()) {
      if (resourceProfilesMap == null || (!resourceProfilesMap.containsKey(
          profile))) {
        throw new InvalidContainerRequestException(
            "Invalid profile name specified=" + profile + (
                resourceProfilesMap == null ?
                    "" :
                    (", valid profile names are " + resourceProfilesMap
                        .keySet())));
      }
      returnResource = Resources.clone(resourceProfilesMap.get(profile));
      for (ResourceInformation info : overrideResource
          .getAllResourcesListCopy()) {
        if (info.getValue() > 0) {
          returnResource.setResourceInformation(info.getName(), info);
        }
      }
    }

    return returnResource;
  }
  
  /**
   * Valid if a node label expression specified on container request is valid or
   * not
   * 
   * @param containerRequest
   */
  private void checkNodeLabelExpression(T containerRequest) {
    String exp = containerRequest.getNodeLabelExpression();
    
    if (null == exp || exp.isEmpty()) {
      return;
    }

    // Don't support specifying > 1 node labels in a node label expression now
    if (exp.contains("&&") || exp.contains("||")) {
      throw new InvalidContainerRequestException(
          "Cannot specify more than one node label"
              + " in a single node label expression");
    }
  }

  private void validateContainerResourceChangeRequest(
      ContainerUpdateType updateType, ContainerId containerId,
      Resource original, Resource target) {
    Preconditions.checkArgument(containerId != null,
        "ContainerId cannot be null");
    Preconditions.checkArgument(original != null,
        "Original resource capability cannot be null");
    Preconditions.checkArgument(!Resources.equals(Resources.none(), original)
            && Resources.fitsIn(Resources.none(), original),
        "Original resource capability must be greater than 0");
    Preconditions.checkArgument(target != null,
        "Target resource capability cannot be null");
    Preconditions.checkArgument(!Resources.equals(Resources.none(), target)
            && Resources.fitsIn(Resources.none(), target),
        "Target resource capability must be greater than 0");
    if (ContainerUpdateType.DECREASE_RESOURCE == updateType) {
      Preconditions.checkArgument(Resources.fitsIn(target, original),
          "Target resource capability must fit in Original capability");
    } else {
      Preconditions.checkArgument(Resources.fitsIn(original, target),
          "Target resource capability must be more than Original capability");

    }
  }

  private void validateContainerExecTypeChangeRequest(
      ContainerUpdateType updateType, ContainerId containerId,
      ExecutionType original, ExecutionType target) {
    Preconditions.checkArgument(containerId != null,
        "ContainerId cannot be null");
    Preconditions.checkArgument(original != null,
        "Original Execution Type cannot be null");
    Preconditions.checkArgument(target != null,
        "Target Execution Type cannot be null");
    if (ContainerUpdateType.DEMOTE_EXECUTION_TYPE == updateType) {
      Preconditions.checkArgument(target == ExecutionType.OPPORTUNISTIC
              && original == ExecutionType.GUARANTEED,
          "Incorrect Container update request, target should be" +
              " OPPORTUNISTIC and original should be GUARANTEED");
    } else {
      Preconditions.checkArgument(target == ExecutionType.GUARANTEED
                  && original == ExecutionType.OPPORTUNISTIC,
          "Incorrect Container update request, target should be" +
              " GUARANTEED and original should be OPPORTUNISTIC");
    }
  }

  private void addResourceRequestToAsk(ResourceRequest remoteRequest) {
    // This code looks weird but is needed because of the following scenario.
    // A ResourceRequest is removed from the remoteRequestTable. A 0 container 
    // request is added to 'ask' to notify the RM about not needing it any more.
    // Before the call to allocate, the user now requests more containers. If 
    // the locations of the 0 size request and the new request are the same
    // (with the difference being only container count), then the set comparator
    // will consider both to be the same and not add the new request to ask. So 
    // we need to check for the "same" request being present and remove it and 
    // then add it back. The comparator is container count agnostic.
    // This should happen only rarely but we do need to guard against it.
    if(ask.contains(remoteRequest)) {
      ask.remove(remoteRequest);
    }
    ask.add(remoteRequest);
  }

  private void addResourceRequest(Priority priority, String resourceName,
      ExecutionTypeRequest execTypeReq, Resource capability, T req,
      boolean relaxLocality, String labelExpression) {
    RemoteRequestsTable<T> remoteRequestsTable =
        getTable(req.getAllocationRequestId());
    if (remoteRequestsTable == null) {
      remoteRequestsTable = new RemoteRequestsTable<>();
      putTable(req.getAllocationRequestId(), remoteRequestsTable);
    }
    @SuppressWarnings("unchecked")
    ResourceRequestInfo resourceRequestInfo = remoteRequestsTable
        .addResourceRequest(req.getAllocationRequestId(), priority,
            resourceName, execTypeReq, capability, req, relaxLocality,
            labelExpression);

    // Note this down for next interaction with ResourceManager
    addResourceRequestToAsk(resourceRequestInfo.remoteRequest);

    if (LOG.isDebugEnabled()) {
      LOG.debug("Adding request to ask " + resourceRequestInfo.remoteRequest);
      LOG.debug("addResourceRequest:" + " applicationId="
          + " priority=" + priority.getPriority()
          + " resourceName=" + resourceName + " numContainers="
          + resourceRequestInfo.remoteRequest.getNumContainers() 
          + " #asks=" + ask.size());
    }
  }

  private void decResourceRequest(Priority priority, String resourceName,
      ExecutionTypeRequest execTypeReq, Resource capability, T req) {
    RemoteRequestsTable<T> remoteRequestsTable =
        getTable(req.getAllocationRequestId());
    if (remoteRequestsTable != null) {
      @SuppressWarnings("unchecked")
      ResourceRequestInfo resourceRequestInfo =
          remoteRequestsTable.decResourceRequest(priority, resourceName,
              execTypeReq, capability, req);
      // send the ResourceRequest to RM even if is 0 because it needs to
      // override a previously sent value. If ResourceRequest was not sent
      // previously then sending 0 aught to be a no-op on RM
      if (resourceRequestInfo != null) {
        addResourceRequestToAsk(resourceRequestInfo.remoteRequest);

        // delete entry from map if no longer needed
        if (resourceRequestInfo.remoteRequest.getNumContainers() == 0) {
          remoteRequestsTable.remove(priority, resourceName,
              execTypeReq.getExecutionType(), capability);
        }

        if (LOG.isDebugEnabled()) {
          LOG.debug("AFTER decResourceRequest:"
              + " allocationRequestId=" + req.getAllocationRequestId()
              + " priority=" + priority.getPriority()
              + " resourceName=" + resourceName + " numContainers="
              + resourceRequestInfo.remoteRequest.getNumContainers()
              + " #asks=" + ask.size());
        }
      }
    } else {
      LOG.info("No remoteRequestTable found with allocationRequestId="
          + req.getAllocationRequestId());
    }
  }

  @Override
  public synchronized void updateBlacklist(List<String> blacklistAdditions,
      List<String> blacklistRemovals) {
    
    if (blacklistAdditions != null) {
      this.blacklistAdditions.addAll(blacklistAdditions);
      this.blacklistedNodes.addAll(blacklistAdditions);
      // if some resources are also in blacklistRemovals updated before, we 
      // should remove them here.
      this.blacklistRemovals.removeAll(blacklistAdditions);
    }
    
    if (blacklistRemovals != null) {
      this.blacklistRemovals.addAll(blacklistRemovals);
      this.blacklistedNodes.removeAll(blacklistRemovals);
      // if some resources are in blacklistAdditions before, we should remove
      // them here.
      this.blacklistAdditions.removeAll(blacklistRemovals);
    }
    
    if (blacklistAdditions != null && blacklistRemovals != null
        && blacklistAdditions.removeAll(blacklistRemovals)) {
      // we allow resources to appear in addition list and removal list in the
      // same invocation of updateBlacklist(), but should get a warn here.
      LOG.warn("The same resources appear in both blacklistAdditions and " +
          "blacklistRemovals in updateBlacklist.");
    }
  }

  @Override
  public synchronized void updateTrackingUrl(String trackingUrl) {
    this.newTrackingUrl = trackingUrl;
  }

  private void updateAMRMToken(Token token) throws IOException {
    org.apache.hadoop.security.token.Token<AMRMTokenIdentifier> amrmToken =
        new org.apache.hadoop.security.token.Token<AMRMTokenIdentifier>(token
          .getIdentifier().array(), token.getPassword().array(), new Text(
          token.getKind()), new Text(token.getService()));
    // Preserve the token service sent by the RM when adding the token
    // to ensure we replace the previous token setup by the RM.
    // Afterwards we can update the service address for the RPC layer.
    UserGroupInformation currentUGI = UserGroupInformation.getCurrentUser();
    currentUGI.addToken(amrmToken);
    amrmToken.setService(ClientRMProxy.getAMRMTokenService(getConfig()));
  }

  @VisibleForTesting
  RemoteRequestsTable<T> getTable(long allocationRequestId) {
    return remoteRequests.get(Long.valueOf(allocationRequestId));
  }

  @VisibleForTesting
  Map<Set<String>, List<SchedulingRequest>> getOutstandingSchedRequests() {
    return outstandingSchedRequests;
  }

  RemoteRequestsTable<T> putTable(long allocationRequestId,
      RemoteRequestsTable<T> table) {
    return remoteRequests.put(Long.valueOf(allocationRequestId), table);
  }
}<|MERGE_RESOLUTION|>--- conflicted
+++ resolved
@@ -307,13 +307,8 @@
         allocateRequest = AllocateRequest.newBuilder()
             .responseId(lastResponseId).progress(progressIndicator)
             .askList(askList).resourceBlacklistRequest(blacklistRequest)
-<<<<<<< HEAD
-            .releaseList(releaseList).updateRequests(updateList).build();
-        populateSchedulingRequests(allocateRequest);
-=======
             .releaseList(releaseList).updateRequests(updateList)
             .schedulingRequests(schedulingRequestList).build();
->>>>>>> e8cb2ae4
 
         if (this.newTrackingUrl != null) {
           allocateRequest.setTrackingUrl(this.newTrackingUrl);
