/**
 * Licensed to the Apache Software Foundation (ASF) under one
 * or more contributor license agreements.  See the NOTICE file
 * distributed with this work for additional information
 * regarding copyright ownership.  The ASF licenses this file
 * to you under the Apache License, Version 2.0 (the
 * "License"); you may not use this file except in compliance
 * with the License.  You may obtain a copy of the License at
 *
 *     http://www.apache.org/licenses/LICENSE-2.0
 *
 * Unless required by applicable law or agreed to in writing, software
 * distributed under the License is distributed on an "AS IS" BASIS,
 * WITHOUT WARRANTIES OR CONDITIONS OF ANY KIND, either express or implied.
 * See the License for the specific language governing permissions and
 * limitations under the License.
 */

import Ember from 'ember';

import AbstractRoute from './abstract';

export default AbstractRoute.extend({
  model(param) {
    let nodeAddress = decodeURIComponent(param.node_addr);
    nodeAddress = nodeAddress.replace(/(^\w+:|^)\/\//, '');
    // Get a specific container running on a specific node.
    return Ember.RSVP.hash({
      nodeContainer: this.store.queryRecord('yarn-node-container',
<<<<<<< HEAD
          { nodeHttpAddr: param.node_addr, containerId: param.container_id }),
      nmGpuInfo: this.store.findRecord('yarn-nm-gpu', param.node_addr, {reload:true}),
      nodeInfo: { id: param.node_id, addr: param.node_addr, containerId: param.container_id }
=======
          { nodeHttpAddr: nodeAddress, containerId: param.container_id }),
      nmGpuInfo: this.store.findRecord('yarn-nm-gpu', nodeAddress, {reload:true}),
      nodeInfo: { id: param.node_id, addr: nodeAddress, containerId: param.container_id }
>>>>>>> e8cb2ae4
    });
  },

  unloadAll() {
    this.store.unloadAll('yarn-node-container');
  }
});<|MERGE_RESOLUTION|>--- conflicted
+++ resolved
@@ -27,15 +27,9 @@
     // Get a specific container running on a specific node.
     return Ember.RSVP.hash({
       nodeContainer: this.store.queryRecord('yarn-node-container',
-<<<<<<< HEAD
-          { nodeHttpAddr: param.node_addr, containerId: param.container_id }),
-      nmGpuInfo: this.store.findRecord('yarn-nm-gpu', param.node_addr, {reload:true}),
-      nodeInfo: { id: param.node_id, addr: param.node_addr, containerId: param.container_id }
-=======
           { nodeHttpAddr: nodeAddress, containerId: param.container_id }),
       nmGpuInfo: this.store.findRecord('yarn-nm-gpu', nodeAddress, {reload:true}),
       nodeInfo: { id: param.node_id, addr: nodeAddress, containerId: param.container_id }
->>>>>>> e8cb2ae4
     });
   },
 
