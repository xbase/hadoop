/**
 * Licensed to the Apache Software Foundation (ASF) under one
 * or more contributor license agreements.  See the NOTICE file
 * distributed with this work for additional information
 * regarding copyright ownership.  The ASF licenses this file
 * to you under the Apache License, Version 2.0 (the
 * "License"); you may not use this file except in compliance
 * with the License.  You may obtain a copy of the License at
 *
 *     http://www.apache.org/licenses/LICENSE-2.0
 *
 * Unless required by applicable law or agreed to in writing, software
 * distributed under the License is distributed on an "AS IS" BASIS,
 * WITHOUT WARRANTIES OR CONDITIONS OF ANY KIND, either express or implied.
 * See the License for the specific language governing permissions and
 * limitations under the License.
 */

import Ember from 'ember';

/**
 * Base controller for application.
 */
export default Ember.Controller.extend({
  /**
   * Output main top UI menu which is common across all pages.
   * Menu item will be made active based on current path.
   */
  outputMainMenu: function(){
    var path = this.get('currentPath');
    var html = '<li';
    if (path === 'yarn-queue') {
      html = html + ' class="active"';
    }
    html = html + '><a href="yarn-queue/root">Queues<span class="sr-only">' +
        '(current)</span></a></li><li';
    if (path.lastIndexOf('yarn-app', 0) === 0) {
      html = html + ' class="active"';
    }
    html = html + '><a href="yarn-apps">Applications<span class="sr-only">' +
        '(current)</span></a></li><li';
    if (path === 'cluster-overview') {
      html = html + ' class="active"';
    }
    html = html + '><a href="cluster-overview">Cluster Overview<span class=' +
        '"sr-only">(current)</span></a></li><li';
    if (path.lastIndexOf('yarn-node', 0) === 0) {
      html = html + ' class="active"';
    }
    html = html + '><a href="yarn-nodes">Nodes<span class="sr-only">' +
        '(current)</span></a></li>';
    return Ember.String.htmlSafe(html);
  }.property('currentPath'),

  isQueuesTabActive: function() {
    var path = this.get('currentPath');
    if (path === 'yarn-queues') {
      return true;
    }
    return false;
  }.property('currentPath'),

  clusterInfo: function() {
    if (this.model && this.model.clusterInfo) {
      return this.model.clusterInfo.get('firstObject');
    }
    return null;
  }.property('model.clusterInfo'),

  userInfo: function() {
    if (this.model && this.model.userInfo) {
      return this.model.userInfo.get('firstObject');
    }
    return null;
  }.property('model.userInfo'),
<<<<<<< HEAD
=======

  isTimelineUnHealthy: function() {
    if (this.model && this.model.timelineHealth) {
      return this.model.timelineHealth.get('isTimelineUnHealthy');
    }
    return true;
  }.property('model.timelineHealth')
>>>>>>> e8cb2ae4
});<|MERGE_RESOLUTION|>--- conflicted
+++ resolved
@@ -73,8 +73,6 @@
     }
     return null;
   }.property('model.userInfo'),
-<<<<<<< HEAD
-=======
 
   isTimelineUnHealthy: function() {
     if (this.model && this.model.timelineHealth) {
@@ -82,5 +80,4 @@
     }
     return true;
   }.property('model.timelineHealth')
->>>>>>> e8cb2ae4
 });