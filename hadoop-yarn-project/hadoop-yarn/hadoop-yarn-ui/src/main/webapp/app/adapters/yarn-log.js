/**
 * Licensed to the Apache Software Foundation (ASF) under one
 * or more contributor license agreements.  See the NOTICE file
 * distributed with this work for additional information
 * regarding copyright ownership.  The ASF licenses this file
 * to you under the Apache License, Version 2.0 (the
 * "License"); you may not use this file except in compliance
 * with the License.  You may obtain a copy of the License at
 *
 *     http://www.apache.org/licenses/LICENSE-2.0
 *
 * Unless required by applicable law or agreed to in writing, software
 * distributed under the License is distributed on an "AS IS" BASIS,
 * WITHOUT WARRANTIES OR CONDITIONS OF ANY KIND, either express or implied.
 * See the License for the specific language governing permissions and
 * limitations under the License.
 */

import AbstractAdapter from './abstract';

function createEmptyContainerLogInfo(location) {
  return {
    containerLogsInfo: {
      containerLogInfo: [{
        fileName: "",
        fileSize: "",
        lastModifiedTime: "",
        redirectedUrl: location
      }]
    }
  };
}

export default AbstractAdapter.extend({
  address: "timelineWebAddress",
  restNameSpace: "timelineV2Log",
  serverName: "ATS",

  urlForQuery(query/*, modelName*/) {
    var url = this._buildURL();
    var containerId = query['containerId'];
    var clusterId = this.get("env.app.clusterId");
    delete query.containerId;
<<<<<<< HEAD
    return url + '/containers/' + containerId + '/logs';
=======
    return url + '/containers/' + containerId + '/logs' + '?clusterid=' + clusterId + '?manual_redirection=true';
  },

  handleResponse(status, headers, payload, requestData) {
    if (headers['location'] !== undefined && headers['location'] !== null) {
      return createEmptyContainerLogInfo(headers['location']);
    } else {
      return payload;
    }
>>>>>>> e8cb2ae4
  }

});<|MERGE_RESOLUTION|>--- conflicted
+++ resolved
@@ -41,9 +41,6 @@
     var containerId = query['containerId'];
     var clusterId = this.get("env.app.clusterId");
     delete query.containerId;
-<<<<<<< HEAD
-    return url + '/containers/' + containerId + '/logs';
-=======
     return url + '/containers/' + containerId + '/logs' + '?clusterid=' + clusterId + '?manual_redirection=true';
   },
 
@@ -53,7 +50,6 @@
     } else {
       return payload;
     }
->>>>>>> e8cb2ae4
   }
 
 });