{{!
 * Licensed to the Apache Software Foundation (ASF) under one
 * or more contributor license agreements.  See the NOTICE file
 * distributed with this work for additional information
 * regarding copyright ownership.  The ASF licenses this file
 * to you under the Apache License, Version 2.0 (the
 * "License"); you may not use this file except in compliance
 * with the License.  You may obtain a copy of the License at
 *
 *     http://www.apache.org/licenses/LICENSE-2.0
 *
 * Unless required by applicable law or agreed to in writing, software
 * distributed under the License is distributed on an "AS IS" BASIS,
 * WITHOUT WARRANTIES OR CONDITIONS OF ANY KIND, either express or implied.
 * See the License for the specific language governing permissions and
 * limitations under the License.
}}

<div class="col-md-12">
  <div class="panel panel-default">
    <div class="panel-heading">
      {{#if attemptModel}}
        Application Attempts
      {{else}}
        Containers
      {{/if}}
    </div>
    <ul class="nav nav-tabs" role="tablist">
      <li class="{{if (eq viewType "graph") "active" ""}}">
        <a href="#graphViewTab" role="tab" data-toggle="tab" {{action "changeViewType" "graph"}}>Graph View</a>
      </li>
      <li class="{{if (eq viewType "grid") "active" ""}}">
        <a href="#gridViewTab" role="tab" data-toggle="tab" {{action "changeViewType" "grid"}}>Grid View</a>
      </li>
    </ul>
    <div class="panel-body">
      <div class="tab-content">
        <div role="tabpanel" class="tab-pane {{if (eq viewType "graph") "active" ""}}" id="graphViewTab">
          <br/><br/>
          <div class="row">
            <div class="col-md-7 container-fluid" id={{parent-id}}></div>
            <!-- diag info -->
            <div class="col-md-5 container-fluid">
              <div class="panel panel-default add-ellipsis attempt-info-panel">
                <div class="panel-heading">
                  {{#if selected.link}}
                    {{#link-to selected.linkname selected.id (query-params service=serviceName)}}{{selected.id}}{{/link-to}}
                  {{else}}
                    {{selected.id}}
                  {{/if}}
                </div>
                {{#if attemptModel}}
                  {{app-attempt-table attempt=selected}}
                {{else}}
<<<<<<< HEAD
                  {{container-table container=selected}}
=======
                  {{container-table container=selected requestedUser=requestedUser}}
>>>>>>> e8cb2ae4
                {{/if}}
              </div>
            </div>
          </div>
          {{#unless attemptModel}}
            {{#if selected.diagnosticsInfo}}
            <div class="row">
              <div class="col-md-12">
                <div class="panel panel-default">
                  <div class="panel-heading">
                    Diagnostic Info for {{selected.id}}
                  </div>
                  <div class="diagnostic-info">
                    <pre>{{selected.diagnosticsInfo}}</pre>
                  </div>
                </div>
              </div>
            </div>
            {{/if}}
          {{/unless}}
        </div>
        <div role="tabpanel" class="tab-pane {{if (eq viewType "grid") "active" ""}}" id="gridViewTab">
          {{em-table columns=gridColumns rows=gridRows definition=tableDefinition}}
        </div>
      </div>
    </div>
  </div>
</div><|MERGE_RESOLUTION|>--- conflicted
+++ resolved
@@ -52,11 +52,7 @@
                 {{#if attemptModel}}
                   {{app-attempt-table attempt=selected}}
                 {{else}}
-<<<<<<< HEAD
-                  {{container-table container=selected}}
-=======
                   {{container-table container=selected requestedUser=requestedUser}}
->>>>>>> e8cb2ae4
                 {{/if}}
               </div>
             </div>
