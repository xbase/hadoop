/**
 * Licensed to the Apache Software Foundation (ASF) under one
 * or more contributor license agreements.  See the NOTICE file
 * distributed with this work for additional information
 * regarding copyright ownership.  The ASF licenses this file
 * to you under the Apache License, Version 2.0 (the
 * "License"); you may not use this file except in compliance
 * with the License.  You may obtain a copy of the License at
 *
 *     http://www.apache.org/licenses/LICENSE-2.0
 *
 * Unless required by applicable law or agreed to in writing, software
 * distributed under the License is distributed on an "AS IS" BASIS,
 * WITHOUT WARRANTIES OR CONDITIONS OF ANY KIND, either express or implied.
 * See the License for the specific language governing permissions and
 * limitations under the License.
 */

import BaseChartComponent from 'yarn-ui/components/base-chart-component';

export default BaseChartComponent.extend({
  CELL_WIDTH: 250,
  SAMPLE_CELL_WIDTH: 100,
  SAMPLE_HEIGHT: 30,
  CELL_HEIGHT: 30,
  CELL_MARGIN: 2,
  RACK_MARGIN: 20,
  filter: "",
  selectedCategory: 0,
  memoryLabel: "Memory",
  cpuLabel: "VCores",
  containersLabel: "Containers",
  totalContainers: 0,

  bindTP: function(element, cell) {
    var currentToolTip = this.tooltip;
    element.on("mouseover", function() {
      currentToolTip
        .style("left", (d3.event.pageX) + "px")
        .style("top", (d3.event.pageY - 28) + "px");
      cell.style("opacity", 1.0);
    }.bind(this))
      .on("mousemove", function() {
        // Handle pie chart case
        var text = cell.attr("tooltiptext");
        currentToolTip
            .style("background", "black")
            .style("opacity", 0.7);
        currentToolTip
            .html(text)
            .style('font-size', '12px')
            .style('color', 'white')
            .style('font-weight', '400');
        currentToolTip
            .style("left", (d3.event.pageX) + "px")
            .style("top", (d3.event.pageY - 28) + "px");
  }.bind(this))
      .on("mouseout", function() {
        currentToolTip.style("opacity", 0);
        cell.style("opacity", 0.8);
      }.bind(this));
  },

  bindSelectCategory: function(element, i) {
    element.on("click", function() {
      if (this.selectedCategory === i) {
        // Remove selection for second click
        this.selectedCategory = 0;
      } else {
        this.selectedCategory = i;
      }
      this.didInsertElement();
    }.bind(this));
  },

  isNodeSelected: function(node) {
    if (this.filter) {
      var rack = node.get("rack");
      var host = node.get("nodeHostName");
      if (!rack.includes(this.filter) && !host.includes(this.filter)) {
        return false;
      }
    }

    if (this.selectedCategory === 0) {
      return true;
    }

    var usage = this.calcUsage(node);
    var lowerLimit = (this.selectedCategory - 1) * 0.2;
    var upperLimit = this.selectedCategory * 0.2;
    if (lowerLimit <= usage && usage <= upperLimit) {
      return true;
    }
    return false;
  },

  // data:
  //    [{label=label1, value=value1}, ...]
  //    ...
  renderCells: function (model, title) {
    var selectedOption = d3.select("select").property("value");
    var data = [];
    model.forEach(function (o) {
      data.push(o);
    });

    this.chart.g.remove();
    this.chart.g = this.chart.svg.append("g");
    var g = this.chart.g;
    var layout = this.getLayout();
    layout.margin = 50;

    let racks = new Set();
    for (var i = 0; i < data.length; i++) {
      racks.add(data[i].get("rack"));
    }

    let racksArray = [];
    racks.forEach(v => racksArray.push(v));

    var xOffset = layout.margin;
    var yOffset = layout.margin * 3;

    var gradientStartColor = "#60cea5";
    var gradientEndColor = "#ffbc0b";

    var colorFunc = d3.interpolateRgb(d3.rgb(gradientStartColor), d3.rgb(gradientEndColor));

    var sampleXOffset = (layout.x2 - layout.x1) / 2 - 2.5 * this.SAMPLE_CELL_WIDTH -
      2 * this.CELL_MARGIN;
    var sampleYOffset = layout.margin * 2;
    var text;

    for (i = 1; i <= 5; i++) {
      var ratio = i * 0.2 - 0.1;

      var rect = g.append("rect")
        .attr("x", sampleXOffset)
        .attr("y", sampleYOffset)
        .attr("fill", this.selectedCategory === i ? "#26bbf0" : colorFunc(ratio))
        .attr("width", this.SAMPLE_CELL_WIDTH)
        .attr("height", this.SAMPLE_HEIGHT)
        .attr("class", "hyperlink");
      this.bindSelectCategory(rect, i);
      text = g.append("text")
        .text("" + (ratio * 100).toFixed(1) + "% Used")
        .attr("y", sampleYOffset + this.SAMPLE_HEIGHT / 2 + 5)
        .attr("x", sampleXOffset + this.SAMPLE_CELL_WIDTH / 2)
        .attr("class", "heatmap-cell hyperlink");
      this.bindSelectCategory(text, i);
      sampleXOffset += this.CELL_MARGIN + this.SAMPLE_CELL_WIDTH;
    }

    if (this.selectedCategory !== 0) {
      text = g.append("text")
        .text("Clear")
        .attr("y", sampleYOffset + this.SAMPLE_HEIGHT / 2 + 5)
        .attr("x", sampleXOffset + 20)
        .attr("class", "heatmap-clear hyperlink");
      this.bindSelectCategory(text, 0);
    }

    var chartXOffset = -1;

    this.totalContainers = 0;
    for (i = 0; i < racksArray.length; i++) {
      text = g.append("text")
        .text(racksArray[i])
        .attr("y", yOffset + this.CELL_HEIGHT / 2 + 5)
        .attr("x", layout.margin)
        .attr("class", "heatmap-rack");

      if (-1 === chartXOffset) {
        chartXOffset = layout.margin + text.node().getComputedTextLength() + 30;
      }

      xOffset = chartXOffset;

      for (var j = 0; j < data.length; j++) {
        var rack = data[j].get("rack");

        if (rack === racksArray[i]) {
          this.totalContainers += data[j].get("numContainers");
          this.addNode(g, xOffset, yOffset, colorFunc, data[j]);
          xOffset += this.CELL_MARGIN + this.CELL_WIDTH;
          if (xOffset + this.CELL_MARGIN + this.CELL_WIDTH >= layout.x2 -
            layout.margin) {
            xOffset = chartXOffset;
            yOffset = yOffset + this.CELL_MARGIN + this.CELL_HEIGHT;
          }

        }
      }

      while (xOffset > chartXOffset && xOffset + this.CELL_MARGIN +
        this.CELL_WIDTH < layout.x2 - layout.margin) {
        this.addPlaceholderNode(g, xOffset, yOffset);
        xOffset += this.CELL_MARGIN + this.CELL_WIDTH;
      }

      if (xOffset !== chartXOffset) {
        xOffset = chartXOffset;
        yOffset += this.CELL_MARGIN + this.CELL_HEIGHT;
      }
      yOffset += this.RACK_MARGIN;
    }

    layout.y2 = yOffset + layout.margin;
    this.adjustMaxHeight(layout.y2);
    this.renderTitleAndBG(g, title + selectedOption + ")" , layout, false);
  },

  addNode: function (g, xOffset, yOffset, colorFunc, data) {
    var rect = g.append("rect")
      .attr("y", yOffset)
      .attr("x", xOffset)
      .attr("height", this.CELL_HEIGHT)
      .attr("fill", colorFunc(this.calcUsage(data)))
      .attr("width", this.CELL_WIDTH)
      .attr("tooltiptext", data.get("toolTipText") + this.getToolTipText(data));

    if (this.isNodeSelected(data)) {
      rect.style("opacity", 0.8);
      this.bindTP(rect, rect);
    } else {
      rect.style("opacity", 0.8);
      rect.attr("fill", "DimGray");
    }
    var node_id = data.get("id"),
        node_addr = encodeURIComponent(data.get("nodeHTTPAddress")),
        href = `#/yarn-node/${node_id}/${node_addr}/info`;
<<<<<<< HEAD
=======
    var nodeHostName = data.get("nodeHostName");
>>>>>>> e8cb2ae4
    var a = g.append("a")
      .attr("href", href);
    a.append("text")
      .text(nodeHostName.length > 30 ? nodeHostName.substr(0, 30) + '...' : nodeHostName)
      .attr("y", yOffset + this.CELL_HEIGHT / 2 + 5)
      .attr("x", nodeHostName.length > 30 ? xOffset + 10 : xOffset + this.CELL_WIDTH / 2)
      .style("text-anchor", nodeHostName.length > 30 ? "start" : "middle")
      .attr("class", this.isNodeSelected(data) ? "heatmap-cell" : "heatmap-cell-notselected");
    if (this.isNodeSelected(data)) {
      this.bindTP(a, rect);
    }
  },

  addPlaceholderNode: function(g, xOffset, yOffset) {
    g.append("rect")
      .attr("y", yOffset)
      .attr("x", xOffset)
      .attr("height", this.CELL_HEIGHT)
      .attr("fill", "grey")
      .attr("width", this.CELL_WIDTH)
      .style("opacity", 0.20);
  },

  draw: function() {
    this.initChart(true);
    this.renderCells(this.get("model"), this.get("title"), this.get("textWidth"));
  },

  didInsertElement: function () {
    var self = this;
    var optionsData = [this.memoryLabel, this.cpuLabel, this.containersLabel];
    d3.select("#heatmap-select")
      .on('change', function() {
        self.renderCells(self.get("model"), self.get("title"), self.get("textWidth"));
      })
      .selectAll('option')
      .data(optionsData).enter()
      .append('option')
      .text(function (d) { return d; });

    this.draw();
  },

  actions: {
    applyFilter: function(event) {
      this.filter = event.srcElement.value;
      this.selectedCategory = 0;
      this.didInsertElement();
    }
  },

  calcUsage: function(data) {
    var selectedOption = d3.select('select').property("value");
    if (selectedOption === this.memoryLabel) {
      return data.get("usedMemoryMB") /
        (data.get("usedMemoryMB") + data.get("availMemoryMB"));
    }
    else if (selectedOption === this.cpuLabel) {
      return data.get("usedVirtualCores") /
        (data.get("usedVirtualCores") + data.get("availableVirtualCores"));
    }
    else if (selectedOption === this.containersLabel) {
      var totalContainers = this.totalContainers;
      if (totalContainers === 0) { return 0; }
      return data.get("numContainers") / totalContainers;
    }
  },

  getToolTipText: function(data) {
    var selectedOption = d3.select('select').property("value");
    if (selectedOption === this.memoryLabel) {
      return "<p>Used Memory: " + Math.round(data.get("usedMemoryMB")) + " MB</p>" +
        "<p>Available Memory: " + Math.round(data.get("availMemoryMB")) + " MB</p>";
    }
    else if (selectedOption === this.cpuLabel) {
      return "<p>Used VCores: " + Math.round(data.get("usedVirtualCores")) + " VCores</p>" +
        "<p>Available VCores: " + Math.round(data.get("availableVirtualCores")) + " VCores</p>";
    }
    else if (selectedOption === this.containersLabel) {
        return "<p>Containers: " + Math.round(data.get("numContainers")) + " Containers</p>" +
          "<p>Total Containers: " + this.totalContainers + " Containers</p>";
    }
  }
});<|MERGE_RESOLUTION|>--- conflicted
+++ resolved
@@ -230,10 +230,7 @@
     var node_id = data.get("id"),
         node_addr = encodeURIComponent(data.get("nodeHTTPAddress")),
         href = `#/yarn-node/${node_id}/${node_addr}/info`;
-<<<<<<< HEAD
-=======
     var nodeHostName = data.get("nodeHostName");
->>>>>>> e8cb2ae4
     var a = g.append("a")
       .attr("href", href);
     a.append("text")
