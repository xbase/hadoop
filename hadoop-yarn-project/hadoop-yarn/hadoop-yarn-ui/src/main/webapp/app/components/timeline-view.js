--- conflicted
+++ resolved
@@ -26,10 +26,7 @@
     searchType: 'manual',
   }),
   graphDrawn: false,
-<<<<<<< HEAD
-=======
   userInfo: null,
->>>>>>> e8cb2ae4
 
   actions: {
     changeViewType(param) {
