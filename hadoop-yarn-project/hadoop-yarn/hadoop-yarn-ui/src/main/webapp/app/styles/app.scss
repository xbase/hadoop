@import 'variables.scss';
@import 'layout.scss';
@import 'yarn-app.scss';
@import './compose-box.scss';
@import 'em-table.scss';
@import './yarn-queues.scss';

/**
 * Licensed to the Apache Software Foundation (ASF) under one
 * or more contributor license agreements.  See the NOTICE file
 * distributed with this work for additional information
 * regarding copyright ownership.  The ASF licenses this file
 * to you under the Apache License, Version 2.0 (the
 * "License"); you may not use this file except in compliance
 * with the License.  You may obtain a copy of the License at
 *
 *     http://www.apache.org/licenses/LICENSE-2.0
 *
 * Unless required by applicable law or agreed to in writing, software
 * distributed under the License is distributed on an "AS IS" BASIS,
 * WITHOUT WARRANTIES OR CONDITIONS OF ANY KIND, either express or implied.
 * See the License for the specific language governing permissions and
 * limitations under the License.
 */

body, html, body > .ember-view {
  height: 100%;
  overflow: visible;
  background: $yarn-bg;
  color: $yarn-primary-color;
  font-family: "Open Sans","Helvetica Neue", sans-serif!important;
}
body, html {
  min-width: 1024px;
}

/*
 Over all style
 */
text {
  font-size: 14px;
}

text.small {
  font-size: 8px;
}

html, body
{
    margin: 0px;
    padding: 0px;
    height: 100%;
    width: 100%;
}


/*
 queue's style (left banner of queues)
 */

text.queue {
  font-family : sans-serif;
  font-size : 15px;
  fill : gray;
}

text.heatmap-cell {
  font-size: 14px;
  text-anchor: middle;
  fill: Azure;
  text-align: center;
}

.hyperlink {
  cursor: pointer;
  -webkit-user-select: none;
  -moz-user-select: none;
  -ms-user-select: none;
  user-select: none;
}

.heatmap-clear {
  fill: #337ab7;
}

text.heatmap-cell-notselected {
  font: 14px sans-serif;
  font-weight: bold;
  text-anchor: middle;
  fill: Silver;
  text-align: center;

}

text.heatmap-rack {
  font-size: 18px;
  font-weight: 400;
  fill: #4b5052;
}

path.queue {
  stroke: "red";
  fill: none;
}

/*
 background style
 */
line.grid {
  stroke: WhiteSmoke;
}

line.chart {
  stroke: Gray;
}

/*
 charts styles
 */
text.chart-title {
  font-size: 30px;
  text-anchor: middle;
  fill: #4b5052;
}

text.donut-highlight-text, text.donut-highlight-sub {
  font-size: 15px;
  font-family: sans-serif;
  text-anchor: middle;
  fill: Gray;
  vertical-align: middle;
}

text.donut-highlight-sub {
  font-size: 23px;
  margin-top: 10px;
}

rect.chart-frame {
  fill: none;
}

text.bar-chart-text {
  font-size: 8px;
  font-family: sans-serif;
  vertical-align: middle;
  fill: Gray;;
}

div.tooltip {
  position: absolute;
  text-align: center;
  padding: 10px;
  font-size: 16px;
  background: black;
  color: white;
  border: 0px;
  border-radius: 8px;
  pointer-events: none;
}

/*
 * Loading icon styles
 */
.loading-mask > img {
  display: block;
  margin: 0 auto;
}

/*
 * Data table
 */

table.dataTable thead .sorting {
  background-image: url("/assets/images/datatables/sort_both.png");
}
table.dataTable thead .sorting_asc {
  background-image: url("/assets/images/datatables/sort_asc.png");
}
table.dataTable thead .sorting_desc {
  background-image: url("/assets/images/datatables/sort_desc.png");
}
table.dataTable thead .sorting_asc_disabled {
  background-image: url("/assets/images/datatables/sort_asc_disabled.png");
}
table.dataTable thead .sorting_desc_disabled {
  background-image: url("/assets/images/datatables/sort_desc_disabled.png");
}

.add-ellipsis {
  overflow: hidden;
  text-overflow: ellipsis;
}

.breadcrumb {
  padding-bottom: 3px;
  background: none;
}

.navbar-default .navbar-nav > li > a {
  color: #337ab7;
}

/*
 * Queue selector
 */
.node {
  cursor: pointer;
}

.node circle {
  fill: $yarn-panel-bg;
  stroke: steelblue;
  stroke-width: 3px;
}

.node text {
  font: 12px sans-serif;
}

.link {
  fill: none;
  stroke: #ccc;
  stroke-width: 2px;
}

.lr-margin {
  margin: 0px 30px;
}

.footer {
  background-color: $yarn-panel-bg;
  color: $yarn-primary-color;

  padding: 10px 0px;
  margin: 0px;

  border-top: 1px lightgrey solid;

  font-size: .9em;
}

.table {
  margin-bottom: 0px;
  border: none;

  overflow: hidden;
}

.table-bordered > thead > tr > th, .table-bordered > tbody > tr > th, .table-bordered > tfoot > tr > th, .table-bordered > thead > tr > td, .table-bordered > tbody > tr > td, .table-bordered > tfoot > tr > td {
  border: none !important;
}

.dataTables_wrapper .table {
  border: 1px solid lightgrey;
  border-bottom: 1px solid lightgrey !important;
  border-radius: 5px;
}

.dataTables_wrapper .table-bordered > thead > tr > th, .table-bordered > tbody > tr > th, .table-bordered > tfoot > tr > th, .table-bordered > thead > tr > td, .table-bordered > tbody > tr > td, .table-bordered > tfoot > tr > td {
  border: 1px solid lightgrey;
}

td {
 padding: 8px 15px 8px 15px !important;
}

.footer-frame {
  height: 60px;
}
.footer {
  height: 40px;
}

.footer-pusher {
  min-height: 100%;
  height: auto !important;
  height: 100%;
  margin: 0 auto -40px; // Must be same as footer & footer-frame
}

.panel {
  background-color: $yarn-panel-bg;
  border: 1px solid $yarn-border-color;
  border-radius: 3px;
  -webkit-box-shadow: 0 1px 1px rgba(0, 0, 0, 0.05);
  box-shadow: 0 1px 1px rgba(0, 0, 0, 0.05);
  overflow: hidden;
}

.panel-default .container-fluid {
  margin-top: -45px !important;
  margin-bottom: -10px !important;
}

.panel-default > .panel-heading {
  background-image: none;
  background-color: $yarn-header-bg !important;
  border-color: $yarn-border-color;
  border-radius: 3px;
}


.panel-heading {
  background-color: rgba(0, 0, 0, 0) !important;
  font-weight: bold;
}

.hadoop-brand-image {
  margin-top: -10px;
  width: auto;
  height: 45px;
}

li a.navigation-link.ember-view {
  color: #2196f3;
  font-weight: bold;
}

.breadcrumb-bar .refresh {
  position: absolute;
  right: 20px;
  top: 3px;
}

.x-scroll {
  overflow-x: scroll;
}

.donut-chart {
  padding: 0px !important;
}

.donut-chart svg {
  width: 100%;
}

div.attempt-info-panel table {
  table-layout: fixed;
}

div.attempt-info-panel table > tbody > tr > td:last-of-type {
  overflow: hidden;
  text-overflow: ellipsis;
}

#main {
  float: left;
  width: 750px;
}

#sidebar {
  float: right;
  width: 100px;
}

#sequence {
  width: 600px;
  height: 70px;
}

#legend {
  padding: 10px 0 0 3px;
}

#sequence text, #legend text {
  font-weight: 600;
  fill: $yarn-panel-bg;
}

#chart {
  position: relative;
}

#chart path {
  stroke: $yarn-panel-bg;
}

#explanation {
  position: absolute;
  top: 360px;
  left: 385px;
  width: 230px;
  text-align: center;
  color: #666;
  z-index: -1;
}

.simple-bar-chart .axis text {
  font: 10px sans-serif;
}

.simple-bar-chart .axis path, .simple-bar-chart .axis line {
  fill: none;
  stroke: #000;
  stroke-width: 1px;
}

.simple-bar-chart rect {
  fill: steelblue;
}

.simple-bar-chart rect:hover {
  fill: brown;
  cursor: pointer;
}

.yarn-flow-runs .chart-panel, .yarn-flow-runinfo .chart-panel {
  overflow: auto;
}

.yarn-flow-runs .glyphicon-remove, .yarn-flow-runinfo .glyphicon-remove {
  cursor: pointer;
}

.yarn-flow-runs .glyphicon-remove:hover, .yarn-flow-runinfo .glyphicon-remove:hover {
  color: #c9302c;
}

.yarn-flow-runs .dropdown-menu .item-text, .yarn-flow-runinfo .dropdown-menu .item-text {
  width: auto;
  display: inline-block;
}

.yarn-flow-runs .dropdown-menu .item-icon, .yarn-flow-runinfo .dropdown-menu .item-icon {
  width: 14px;
  display: inline-block;
}

.yarn-cluster-status i,
.em-table-simple-status-cell i{
  display: inline-block;
  border-radius: 100%;
  border: 1px solid;
}

.yarn-cluster-status i {
  width: 12px;
  height: 12px;
  margin: 3px;
  vertical-align: bottom;
}

.em-table-simple-status-cell i {
  width: 10px;
  height: 10px;
  margin: 3px 3px 3px 0;
  vertical-align: text-bottom;
}

.yarn-cluster-status i.started,
.em-table-simple-status-cell i.finished {
  border-color: $yarn-success-border;
  background-color: $yarn-success-bg;
}

.yarn-cluster-status i.stopped,
.em-table-simple-status-cell i.killed,
.em-table-simple-status-cell i.failed {
  border-color: $yarn-error-border;
  background-color: $yarn-error-bg;
}
.yarn-cluster-status i.inited,
.em-table-simple-status-cell i.running {
  border-color: $yarn-info-border;
  background-color: $yarn-info-bg;
}
.yarn-cluster-status i.notinited,
.em-table-simple-status-cell i.accepted {
    border-color: $yarn-warn-border;
    background-color: $yarn-warn-bg;
}
.yarn-cluster-info {
  display: flex;
  margin-left: auto;
  margin-top: -7px;
}

.yarn-ui-footer {
  display: flex;
  padding: 10px 25px;
}

.deploy-service textarea {
  border-radius: 5px !important;
  resize: none;
  word-wrap: break-word;
}

.deploy-service .loading-state {
  opacity: 0.5;
}

.deploy-service .loading-state img {
  width: 80px;
  height: 80px;
  margin: 40px auto;
  left: 50% !important;
  position: absolute;
  z-index: 9999;
}

.align-center {
  text-align: center !important;
}
.align-right {
  text-align: right;
}

.bold-text {
  font-weight: bold !important;
}

.deploy-service .saved-list {
  min-height: 600px;
}

.deploy-service .glyphicon {
  cursor: pointer;
}

.deploy-service .remove-icon:hover {
  color: #d9534f;
}

.deploy-service .savedlist-column {
  padding-top: 10px;
}

.deploy-service .definition-column {
  padding-top: 10px;
  border-left: 1px solid #ddd;
}

.deploy-service .content-area {
  padding: 15px 0px;
  border-top: 1px solid #ddd;
}

.deploy-service .custom-json-area {
  padding: 10px 0;
  margin-top: -26px;
}

.deploy-service-modal .modal-dialog {
  width: 400px;
}

.deploy-service-modal .form-group {
  margin-bottom: 5px;
}

.deploy-service .action-btns {
  text-align: right;
  padding-bottom: 15px;
  padding-right: 0;
}

table.table-custom-action > thead > tr > th:last-of-type, table.table-custom-action > tbody > tr > td:last-of-type {
  width: 50px !important;
}

.deploy-service .toggle-btn.active {
  color: $yarn-panel-bg;
  background-color: #337ab7;
  border-color: #337ab7;
  text-shadow: none;
}

.deploy-service .service-resp {
  word-wrap: break-word;
}

table.table-custom-bordered {
  border: 1px solid #ddd !important;
  border-radius: 4px !important;
}

table.table-custom-bordered > thead > tr > th, table.table-custom-bordered > tbody > tr > td {
  border-bottom: 1px solid #ddd !important;
  border-right: 1px solid #ddd !important;
}

table.table-custom-striped > thead > tr, .table-custom-striped > tbody > tr:nth-of-type(even) {
  background-color: #f9f9f9 !important;
}

table.table-custom-header > thead > tr > th {
  background-color: #f5f5f5 !important;
}

table.table-radius-none {
  border-radius: 0 !important;
}

table.table-border-none {
  border: none !important;
}

.deploy-service label.required:after, .deploy-service-modal label.required:after {
  content: '*';
  color: #d9534f;
}

.deploy-service .form-group.shrink-height {
  margin-bottom: -8px;
}

table.fix-table-overflow {
  table-layout: fixed;
}

table.fix-table-overflow > tbody > tr > td:last-of-type {
  overflow: hidden;
  text-overflow: ellipsis;
}

div.tooltip.info-tooltip {
  font: 14px sans-serif !important;
  background: lightsteelblue;
  word-wrap: break-word;
  position: absolute;
  text-align: justify;
  border-radius: 3px;
  z-index: 9999;
  padding: 10px;
  display: none;
  min-width: 200px;
  max-width: 500px;
  opacity: 1;
  top: 10px;
  left: 0;
}

div.tooltip.info-tooltip > span.top-arrow {
  color: lightsteelblue;
  position: absolute;
  top: -10px;
  left: 10px;
}

span.info-icon {
  color: #337ab7 !important;
}

div.service-action-mask {
  position: absolute;
  opacity: 0.5;
  z-index: 9999;
  width: 100%;
  height: 100%;
}

div.service-action-mask img {
  position: absolute;
  width: 80px;
  height: 80px;
  margin: 40px auto;
  left: 45% !important;
  z-index: 9999;
}

.muted-text {
  color: $yarn-muted-text;
}

.glyphicon-gray {
  color: $yarn-gray-icon;
}

.btn.btn-unstyled {
  padding: 5px;
  background: none;
  border: none;
  box-shadow: none;
}

.queue-page-breadcrumb,
#tree-selector-container {
  width: calc(100% - #{$compose-box-width});
}

#tree-selector-container {
  overflow: scroll;
}

.yarn-label {
  border-radius: 3px;
  margin-bottom: 5px;
  border: 1px solid $yarn-panel-bg;
  font-size: 12px;
  > span {
    padding: 5px;
  }
  &.primary {
    display: inline-grid;
    .label-key {
      color: $yarn-panel-bg;
      background: #666;
    }
    .label-value {
      color: $yarn-panel-bg;
      background: $yarn-success-border;
    }
  }
  &.secondary {
    display: inline-table;
    .label-key {
      color: $yarn-panel-bg;
      background: #999;
    }

    .label-value {
      color: $yarn-panel-bg;
      background: yellowgreen;
    }
  }
}

.yarn-queues-container {
  padding: 15px;
  h3 {
    margin-top: 0;
  }
}

.yarn-metrics-json {
  white-space: pre-wrap;
  word-wrap: nowrap;
  overflow: scroll;
}

div.loggedin-user {
  float: right;
  padding: 15px 5px;
  color: #555;
  .username {
    font-weight: bold;
  }
}

.no-border-bottom {
  border-bottom: none;
}

.margin-bottom-20 {
  margin-bottom: 20px;
}

.diagnostic-info {
  pre {
    margin-bottom: 0;
    white-space: pre-wrap;
    border: none;
    border-radius: 2px;
  }
<<<<<<< HEAD
=======
}

/**
 * Active User Info table styles
 */
.active-user-panel {
  margin-top: 10px;
}

table.active-user-table {
  border: 1px solid #ddd;
  > thead > tr > th {
    background-color: #f7f7f7;
  }
  &.table-bordered > thead > tr > th,
  &.table-bordered > tbody > tr > td {
    border: 1px solid #dcdcdc !important;
  }
>>>>>>> e8cb2ae4
}<|MERGE_RESOLUTION|>--- conflicted
+++ resolved
@@ -754,8 +754,6 @@
     border: none;
     border-radius: 2px;
   }
-<<<<<<< HEAD
-=======
 }
 
 /**
@@ -774,5 +772,4 @@
   &.table-bordered > tbody > tr > td {
     border: 1px solid #dcdcdc !important;
   }
->>>>>>> e8cb2ae4
 }