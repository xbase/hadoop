/**
 * Licensed to the Apache Software Foundation (ASF) under one
 * or more contributor license agreements.  See the NOTICE file
 * distributed with this work for additional information
 * regarding copyright ownership.  The ASF licenses this file
 * to you under the Apache License, Version 2.0 (the
 * "License"); you may not use this file except in compliance
 * with the License.  You may obtain a copy of the License at
 *
 *     http://www.apache.org/licenses/LICENSE-2.0
 *
 * Unless required by applicable law or agreed to in writing, software
 * distributed under the License is distributed on an "AS IS" BASIS,
 * WITHOUT WARRANTIES OR CONDITIONS OF ANY KIND, either express or implied.
 * See the License for the specific language governing permissions and
 * limitations under the License.
 */

import DS from 'ember-data';
import Ember from 'ember';
import Converter from 'yarn-ui/utils/converter';

export default DS.JSONAPISerializer.extend({
  internalNormalizeSingleResponse(store, primaryModelClass, payload) {

    var fixedPayload = {
      id: payload.id,
      type: primaryModelClass.modelName,
      attributes: {
        allocatedMB: payload.info.YARN_CONTAINER_ALLOCATED_MEMORY,
        allocatedVCores: payload.info.YARN_CONTAINER_ALLOCATED_VCORE,
        assignedNodeId: payload.info.YARN_CONTAINER_ALLOCATED_HOST,
        priority: payload.info.YARN_CONTAINER_ALLOCATED_PRIORITY,
        startedTime:  Converter.timeStampToDate(payload.createdtime),
        finishedTime: Converter.timeStampToDate(payload.info.YARN_CONTAINER_FINISHED_TIME),
        nodeHttpAddress: payload.info.YARN_CONTAINER_ALLOCATED_HOST_HTTP_ADDRESS,
<<<<<<< HEAD
=======
        exposedPorts: payload.info.YARN_CONTAINER_ALLOCATED_EXPOSED_PORTS,
>>>>>>> e8cb2ae4
        containerExitStatus: payload.info.YARN_CONTAINER_EXIT_STATUS + '',
        containerState: payload.info.YARN_CONTAINER_STATE,
        nodeId: payload.info.YARN_CONTAINER_ALLOCATED_HOST + ':' + payload.info.YARN_CONTAINER_ALLOCATED_PORT,
        diagnosticsInfo: payload.info.YARN_CONTAINER_DIAGNOSTICS_INFO
      }
    };
    return fixedPayload;
  },

  normalizeSingleResponse(store, primaryModelClass, payload/*, id, requestType*/) {
    var normalized = this.internalNormalizeSingleResponse(store,
        primaryModelClass, payload);
    return {
      data: normalized
    };
  },

  normalizeArrayResponse(store, primaryModelClass, payload/*, id, requestType*/) {
    var normalizedArrayResponse = {
      data: []
    };
    if (payload && Ember.isArray(payload) && !Ember.isEmpty(payload)) {
      normalizedArrayResponse.data = payload.map(singleContainer => {
        return this.internalNormalizeSingleResponse(store, primaryModelClass,
          singleContainer);
      });
    }
    return normalizedArrayResponse;
  }
});<|MERGE_RESOLUTION|>--- conflicted
+++ resolved
@@ -34,10 +34,7 @@
         startedTime:  Converter.timeStampToDate(payload.createdtime),
         finishedTime: Converter.timeStampToDate(payload.info.YARN_CONTAINER_FINISHED_TIME),
         nodeHttpAddress: payload.info.YARN_CONTAINER_ALLOCATED_HOST_HTTP_ADDRESS,
-<<<<<<< HEAD
-=======
         exposedPorts: payload.info.YARN_CONTAINER_ALLOCATED_EXPOSED_PORTS,
->>>>>>> e8cb2ae4
         containerExitStatus: payload.info.YARN_CONTAINER_EXIT_STATUS + '',
         containerState: payload.info.YARN_CONTAINER_STATE,
         nodeId: payload.info.YARN_CONTAINER_ALLOCATED_HOST + ':' + payload.info.YARN_CONTAINER_ALLOCATED_PORT,
