/**
 * Licensed to the Apache Software Foundation (ASF) under one
 * or more contributor license agreements.  See the NOTICE file
 * distributed with this work for additional information
 * regarding copyright ownership.  The ASF licenses this file
 * to you under the Apache License, Version 2.0 (the
 * "License"); you may not use this file except in compliance
 * with the License.  You may obtain a copy of the License at
 *
 *     http://www.apache.org/licenses/LICENSE-2.0
 *
 * Unless required by applicable law or agreed to in writing, software
 * distributed under the License is distributed on an "AS IS" BASIS,
 * WITHOUT WARRANTIES OR CONDITIONS OF ANY KIND, either express or implied.
 * See the License for the specific language governing permissions and
 * limitations under the License.
 */

import Ember from 'ember';
import DS from 'ember-data';
import Converter from 'yarn-ui/utils/converter';

export default DS.Model.extend({
  startTime: DS.attr('string'),
  startedTime: DS.attr('string'),
  finishedTime: DS.attr('string'),
  containerId: DS.attr('string'),
  amContainerId: DS.attr('string'),
  nodeHttpAddress: DS.attr('string'),
  exposedPorts: DS.attr('string'),
  nodeId: DS.attr('string'),
  hosts: DS.attr('string'),
  logsLink: DS.attr('string'),
  state: DS.attr('string'),
  appAttemptId: DS.attr('string'),
  diagnosticsInfo: DS.attr('string'),

  appId: Ember.computed("id",function () {
    var id = this.get("id");
    id = id.split("_");

    id[0] = "application";
    id.pop();

    return id.join("_");
  }),

  attemptStartedTime: function() {
    var startTime = this.get("startTime");
    // If startTime variable is not present, get from startedTime
    if (startTime === undefined ||
      startTime === "Invalid date") {
      startTime = this.get("startedTime");
    }

    return startTime;
  }.property("startedTime"),

  startTs: function() {
    return Converter.dateToTimeStamp(this.get('attemptStartedTime'));
  }.property("startTime"),

  finishedTs: function() {
    var ts = Converter.dateToTimeStamp(this.get("finishedTime"));
    return ts;
  }.property("finishedTime"),

  validatedFinishedTs: function() {
    if (this.get("finishedTs") < this.get("startTs")) {
      return "";
    }
    return this.get("finishedTime");
  }.property("finishedTime"),

  shortAppAttemptId: function() {
    if (!this.get("containerId")) {
      return this.get("id");
    }
    return "attempt_" +
           parseInt(Converter.containerIdToAttemptId(this.get("containerId")).split("_")[3]);
  }.property("containerId"),

  appMasterContainerId: function() {
    var id = this.get("containerId");
    // If containerId variable is not present, get from amContainerId
    if (id === undefined) {
      id = this.get("amContainerId");
    }
    return id;
  }.property("amContainerId"),

  IsAmNodeUrl: function() {
    var url = this.get("nodeHttpAddress");
      // If nodeHttpAddress variable is not present, hardcode it.
    if (url === undefined) {
      url = "Not Available";
    }
    return url !== "Not Available";
  }.property("nodeHttpAddress"),

  amNodeId : function() {
    var id = this.get("nodeId");
    // If nodeId variable is not present, get from host
    if (id === undefined) {
      id = this.get("hosts");
    }
    return id;
  }.property("nodeId"),

  IsLinkAvailable: function() {
    var url = this.get("logsLink");
    // If logsLink variable is not present, hardcode its.
    if (url === undefined) {
      url = "Not Available";
    }
    return url !== "Not Available";
  }.property("logsLink"),

  elapsedTime: function() {
    var elapsedMs = this.get("finishedTs") - this.get("startTs");
    if (elapsedMs <= 0) {
      elapsedMs = Date.now() - this.get("startTs");
    }
    return Converter.msToElapsedTimeUnit(elapsedMs);
  }.property(),

  tooltipLabel: function() {
    return "<p>Id:" + this.get("id") +
           "</p><p>ElapsedTime:" +
           String(this.get("elapsedTime")) + "</p>";
  }.property(),

  link: function() {
    return "/yarn-app-attempt/" + this.get("id");
  }.property(),

  linkname: function() {
    return "yarn-app-attempt";
  }.property(),

  attemptState: function() {
    return this.get("state");
  }.property(),

  masterNodeURL: function() {
    var addr = encodeURIComponent(this.get("nodeHttpAddress"));
    return `#/yarn-node/${this.get("nodeId")}/${addr}/info/`;
  }.property("nodeId", "nodeHttpAddress"),

<<<<<<< HEAD
=======
  appAttemptContainerLogsURL: function() {
    const attemptId = this.get("id");
    const containerId = this.get("appMasterContainerId");
    const appId = Converter.attemptIdToAppId(attemptId);
    return `#/yarn-app/${appId}/logs?attempt=${attemptId}&containerid=${containerId}`;
  }.property("id", "appMasterContainerId")
>>>>>>> e8cb2ae4
});<|MERGE_RESOLUTION|>--- conflicted
+++ resolved
@@ -147,13 +147,10 @@
     return `#/yarn-node/${this.get("nodeId")}/${addr}/info/`;
   }.property("nodeId", "nodeHttpAddress"),
 
-<<<<<<< HEAD
-=======
   appAttemptContainerLogsURL: function() {
     const attemptId = this.get("id");
     const containerId = this.get("appMasterContainerId");
     const appId = Converter.attemptIdToAppId(attemptId);
     return `#/yarn-app/${appId}/logs?attempt=${attemptId}&containerid=${containerId}`;
   }.property("id", "appMasterContainerId")
->>>>>>> e8cb2ae4
 });