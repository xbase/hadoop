--- conflicted
+++ resolved
@@ -53,11 +53,7 @@
 * [Concepts](Concepts.html): Describes the internals of the framework and some features in YARN core to support running services on YARN.
 * [Service REST API](YarnServiceAPI.html): The API doc for deploying/managing services on YARN.
 * [Service Discovery](ServiceDiscovery.html): Describes the service discovery mechanism on YARN.
-<<<<<<< HEAD
-* [Registry DNS](RegistryDNS.html): Deep dives into the Registry DNS internals.
-=======
 * [Registry DNS](../registry/registry-dns.html): Deep dives into the Registry DNS internals.
->>>>>>> e8cb2ae4
 * [Examples](Examples.html): List some example service definitions (`Yarnfile`).
 * [Configurations](Configurations.html): Describes how to configure the custom services on YARN.
 * [Service Upgrade](ServiceUpgrade.html): Describes how to upgrade a YARN service which is an experimental feature.