--- conflicted
+++ resolved
@@ -19,11 +19,7 @@
     <parent>
         <artifactId>hadoop-yarn-applications</artifactId>
         <groupId>org.apache.hadoop</groupId>
-<<<<<<< HEAD
-        <version>3.1.2</version>
-=======
         <version>3.4.0-SNAPSHOT</version>
->>>>>>> e8cb2ae4
     </parent>
     <modelVersion>4.0.0</modelVersion>
     <artifactId>hadoop-yarn-services</artifactId>
