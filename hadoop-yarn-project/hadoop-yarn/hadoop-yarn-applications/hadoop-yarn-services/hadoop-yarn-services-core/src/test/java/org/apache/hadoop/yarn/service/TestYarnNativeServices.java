/*
 * Licensed to the Apache Software Foundation (ASF) under one
 * or more contributor license agreements.  See the NOTICE file
 * distributed with this work for additional information
 * regarding copyright ownership.  The ASF licenses this file
 * to you under the Apache License, Version 2.0 (the
 * "License"); you may not use this file except in compliance
 * with the License.  You may obtain a copy of the License at
 *
 *     http://www.apache.org/licenses/LICENSE-2.0
 *
 * Unless required by applicable law or agreed to in writing, software
 * distributed under the License is distributed on an "AS IS" BASIS,
 * WITHOUT WARRANTIES OR CONDITIONS OF ANY KIND, either express or implied.
 * See the License for the specific language governing permissions and
 * limitations under the License.
 */

package org.apache.hadoop.yarn.service;

import com.google.common.collect.Lists;
import com.google.common.collect.Multimap;
import org.apache.commons.io.FileUtils;
import org.apache.hadoop.fs.Path;
import org.apache.hadoop.registry.client.binding.RegistryPathUtils;
import org.apache.hadoop.registry.client.binding.RegistryUtils;
import org.apache.hadoop.security.UserGroupInformation;
import org.apache.hadoop.test.GenericTestUtils;
import org.apache.hadoop.yarn.api.protocolrecords.GetContainersRequest;
import org.apache.hadoop.yarn.api.records.*;
import org.apache.hadoop.yarn.client.api.YarnClient;
import org.apache.hadoop.yarn.conf.YarnConfiguration;
import org.apache.hadoop.yarn.exceptions.ApplicationNotFoundException;
import org.apache.hadoop.yarn.exceptions.YarnException;
import org.apache.hadoop.yarn.server.resourcemanager.ResourceManager;
import org.apache.hadoop.yarn.service.api.records.Component;
import org.apache.hadoop.yarn.service.api.records.ComponentState;
import org.apache.hadoop.yarn.service.api.records.Configuration;
import org.apache.hadoop.yarn.service.api.records.Container;
import org.apache.hadoop.yarn.service.api.records.PlacementConstraint;
import org.apache.hadoop.yarn.service.api.records.PlacementPolicy;
import org.apache.hadoop.yarn.service.api.records.PlacementScope;
import org.apache.hadoop.yarn.service.api.records.PlacementType;
import org.apache.hadoop.yarn.service.api.records.Service;
import org.apache.hadoop.yarn.service.api.records.ServiceState;
import org.apache.hadoop.yarn.service.client.ServiceClient;
import org.apache.hadoop.yarn.service.conf.YarnServiceConstants;
import org.apache.hadoop.yarn.service.utils.ServiceApiUtil;
import org.apache.hadoop.yarn.service.utils.SliderFileSystem;
import org.hamcrest.CoreMatchers;
import org.junit.After;
import org.junit.Assert;
import org.junit.Before;
import org.junit.Rule;
import org.junit.Test;
import org.junit.rules.TemporaryFolder;
import org.slf4j.Logger;
import org.slf4j.LoggerFactory;

import java.io.File;
import java.io.IOException;
import java.util.*;
import java.util.concurrent.TimeoutException;

import static org.assertj.core.api.Assertions.assertThat;
import static org.apache.hadoop.yarn.api.records.YarnApplicationState.FINISHED;
import static org.apache.hadoop.yarn.service.conf.YarnServiceConf.*;
import static org.apache.hadoop.yarn.service.exceptions.LauncherExitCodes.EXIT_COMMAND_ARGUMENT_ERROR;
import static org.apache.hadoop.yarn.service.exceptions.LauncherExitCodes.EXIT_NOT_FOUND;

/**
 * End to end tests to test deploying services with MiniYarnCluster and a in-JVM
 * ZK testing cluster.
 */
public class TestYarnNativeServices extends ServiceTestUtils {

  private static final Logger LOG =
      LoggerFactory.getLogger(TestYarnNativeServices.class);

  @Rule
  public TemporaryFolder tmpFolder = new TemporaryFolder();

  @Before
  public void setup() throws Exception {
    File tmpYarnDir = new File("target", "tmp");
    FileUtils.deleteQuietly(tmpYarnDir);
  }

  @After
  public void tearDown() throws IOException {
    shutdown();
  }

  // End-to-end test to use ServiceClient to deploy a service.
  // 1. Create a service with 2 components, each of which has 2 containers
  // 2. Flex up each component to 3 containers and check the component instance names
  // 3. Flex down each component to 1 container and check the component instance names
  // 4. Flex up each component to 2 containers and check the component instance names
  // 5. Stop the service
  // 6. Destroy the service
  @Test (timeout = 200000)
  public void testCreateFlexStopDestroyService() throws Exception {
    setupInternal(NUM_NMS);
    ServiceClient client = createClient(getConf());
    Service exampleApp = createExampleApplication();
    client.actionCreate(exampleApp);
    SliderFileSystem fileSystem = new SliderFileSystem(getConf());
    Path appDir = fileSystem.buildClusterDirPath(exampleApp.getName());
    // check app.json is persisted.
    Assert.assertTrue(
        getFS().exists(new Path(appDir, exampleApp.getName() + ".json")));
    waitForServiceToBeStable(client, exampleApp);

    // Flex two components, each from 2 container to 3 containers.
    flexComponents(client, exampleApp, 3L);
    // wait for flex to be completed, increase from 2 to 3 containers.
    waitForServiceToBeStable(client, exampleApp);
    // check all instances name for each component are in sequential order.
    checkCompInstancesInOrder(client, exampleApp);

    // flex down to 1
    flexComponents(client, exampleApp, 1L);
    waitForServiceToBeStable(client, exampleApp);
    checkCompInstancesInOrder(client, exampleApp);

    // check component dir and registry are cleaned up.

    // flex up again to 2
    flexComponents(client, exampleApp, 2L);
    waitForServiceToBeStable(client, exampleApp);
    checkCompInstancesInOrder(client, exampleApp);

    // stop the service
    LOG.info("Stop the service");
    client.actionStop(exampleApp.getName(), true);
    ApplicationReport report = client.getYarnClient()
        .getApplicationReport(ApplicationId.fromString(exampleApp.getId()));
    // AM unregisters with RM successfully
    Assert.assertEquals(FINISHED, report.getYarnApplicationState());
    Assert.assertEquals(FinalApplicationStatus.ENDED,
        report.getFinalApplicationStatus());
    String serviceZKPath = RegistryUtils.servicePath(RegistryUtils
        .currentUser(), YarnServiceConstants.APP_TYPE, exampleApp.getName());
    Assert.assertFalse("Registry ZK service path still exists after stop",
        getCuratorService().zkPathExists(serviceZKPath));

    LOG.info("Destroy the service");
    // destroy the service and check the app dir is deleted from fs.
    Assert.assertEquals(0, client.actionDestroy(exampleApp.getName()));
    // check the service dir on hdfs (in this case, local fs) are deleted.
    Assert.assertFalse(getFS().exists(appDir));

    // check that destroying again does not succeed
    Assert.assertEquals(EXIT_NOT_FOUND, client.actionDestroy(exampleApp.getName()));
  }

  // Save a service without starting it and ensure that stop does not NPE and
  // that service can be successfully destroyed
  @Test (timeout = 200000)
  public void testStopDestroySavedService() throws Exception {
    setupInternal(NUM_NMS);
    ServiceClient client = createClient(getConf());
    Service exampleApp = createExampleApplication();
    client.actionBuild(exampleApp);
    Assert.assertEquals(EXIT_COMMAND_ARGUMENT_ERROR, client.actionStop(
        exampleApp.getName()));
    Assert.assertEquals(0, client.actionDestroy(exampleApp.getName()));
  }

  // Create compa with 2 containers
  // Create compb with 2 containers which depends on compa
  // Create compc with 2 containers which depends on compb
  // Check containers for compa started before containers for compb before
  // containers for compc
  @Test (timeout = 200000)
  public void testComponentStartOrder() throws Exception {
    setupInternal(NUM_NMS);
    ServiceClient client = createClient(getConf());
    Service exampleApp = new Service();
    exampleApp.setName("teststartorder");
    exampleApp.setVersion("v1");
    exampleApp.addComponent(createComponent("compa", 2, "sleep 1000"));

    // Let compb depend on compa
    Component compb = createComponent("compb", 2, "sleep 1000");
    compb.setDependencies(Collections.singletonList("compa"));
    exampleApp.addComponent(compb);

    // Let compc depend on compb
    Component compc = createComponent("compc", 2, "sleep 1000");
    compc.setDependencies(Collections.singletonList("compb"));
    exampleApp.addComponent(compc);

    client.actionCreate(exampleApp);
    waitForServiceToBeStable(client, exampleApp);

    // check that containers for compa are launched before containers for compb
    checkContainerLaunchDependencies(client, exampleApp, "compa", "compb",
        "compc");

    client.actionStop(exampleApp.getName(), true);
    client.actionDestroy(exampleApp.getName());
  }

  @Test(timeout = 200000)
  public void testCreateServiceSameNameDifferentUser() throws Exception {
    String sameAppName = "same-name";
    String userA = "usera";
    String userB = "userb";

    setupInternal(NUM_NMS);
    ServiceClient client = createClient(getConf());
    String origBasePath = getConf().get(YARN_SERVICE_BASE_PATH);

    Service userAApp = new Service();
    userAApp.setName(sameAppName);
    userAApp.setVersion("v1");
    userAApp.addComponent(createComponent("comp", 1, "sleep 1000"));

    Service userBApp = new Service();
    userBApp.setName(sameAppName);
    userBApp.setVersion("v1");
    userBApp.addComponent(createComponent("comp", 1, "sleep 1000"));

    File userABasePath = null, userBBasePath = null;
    try {
      userABasePath = new File(origBasePath, userA);
      userABasePath.mkdirs();
      getConf().set(YARN_SERVICE_BASE_PATH, userABasePath.getAbsolutePath());
      client.actionCreate(userAApp);
      waitForServiceToBeStarted(client, userAApp);

      userBBasePath = new File(origBasePath, userB);
      userBBasePath.mkdirs();
      getConf().set(YARN_SERVICE_BASE_PATH, userBBasePath.getAbsolutePath());
      client.actionBuild(userBApp);
    } catch (Exception e) {
      Assert
          .fail("Exception should not be thrown - " + e.getLocalizedMessage());
    } finally {
      if (userABasePath != null) {
        getConf().set(YARN_SERVICE_BASE_PATH, userABasePath.getAbsolutePath());
        client.actionStop(sameAppName, true);
        client.actionDestroy(sameAppName);
      }
      if (userBBasePath != null) {
        getConf().set(YARN_SERVICE_BASE_PATH, userBBasePath.getAbsolutePath());
        client.actionDestroy(sameAppName);
      }
    }

    // Need to extend this test to validate that different users can create
    // apps of exact same name. So far only create followed by build is tested.
    // Need to test create followed by create.
  }

  @Test(timeout = 200000)
  public void testCreateServiceSameNameSameUser() throws Exception {
    String sameAppName = "same-name";
    String user = UserGroupInformation.getCurrentUser().getUserName();
    System.setProperty("user.name", user);

    setupInternal(NUM_NMS);
    ServiceClient client = createClient(getConf());

    Service appA = new Service();
    appA.setName(sameAppName);
    appA.setVersion("v1");
    appA.addComponent(createComponent("comp", 1, "sleep 1000"));

    Service appB = new Service();
    appB.setName(sameAppName);
    appB.setVersion("v1");
    appB.addComponent(createComponent("comp", 1, "sleep 1000"));

    try {
      client.actionBuild(appA);
      client.actionBuild(appB);
    } catch (Exception e) {
      String expectedMsg = "Service Instance dir already exists:";
      if (e.getLocalizedMessage() != null) {
        Assert.assertThat(e.getLocalizedMessage(),
            CoreMatchers.containsString(expectedMsg));
      } else {
        Assert.fail("Message cannot be null. It has to say - " + expectedMsg);
      }
    } finally {
      // cleanup
      client.actionDestroy(sameAppName);
    }

    try {
      client.actionCreate(appA);
      waitForServiceToBeStarted(client, appA);

      client.actionCreate(appB);
      waitForServiceToBeStarted(client, appB);
    } catch (Exception e) {
      String expectedMsg = "Failed to create service " + sameAppName
          + ", because it already exists.";
      if (e.getLocalizedMessage() != null) {
        Assert.assertThat(e.getLocalizedMessage(),
            CoreMatchers.containsString(expectedMsg));
      } else {
        Assert.fail("Message cannot be null. It has to say - " + expectedMsg);
      }
    } finally {
      // cleanup
      client.actionStop(sameAppName, true);
      client.actionDestroy(sameAppName);
    }
  }

  // Test to verify recovery of SeviceMaster after RM is restarted.
  // 1. Create an example service.
  // 2. Restart RM.
  // 3. Fail the application attempt.
  // 4. Verify ServiceMaster recovers.
  @Test(timeout = 200000)
  public void testRecoverComponentsAfterRMRestart() throws Exception {
    YarnConfiguration conf = new YarnConfiguration();
    conf.setBoolean(YarnConfiguration.RECOVERY_ENABLED, true);
    conf.setBoolean(
        YarnConfiguration.RM_WORK_PRESERVING_RECOVERY_ENABLED, true);
    conf.setLong(YarnConfiguration.NM_RESOURCEMANAGER_CONNECT_RETRY_INTERVAL_MS,
        500L);

    conf.setBoolean(YarnConfiguration.YARN_MINICLUSTER_FIXED_PORTS, true);
    conf.setBoolean(YarnConfiguration.YARN_MINICLUSTER_USE_RPC, true);
    conf.setInt(YarnConfiguration.RM_MAX_COMPLETED_APPLICATIONS,
        YarnConfiguration.DEFAULT_RM_MAX_COMPLETED_APPLICATIONS);
    setConf(conf);
    setupInternal(NUM_NMS);

    ServiceClient client = createClient(getConf());
    Service exampleApp = createExampleApplication();
    client.actionCreate(exampleApp);
    Multimap<String, String> containersBeforeFailure =
        waitForAllCompToBeReady(client, exampleApp);

    LOG.info("Restart the resource manager");
    getYarnCluster().restartResourceManager(
        getYarnCluster().getActiveRMIndex());
    GenericTestUtils.waitFor(() ->
        getYarnCluster().getResourceManager().getServiceState() ==
            org.apache.hadoop.service.Service.STATE.STARTED, 2000, 200000);
    Assert.assertTrue("node managers connected",
        getYarnCluster().waitForNodeManagersToConnect(5000));

    ApplicationId exampleAppId = ApplicationId.fromString(exampleApp.getId());
    ApplicationAttemptId applicationAttemptId = client.getYarnClient()
        .getApplicationReport(exampleAppId).getCurrentApplicationAttemptId();

    LOG.info("Fail the application attempt {}", applicationAttemptId);
    client.getYarnClient().failApplicationAttempt(applicationAttemptId);
    //wait until attempt 2 is running
    GenericTestUtils.waitFor(() -> {
      try {
        ApplicationReport ar = client.getYarnClient()
            .getApplicationReport(exampleAppId);
        return ar.getCurrentApplicationAttemptId().getAttemptId() == 2 &&
            ar.getYarnApplicationState() == YarnApplicationState.RUNNING;
      } catch (YarnException | IOException e) {
        throw new RuntimeException("while waiting", e);
      }
    }, 2000, 200000);

    Multimap<String, String> containersAfterFailure = waitForAllCompToBeReady(
        client, exampleApp);
    containersBeforeFailure.keys().forEach(compName -> {
      Assert.assertEquals("num containers after by restart for " + compName,
          containersBeforeFailure.get(compName).size(),
          containersAfterFailure.get(compName) == null ? 0 :
              containersAfterFailure.get(compName).size());
    });

    LOG.info("Stop/destroy service {}", exampleApp);
    client.actionStop(exampleApp.getName(), true);
    client.actionDestroy(exampleApp.getName());
  }

  @Test(timeout = 200000)
  public void testUpgrade() throws Exception {
    setupInternal(NUM_NMS);
    getConf().setBoolean(YARN_SERVICE_UPGRADE_ENABLED, true);
    ServiceClient client = createClient(getConf());

    Service service = createExampleApplication();
    client.actionCreate(service);
    waitForServiceToBeStable(client, service);

    // upgrade the service
    Component component = service.getComponents().iterator().next();
    service.setState(ServiceState.UPGRADING);
    service.setVersion("v2");
    component.getConfiguration().getEnv().put("key1", "val1");
    client.initiateUpgrade(service);

    // wait for service to be in upgrade state
    waitForServiceToBeInState(client, service, ServiceState.UPGRADING);
    SliderFileSystem fs = new SliderFileSystem(getConf());
    Service fromFs = ServiceApiUtil.loadServiceUpgrade(fs,
        service.getName(), service.getVersion());
    Assert.assertEquals(service.getName(), fromFs.getName());
    Assert.assertEquals(service.getVersion(), fromFs.getVersion());

    // upgrade containers
    Service liveService = client.getStatus(service.getName());
    client.actionUpgrade(service,
        liveService.getComponent(component.getName()).getContainers());
    waitForAllCompToBeReady(client, service);

    // finalize the upgrade
    client.actionStart(service.getName());
    waitForServiceToBeStable(client, service);
    Service active = client.getStatus(service.getName());
    Assert.assertEquals("component not stable", ComponentState.STABLE,
        active.getComponent(component.getName()).getState());
    Assert.assertEquals("comp does not have new env", "val1",
        active.getComponent(component.getName()).getConfiguration()
            .getEnv("key1"));
    LOG.info("Stop/destroy service {}", service);
    client.actionStop(service.getName(), true);
    client.actionDestroy(service.getName());
  }

  @Test(timeout = 200000)
  public void testExpressUpgrade() throws Exception {
    setupInternal(NUM_NMS);
    getConf().setBoolean(YARN_SERVICE_UPGRADE_ENABLED, true);
    ServiceClient client = createClient(getConf());

    Service service = createExampleApplication();
    client.actionCreate(service);
    waitForServiceToBeStable(client, service);

    // upgrade the service
    Component component = service.getComponents().iterator().next();
    service.setState(ServiceState.EXPRESS_UPGRADING);
    service.setVersion("v2");
    component.getConfiguration().getEnv().put("key1", "val1");
    Component component2 = service.getComponent("compb");
    component2.getConfiguration().getEnv().put("key2", "val2");
    client.actionUpgradeExpress(service);

<<<<<<< HEAD
    // wait for upgrade to complete
    waitForServiceToBeStable(client, service);
    Service active = client.getStatus(service.getName());
=======
    waitForServiceToBeExpressUpgrading(client, service);

    // wait for upgrade to complete
    waitForServiceToBeStable(client, service);
    Service active = client.getStatus(service.getName());
    Assert.assertEquals("version mismatch", service.getVersion(),
        active.getVersion());
>>>>>>> e8cb2ae4
    Assert.assertEquals("component not stable", ComponentState.STABLE,
        active.getComponent(component.getName()).getState());
    Assert.assertEquals("compa does not have new env", "val1",
        active.getComponent(component.getName()).getConfiguration()
            .getEnv("key1"));
    Assert.assertEquals("compb does not have new env", "val2",
        active.getComponent(component2.getName()).getConfiguration()
            .getEnv("key2"));
    LOG.info("Stop/destroy service {}", service);
    client.actionStop(service.getName(), true);
    client.actionDestroy(service.getName());
  }

  @Test(timeout = 200000)
  public void testCancelUpgrade() throws Exception {
    setupInternal(NUM_NMS);
    getConf().setBoolean(YARN_SERVICE_UPGRADE_ENABLED, true);
    ServiceClient client = createClient(getConf());

    Service service = createExampleApplication();
    Component component = service.getComponents().iterator().next();
    component.getConfiguration().getEnv().put("key1", "val0");

    client.actionCreate(service);
    waitForServiceToBeStable(client, service);

    // upgrade the service
    service.setState(ServiceState.UPGRADING);
    service.setVersion("v2");
    component.getConfiguration().getEnv().put("key1", "val1");
    client.initiateUpgrade(service);

    // wait for service to be in upgrade state
    waitForServiceToBeInState(client, service, ServiceState.UPGRADING);

    // upgrade 1 container
    Service liveService = client.getStatus(service.getName());
    Container container = liveService.getComponent(component.getName())
        .getContainers().iterator().next();
    client.actionUpgrade(service, Lists.newArrayList(container));

    Thread.sleep(500);
    // cancel the upgrade
    client.actionCancelUpgrade(service.getName());
    waitForServiceToBeStable(client, service);
    Service active = client.getStatus(service.getName());
    Assert.assertEquals("component not stable", ComponentState.STABLE,
        active.getComponent(component.getName()).getState());
    Assert.assertEquals("comp does not have new env", "val0",
        active.getComponent(component.getName()).getConfiguration()
            .getEnv("key1"));
    LOG.info("Stop/destroy service {}", service);
    client.actionStop(service.getName(), true);
    client.actionDestroy(service.getName());
  }

  // Test to verify ANTI_AFFINITY placement policy
  // 1. Start mini cluster
  // with 3 NMs and scheduler placement-constraint handler
  // 2. Create an example service with 3 containers
  // 3. Verify no more than 1 container comes up in each of the 3 NMs
  // 4. Flex the component to 4 containers
  // 5. Verify that the 4th container does not even get allocated since there
  //    are only 3 NMs
  @Test (timeout = 200000)
  public void testCreateServiceWithPlacementPolicy() throws Exception {
    // We need to enable scheduler placement-constraint at the cluster level to
    // let apps use placement policies.
    YarnConfiguration conf = new YarnConfiguration();
    conf.set(YarnConfiguration.RM_PLACEMENT_CONSTRAINTS_HANDLER,
        YarnConfiguration.SCHEDULER_RM_PLACEMENT_CONSTRAINTS_HANDLER);
<<<<<<< HEAD
=======
    conf.setInt(YarnConfiguration.RM_MAX_COMPLETED_APPLICATIONS,
        YarnConfiguration.DEFAULT_RM_MAX_COMPLETED_APPLICATIONS);
>>>>>>> e8cb2ae4
    setConf(conf);
    setupInternal(3);
    ServiceClient client = createClient(getConf());
    Service exampleApp = new Service();
    exampleApp.setName("example-app");
    exampleApp.setVersion("v1");
    Component comp = createComponent("compa", 3L, "sleep 1000");
    PlacementPolicy pp = new PlacementPolicy();
    PlacementConstraint pc = new PlacementConstraint();
    pc.setName("CA1");
    pc.setTargetTags(Collections.singletonList("compa"));
    pc.setScope(PlacementScope.NODE);
    pc.setType(PlacementType.ANTI_AFFINITY);
    pp.setConstraints(Collections.singletonList(pc));
    comp.setPlacementPolicy(pp);
    exampleApp.addComponent(comp);
    client.actionCreate(exampleApp);
    waitForServiceToBeStable(client, exampleApp);

    // Check service is stable and all 3 containers are running
    Service service = client.getStatus(exampleApp.getName());
    Component component = service.getComponent("compa");
    Assert.assertEquals("Service state should be STABLE", ServiceState.STABLE,
        service.getState());
    Assert.assertEquals("3 containers are expected to be running", 3,
        component.getContainers().size());
    // Prepare a map of non-AM containers for later lookup
    Set<String> nonAMContainerIdSet = new HashSet<>();
    for (Container cont : component.getContainers()) {
      nonAMContainerIdSet.add(cont.getId());
    }

    // Verify that no more than 1 non-AM container came up on each of the 3 NMs
    Set<String> hosts = new HashSet<>();
    ApplicationReport report = client.getYarnClient()
        .getApplicationReport(ApplicationId.fromString(exampleApp.getId()));
    GetContainersRequest req = GetContainersRequest
        .newInstance(report.getCurrentApplicationAttemptId());
    ResourceManager rm = getYarnCluster().getResourceManager();
    for (ContainerReport contReport : rm.getClientRMService().getContainers(req)
        .getContainerList()) {
      if (!nonAMContainerIdSet
          .contains(contReport.getContainerId().toString())) {
        continue;
      }
      if (hosts.contains(contReport.getNodeHttpAddress())) {
        Assert.fail("Container " + contReport.getContainerId()
            + " came up in the same host as another container.");
      } else {
        hosts.add(contReport.getNodeHttpAddress());
      }
    }

    // Flex compa up to 5, which is more containers than the no of NMs
    Map<String, Long> compCounts = new HashMap<>();
    compCounts.put("compa", 5L);
    exampleApp.getComponent("compa").setNumberOfContainers(5L);
    client.flexByRestService(exampleApp.getName(), compCounts);
    try {
      // 10 secs is enough for the container to be started. The down side of
      // this test is that it has to wait that long. Setting a higher wait time
      // will add to the total time taken by tests to run.
      waitForServiceToBeStable(client, exampleApp, 10000);
      Assert.fail("Service should not be in a stable state. It should throw "
          + "a timeout exception.");
    } catch (Exception e) {
      // Check that service state is not STABLE and only 3 containers are
      // running and the fourth one should not get allocated.
      service = client.getStatus(exampleApp.getName());
      component = service.getComponent("compa");
      Assert.assertNotEquals("Service state should not be STABLE",
          ServiceState.STABLE, service.getState());
      Assert.assertEquals("Component state should be FLEXING",
          ComponentState.FLEXING, component.getState());
      Assert.assertEquals("3 containers are expected to be running", 3,
          component.getContainers().size());
    }

    // Flex compa down to 4 now, which is still more containers than the no of
    // NMs. This tests the usecase that flex down does not kill any of the
    // currently running containers since the required number of containers are
    // still higher than the currently running number of containers. However,
    // component state will still be FLEXING and service state not STABLE.
    compCounts = new HashMap<>();
    compCounts.put("compa", 4L);
    exampleApp.getComponent("compa").setNumberOfContainers(4L);
    client.flexByRestService(exampleApp.getName(), compCounts);
    try {
      // 10 secs is enough for the container to be started. The down side of
      // this test is that it has to wait that long. Setting a higher wait time
      // will add to the total time taken by tests to run.
      waitForServiceToBeStable(client, exampleApp, 10000);
      Assert.fail("Service should not be in a stable state. It should throw "
          + "a timeout exception.");
    } catch (Exception e) {
      // Check that service state is not STABLE and only 3 containers are
      // running and the fourth one should not get allocated.
      service = client.getStatus(exampleApp.getName());
      component = service.getComponent("compa");
      Assert.assertNotEquals("Service state should not be STABLE",
          ServiceState.STABLE, service.getState());
      Assert.assertEquals("Component state should be FLEXING",
          ComponentState.FLEXING, component.getState());
      Assert.assertEquals("3 containers are expected to be running", 3,
          component.getContainers().size());
    }

    // Finally flex compa down to 3, which is exactly the number of containers
    // currently running. This will bring the component and service states to
    // STABLE.
    compCounts = new HashMap<>();
    compCounts.put("compa", 3L);
    exampleApp.getComponent("compa").setNumberOfContainers(3L);
    client.flexByRestService(exampleApp.getName(), compCounts);
    waitForServiceToBeStable(client, exampleApp);

    LOG.info("Stop/destroy service {}", exampleApp);
    client.actionStop(exampleApp.getName(), true);
    client.actionDestroy(exampleApp.getName());
  }

  @Test(timeout = 200000)
  public void testAMSigtermDoesNotKillApplication() throws Exception {
    runAMSignalTest(SignalContainerCommand.GRACEFUL_SHUTDOWN);
  }

  @Test(timeout = 200000)
  public void testAMSigkillDoesNotKillApplication() throws Exception {
    runAMSignalTest(SignalContainerCommand.FORCEFUL_SHUTDOWN);
  }

  public void runAMSignalTest(SignalContainerCommand signal) throws Exception {
    setupInternal(NUM_NMS);
    ServiceClient client = createClient(getConf());
    Service exampleApp = createExampleApplication();
    client.actionCreate(exampleApp);
    waitForServiceToBeStable(client, exampleApp);
    Service appStatus1 = client.getStatus(exampleApp.getName());
    ApplicationId exampleAppId = ApplicationId.fromString(appStatus1.getId());

    YarnClient yarnClient = createYarnClient(getConf());
    ApplicationReport applicationReport = yarnClient.getApplicationReport(
        exampleAppId);

    ApplicationAttemptId firstAttemptId = applicationReport
        .getCurrentApplicationAttemptId();
    ApplicationAttemptReport attemptReport = yarnClient
        .getApplicationAttemptReport(firstAttemptId);

    // the AM should not perform a graceful shutdown since the operation was not
    // initiated through the service client
    yarnClient.signalToContainer(attemptReport.getAMContainerId(), signal);

    GenericTestUtils.waitFor(() -> {
      try {
        ApplicationReport ar = client.getYarnClient()
            .getApplicationReport(exampleAppId);
        YarnApplicationState state = ar.getYarnApplicationState();
        Assert.assertTrue(state == YarnApplicationState.RUNNING ||
            state == YarnApplicationState.ACCEPTED);
        if (state != YarnApplicationState.RUNNING) {
          return false;
        }
        if (ar.getCurrentApplicationAttemptId() == null ||
            ar.getCurrentApplicationAttemptId().equals(firstAttemptId)) {
          return false;
        }
        Service appStatus2 = client.getStatus(exampleApp.getName());
        if (appStatus2.getState() != ServiceState.STABLE) {
          return false;
        }
        Assert.assertEquals(getSortedContainerIds(appStatus1).toString(),
            getSortedContainerIds(appStatus2).toString());
        return true;
      } catch (YarnException | IOException e) {
        throw new RuntimeException("while waiting", e);
      }
    }, 2000, 200000);
  }

  private static List<String> getSortedContainerIds(Service s) {
    List<String> containerIds = new ArrayList<>();
    for (Component component : s.getComponents()) {
      for (Container container : component.getContainers()) {
        containerIds.add(container.getId());
      }
    }
    Collections.sort(containerIds);
    return containerIds;
  }

  // Test to verify component health threshold monitor. It uses anti-affinity
  // placement policy to make it easier to simulate container failure by
  // allocating more containers than the no of NMs.
  // 1. Start mini cluster with 3 NMs and scheduler placement-constraint handler
  // 2. Create an example service of 3 containers with anti-affinity placement
  //    policy and health threshold = 65%, window = 3 secs, init-delay = 0 secs,
  //    poll-frequency = 1 secs
  // 3. Flex the component to 4 containers. This makes health = 75%, so based on
  //    threshold the service will continue to run beyond the window of 3 secs.
  // 4. Flex the component to 5 containers. This makes health = 60%, so based on
  //    threshold the service will be stopped after the window of 3 secs.
  @Test (timeout = 200000)
  public void testComponentHealthThresholdMonitor() throws Exception {
    // We need to enable scheduler placement-constraint at the cluster level to
    // let apps use placement policies.
    YarnConfiguration conf = new YarnConfiguration();
    conf.set(YarnConfiguration.RM_PLACEMENT_CONSTRAINTS_HANDLER,
        YarnConfiguration.SCHEDULER_RM_PLACEMENT_CONSTRAINTS_HANDLER);
<<<<<<< HEAD
=======
    conf.setInt(YarnConfiguration.RM_MAX_COMPLETED_APPLICATIONS,
        YarnConfiguration.DEFAULT_RM_MAX_COMPLETED_APPLICATIONS);
    conf.setInt(YarnConfiguration.NM_VCORES, 1);
>>>>>>> e8cb2ae4
    setConf(conf);
    setupInternal(3);
    ServiceClient client = createClient(getConf());
    Service exampleApp = new Service();
    exampleApp.setName("example-app");
    exampleApp.setVersion("v1");
    Component comp = createComponent("compa", 3L, "sleep 1000");
    PlacementPolicy pp = new PlacementPolicy();
    PlacementConstraint pc = new PlacementConstraint();
    pc.setName("CA1");
    pc.setTargetTags(Collections.singletonList("compa"));
    pc.setScope(PlacementScope.NODE);
    pc.setType(PlacementType.ANTI_AFFINITY);
    pp.setConstraints(Collections.singletonList(pc));
    comp.setPlacementPolicy(pp);
    Configuration config = new Configuration();
    config.setProperty(CONTAINER_HEALTH_THRESHOLD_PERCENT, "65");
    config.setProperty(CONTAINER_HEALTH_THRESHOLD_WINDOW_SEC, "3");
    config.setProperty(CONTAINER_HEALTH_THRESHOLD_INIT_DELAY_SEC, "0");
    config.setProperty(CONTAINER_HEALTH_THRESHOLD_POLL_FREQUENCY_SEC, "1");
    config.setProperty(DEFAULT_READINESS_CHECK_ENABLED, "false");
    comp.setConfiguration(config);
    exampleApp.addComponent(comp);
    // Make sure AM does not come up after service is killed for this test
    Configuration serviceConfig = new Configuration();
    serviceConfig.setProperty(AM_RESTART_MAX, "1");
    exampleApp.setConfiguration(serviceConfig);
    client.actionCreate(exampleApp);
    waitForServiceToBeStable(client, exampleApp);

    // Check service is stable and all 3 containers are running
    Service service = client.getStatus(exampleApp.getName());
    Component component = service.getComponent("compa");
    Assert.assertEquals("Service state should be STABLE", ServiceState.STABLE,
        service.getState());
    Assert.assertEquals("3 containers are expected to be running", 3,
        component.getContainers().size());

    // Flex compa up to 4 - will make health 75% (3 out of 4 running), but still
    // above threshold of 65%, so service will continue to run.
    Map<String, Long> compCounts = new HashMap<>();
    compCounts.put("compa", 4L);
    exampleApp.getComponent("compa").setNumberOfContainers(4L);
    client.flexByRestService(exampleApp.getName(), compCounts);
    try {
      // Wait for 6 secs (window 3 secs + 1 for next poll + 2 for buffer). Since
      // the service will never go to stable state (because of anti-affinity the
      // 4th container will never be allocated) it will timeout. However, after
      // the timeout the service should continue to run since health is 75%
      // which is above the threshold of 65%.
      waitForServiceToBeStable(client, exampleApp, 6000);
      Assert.fail("Service should not be in a stable state. It should throw "
          + "a timeout exception.");
    } catch (Exception e) {
      // Check that service state is STARTED and only 3 containers are running
      service = client.getStatus(exampleApp.getName());
      component = service.getComponent("compa");
      Assert.assertEquals("Service state should be STARTED",
          ServiceState.STARTED, service.getState());
      Assert.assertEquals("Component state should be FLEXING",
          ComponentState.FLEXING, component.getState());
      Assert.assertEquals("3 containers are expected to be running", 3,
          component.getContainers().size());
    }

    // Flex compa up to 5 - will make health 60% (3 out of 5 running), so
    // service will stop since it is below threshold of 65%.
    compCounts.put("compa", 5L);
    exampleApp.getComponent("compa").setNumberOfContainers(5L);
    client.flexByRestService(exampleApp.getName(), compCounts);
    try {
      // Wait for 14 secs (window 3 secs + 1 for next poll + 2 for buffer + 5
      // secs of service wait before shutting down + 3 secs app cleanup so that
      // API returns that service is in FAILED state). Note, because of
      // anti-affinity the 4th and 5th container will never be allocated.
      waitForServiceToBeInState(client, exampleApp, ServiceState.FAILED,
          14000);
    } catch (Exception e) {
      Assert.fail("Should not have thrown exception");
    }

    LOG.info("Destroy service {}", exampleApp);
    client.actionDestroy(exampleApp.getName());
  }

  // Check containers launched are in dependency order
  // Get all containers into a list and sort based on container launch time e.g.
  // compa-c1, compa-c2, compb-c1, compb-c2;
  // check that the container's launch time are align with the dependencies.
  private void checkContainerLaunchDependencies(ServiceClient client,
      Service exampleApp, String... compOrder)
      throws IOException, YarnException {
    Service retrievedApp = client.getStatus(exampleApp.getName());
    List<Container> containerList = new ArrayList<>();
    for (Component component : retrievedApp.getComponents()) {
      containerList.addAll(component.getContainers());
    }
    // sort based on launchTime
    containerList
        .sort((o1, o2) -> o1.getLaunchTime().compareTo(o2.getLaunchTime()));
    LOG.info("containerList: " + containerList);
    // check the containers are in the dependency order.
    int index = 0;
    for (String comp : compOrder) {
      long num = retrievedApp.getComponent(comp).getNumberOfContainers();
      for (int i = 0; i < num; i++) {
        String compInstanceName = containerList.get(index).getComponentInstanceName();
        String compName =
            compInstanceName.substring(0, compInstanceName.lastIndexOf('-'));
        Assert.assertEquals(comp, compName);
        index++;
      }
    }
  }


  private Map<String, Long> flexComponents(ServiceClient client,
      Service exampleApp, long count) throws YarnException, IOException {
    Map<String, Long> compCounts = new HashMap<>();
    compCounts.put("compa", count);
    compCounts.put("compb", count);
    // flex will update the persisted conf to reflect latest number of containers.
    exampleApp.getComponent("compa").setNumberOfContainers(count);
    exampleApp.getComponent("compb").setNumberOfContainers(count);
    client.flexByRestService(exampleApp.getName(), compCounts);
    return compCounts;
  }

  // Check each component's comp instances name are in sequential order.
  // E.g. If there are two instances compA-1 and compA-2
  // When flex up to 4 instances, it should be compA-1 , compA-2, compA-3, compA-4
  // When flex down to 3 instances,  it should be compA-1 , compA-2, compA-3.
  private void checkCompInstancesInOrder(ServiceClient client,
      Service exampleApp) throws IOException, YarnException,
      TimeoutException, InterruptedException {
<<<<<<< HEAD
=======
    waitForContainers(client, exampleApp);
>>>>>>> e8cb2ae4
    Service service = client.getStatus(exampleApp.getName());
    for (Component comp : service.getComponents()) {
      checkEachCompInstancesInOrder(comp, exampleApp.getName());
    }
  }

<<<<<<< HEAD
  private void checkEachCompInstancesInOrder(Component component, String
      serviceName) throws TimeoutException, InterruptedException {
    long expectedNumInstances = component.getNumberOfContainers();
    Assert.assertEquals(expectedNumInstances, component.getContainers().size());
=======
  private void waitForContainers(ServiceClient client, Service exampleApp)
      throws TimeoutException, InterruptedException {
    GenericTestUtils.waitFor(() -> {
      try {
        Service service = client.getStatus(exampleApp.getName());
        for (Component comp : service.getComponents()) {
          if (comp.getContainers().size() != comp.getNumberOfContainers()) {
            return false;
          }
        }
        return true;
      } catch (Exception e) {
        return false;
      }
    }, 2000, 200000);
  }

  private void checkEachCompInstancesInOrder(Component component, String
      serviceName) throws TimeoutException, InterruptedException {
>>>>>>> e8cb2ae4
    TreeSet<String> instances = new TreeSet<>();
    for (Container container : component.getContainers()) {
      instances.add(container.getComponentInstanceName());
      String componentZKPath = RegistryUtils.componentPath(RegistryUtils
          .currentUser(), YarnServiceConstants.APP_TYPE, serviceName,
          RegistryPathUtils.encodeYarnID(container.getId()));
      GenericTestUtils.waitFor(() -> {
        try {
          return getCuratorService().zkPathExists(componentZKPath);
        } catch (IOException e) {
          return false;
        }
      }, 1000, 60000);
    }

    int i = 0;
    for (String s : instances) {
<<<<<<< HEAD
      Assert.assertEquals(component.getName() + "-" + i, s);
      i++;
    }
  }
=======
      assertThat(s).isEqualTo(component.getName() + "-" + i);
      i++;
    }
  }

  @Test (timeout = 200000)
  public void testRestartServiceForNonExistingInRM() throws Exception {
    YarnConfiguration conf = new YarnConfiguration();
    conf.setInt(YarnConfiguration.RM_MAX_COMPLETED_APPLICATIONS, 0);
    setConf(conf);
    setupInternal(NUM_NMS);
    ServiceClient client = createClient(getConf());
    Service exampleApp = createExampleApplication();
    client.actionCreate(exampleApp);
    waitForServiceToBeStable(client, exampleApp);
    try {
      client.actionStop(exampleApp.getName(), true);
    } catch (ApplicationNotFoundException e) {
      LOG.info("ignore ApplicationNotFoundException during stopping");
    }
    client.actionStart(exampleApp.getName());
    waitForServiceToBeStable(client, exampleApp);
    Service service = client.getStatus(exampleApp.getName());
    Assert.assertEquals("Restarted service state should be STABLE",
        ServiceState.STABLE, service.getState());
  }

  @Test(timeout = 200000)
  public void testAMFailureValidity() throws Exception {
    setupInternal(NUM_NMS);
    ServiceClient client = createClient(getConf());
    Service exampleApp = new Service();
    exampleApp.setName("example-app");
    exampleApp.setVersion("v1");
    exampleApp.addComponent(createComponent("compa", 2, "sleep 1000"));
    Configuration serviceConfig = new Configuration();
    serviceConfig.setProperty(AM_RESTART_MAX, "2");
    serviceConfig.setProperty(AM_FAILURES_VALIDITY_INTERVAL, "1000");
    exampleApp.setConfiguration(serviceConfig);
    client.actionCreate(exampleApp);
    waitForServiceToBeStable(client, exampleApp);

    Service appStatus1 = client.getStatus(exampleApp.getName());
    ApplicationId exampleAppId = ApplicationId.fromString(appStatus1.getId());
    YarnClient yarnClient = createYarnClient(getConf());

    // kill AM1
    ApplicationReport applicationReport = yarnClient.getApplicationReport(
        exampleAppId);
    ApplicationAttemptReport attemptReport = yarnClient
        .getApplicationAttemptReport(applicationReport
            .getCurrentApplicationAttemptId());
    yarnClient.signalToContainer(attemptReport.getAMContainerId(),
        SignalContainerCommand.GRACEFUL_SHUTDOWN);
    waitForServiceToBeStable(client, exampleApp);
    Assert.assertEquals(ServiceState.STABLE, client.getStatus(
        exampleApp.getName()).getState());

    // kill AM2 after 'yarn.service.am-failure.validity-interval-ms'
    Thread.sleep(2000);
    applicationReport = yarnClient.getApplicationReport(exampleAppId);
    attemptReport = yarnClient.getApplicationAttemptReport(applicationReport
        .getCurrentApplicationAttemptId());
    yarnClient.signalToContainer(attemptReport.getAMContainerId(),
        SignalContainerCommand.GRACEFUL_SHUTDOWN);
    waitForServiceToBeStable(client, exampleApp);
    Assert.assertEquals(ServiceState.STABLE, client.getStatus(
        exampleApp.getName()).getState());
  }
>>>>>>> e8cb2ae4
}<|MERGE_RESOLUTION|>--- conflicted
+++ resolved
@@ -443,11 +443,6 @@
     component2.getConfiguration().getEnv().put("key2", "val2");
     client.actionUpgradeExpress(service);
 
-<<<<<<< HEAD
-    // wait for upgrade to complete
-    waitForServiceToBeStable(client, service);
-    Service active = client.getStatus(service.getName());
-=======
     waitForServiceToBeExpressUpgrading(client, service);
 
     // wait for upgrade to complete
@@ -455,7 +450,6 @@
     Service active = client.getStatus(service.getName());
     Assert.assertEquals("version mismatch", service.getVersion(),
         active.getVersion());
->>>>>>> e8cb2ae4
     Assert.assertEquals("component not stable", ComponentState.STABLE,
         active.getComponent(component.getName()).getState());
     Assert.assertEquals("compa does not have new env", "val1",
@@ -527,11 +521,8 @@
     YarnConfiguration conf = new YarnConfiguration();
     conf.set(YarnConfiguration.RM_PLACEMENT_CONSTRAINTS_HANDLER,
         YarnConfiguration.SCHEDULER_RM_PLACEMENT_CONSTRAINTS_HANDLER);
-<<<<<<< HEAD
-=======
     conf.setInt(YarnConfiguration.RM_MAX_COMPLETED_APPLICATIONS,
         YarnConfiguration.DEFAULT_RM_MAX_COMPLETED_APPLICATIONS);
->>>>>>> e8cb2ae4
     setConf(conf);
     setupInternal(3);
     ServiceClient client = createClient(getConf());
@@ -741,12 +732,9 @@
     YarnConfiguration conf = new YarnConfiguration();
     conf.set(YarnConfiguration.RM_PLACEMENT_CONSTRAINTS_HANDLER,
         YarnConfiguration.SCHEDULER_RM_PLACEMENT_CONSTRAINTS_HANDLER);
-<<<<<<< HEAD
-=======
     conf.setInt(YarnConfiguration.RM_MAX_COMPLETED_APPLICATIONS,
         YarnConfiguration.DEFAULT_RM_MAX_COMPLETED_APPLICATIONS);
     conf.setInt(YarnConfiguration.NM_VCORES, 1);
->>>>>>> e8cb2ae4
     setConf(conf);
     setupInternal(3);
     ServiceClient client = createClient(getConf());
@@ -882,22 +870,13 @@
   private void checkCompInstancesInOrder(ServiceClient client,
       Service exampleApp) throws IOException, YarnException,
       TimeoutException, InterruptedException {
-<<<<<<< HEAD
-=======
     waitForContainers(client, exampleApp);
->>>>>>> e8cb2ae4
     Service service = client.getStatus(exampleApp.getName());
     for (Component comp : service.getComponents()) {
       checkEachCompInstancesInOrder(comp, exampleApp.getName());
     }
   }
 
-<<<<<<< HEAD
-  private void checkEachCompInstancesInOrder(Component component, String
-      serviceName) throws TimeoutException, InterruptedException {
-    long expectedNumInstances = component.getNumberOfContainers();
-    Assert.assertEquals(expectedNumInstances, component.getContainers().size());
-=======
   private void waitForContainers(ServiceClient client, Service exampleApp)
       throws TimeoutException, InterruptedException {
     GenericTestUtils.waitFor(() -> {
@@ -917,7 +896,6 @@
 
   private void checkEachCompInstancesInOrder(Component component, String
       serviceName) throws TimeoutException, InterruptedException {
->>>>>>> e8cb2ae4
     TreeSet<String> instances = new TreeSet<>();
     for (Container container : component.getContainers()) {
       instances.add(container.getComponentInstanceName());
@@ -935,12 +913,6 @@
 
     int i = 0;
     for (String s : instances) {
-<<<<<<< HEAD
-      Assert.assertEquals(component.getName() + "-" + i, s);
-      i++;
-    }
-  }
-=======
       assertThat(s).isEqualTo(component.getName() + "-" + i);
       i++;
     }
@@ -1010,5 +982,4 @@
     Assert.assertEquals(ServiceState.STABLE, client.getStatus(
         exampleApp.getName()).getState());
   }
->>>>>>> e8cb2ae4
 }