/*
 * Licensed to the Apache Software Foundation (ASF) under one
 * or more contributor license agreements.  See the NOTICE file
 * distributed with this work for additional information
 * regarding copyright ownership.  The ASF licenses this file
 * to you under the Apache License, Version 2.0 (the
 * "License"); you may not use this file except in compliance
 * with the License.  You may obtain a copy of the License at
 *
 *     http://www.apache.org/licenses/LICENSE-2.0
 *
 * Unless required by applicable law or agreed to in writing, software
 * distributed under the License is distributed on an "AS IS" BASIS,
 * WITHOUT WARRANTIES OR CONDITIONS OF ANY KIND, either express or implied.
 * See the License for the specific language governing permissions and
 * limitations under the License.
 */

package org.apache.hadoop.yarn.service.client;

import org.apache.commons.io.FileUtils;
import org.apache.hadoop.conf.Configuration;
import org.apache.hadoop.fs.Path;
import org.apache.hadoop.fs.permission.FsPermission;
import org.apache.hadoop.hdfs.DFSConfigKeys;
import org.apache.hadoop.security.UserGroupInformation;
import org.apache.hadoop.util.ToolRunner;
import org.apache.hadoop.yarn.client.cli.ApplicationCLI;
import org.apache.hadoop.yarn.conf.YarnConfiguration;
import org.apache.hadoop.yarn.exceptions.YarnException;
import org.apache.hadoop.yarn.service.api.records.Component;
import org.apache.hadoop.yarn.service.api.records.Service;
import org.apache.hadoop.yarn.service.conf.ExampleAppJson;
import org.apache.hadoop.yarn.service.conf.YarnServiceConstants;
import org.apache.hadoop.yarn.service.utils.ServiceApiUtil;
import org.apache.hadoop.yarn.service.utils.SliderFileSystem;
import org.junit.After;
import org.junit.Assert;
import org.junit.Before;
import org.junit.Rule;
import org.junit.Test;
import org.junit.rules.TemporaryFolder;
import org.slf4j.Logger;
import org.slf4j.LoggerFactory;

import java.io.ByteArrayOutputStream;
import java.io.File;
import java.io.IOException;
import java.io.PrintStream;
import java.util.Arrays;
import java.util.List;

<<<<<<< HEAD
=======
import static org.assertj.core.api.Assertions.assertThat;
>>>>>>> e8cb2ae4
import static org.apache.hadoop.yarn.client.api.AppAdminClient.YARN_APP_ADMIN_CLIENT_PREFIX;
import static org.apache.hadoop.yarn.service.conf.YarnServiceConf.DEPENDENCY_TARBALL_PATH;
import static org.apache.hadoop.yarn.service.conf.YarnServiceConf.YARN_SERVICE_BASE_PATH;
import static org.apache.hadoop.yarn.service.exceptions.LauncherExitCodes.EXIT_SUCCESS;
import static org.apache.hadoop.yarn.service.exceptions.LauncherExitCodes.EXIT_UNAUTHORIZED;
import static org.mockito.Mockito.spy;

public class TestServiceCLI {
  private static final Logger LOG = LoggerFactory.getLogger(TestServiceCLI
      .class);

  @Rule
  public TemporaryFolder tmpFolder = new TemporaryFolder();

  private Configuration conf = new YarnConfiguration();
  private SliderFileSystem fs;
  private ApplicationCLI cli;
  private File basedir;
  private String basedirProp;
  private File dependencyTarGzBaseDir;
  private Path dependencyTarGz;
  private String dependencyTarGzProp;
  private String yarnAdminNoneAclProp;
  private String dfsAdminAclProp;

  private void createCLI() {
    cli = new ApplicationCLI();
    PrintStream sysOut = spy(new PrintStream(new ByteArrayOutputStream()));
    PrintStream sysErr = spy(new PrintStream(new ByteArrayOutputStream()));
    cli.setSysOutPrintStream(sysOut);
    cli.setSysErrPrintStream(sysErr);
    conf.set(YARN_APP_ADMIN_CLIENT_PREFIX + DUMMY_APP_TYPE,
        DummyServiceClient.class.getName());
    cli.setConf(conf);
  }

  private int runCLI(String[] args) throws Exception {
    LOG.info("running CLI: yarn {}", Arrays.asList(args));
    return ToolRunner.run(cli, ApplicationCLI.preProcessArgs(args));
  }

  private void buildApp(String serviceName, String appDef) throws Throwable {
    String[] args = {"app",
        "-D", basedirProp, "-save", serviceName,
        ExampleAppJson.resourceName(appDef),
        "-appTypes", DUMMY_APP_TYPE};
    Assert.assertEquals(EXIT_SUCCESS, runCLI(args));
  }

  private void buildApp(String serviceName, String appDef,
      String lifetime, String queue) throws Throwable {
    String[] args = {"app",
        "-D", basedirProp, "-save", serviceName,
        ExampleAppJson.resourceName(appDef),
        "-appTypes", DUMMY_APP_TYPE,
        "-updateLifetime", lifetime,
        "-changeQueue", queue};
    Assert.assertEquals(EXIT_SUCCESS, runCLI(args));
  }

  private static Path getDependencyTarGz(File dir) {
    return new Path(new File(dir, YarnServiceConstants
        .DEPENDENCY_TAR_GZ_FILE_NAME + YarnServiceConstants
        .DEPENDENCY_TAR_GZ_FILE_EXT).getAbsolutePath());
  }

  @Before
  public void setup() throws Throwable {
    basedir = new File("target", "apps");
    basedirProp = YARN_SERVICE_BASE_PATH + "=" + basedir.getAbsolutePath();
    conf.set(YARN_SERVICE_BASE_PATH, basedir.getAbsolutePath());
    fs = new SliderFileSystem(conf);
    dependencyTarGzBaseDir = tmpFolder.getRoot();
    fs.getFileSystem()
        .setPermission(new Path(dependencyTarGzBaseDir.getAbsolutePath()),
            new FsPermission("755"));
    dependencyTarGz = getDependencyTarGz(dependencyTarGzBaseDir);
    dependencyTarGzProp = DEPENDENCY_TARBALL_PATH + "=" + dependencyTarGz
        .toString();
    conf.set(DEPENDENCY_TARBALL_PATH, dependencyTarGz.toString());

    if (basedir.exists()) {
      FileUtils.deleteDirectory(basedir);
    } else {
      basedir.mkdirs();
    }
    yarnAdminNoneAclProp = YarnConfiguration.YARN_ADMIN_ACL + "=none";
    dfsAdminAclProp = DFSConfigKeys.DFS_ADMIN + "=" +
        UserGroupInformation.getCurrentUser();
    System.setProperty(YarnServiceConstants.PROPERTY_LIB_DIR, basedir
        .getAbsolutePath());
    createCLI();
  }

  @After
  public void tearDown() throws IOException {
    if (basedir != null) {
      FileUtils.deleteDirectory(basedir);
    }
    cli.stop();
  }

  @Test (timeout = 180000)
  public void testFlexComponents() throws Throwable {
    // currently can only test building apps, since that is the only
    // operation that doesn't require an RM
    // TODO: expand CLI test to try other commands
    String serviceName = "app-1";
    buildApp(serviceName, ExampleAppJson.APP_JSON);
    checkApp(serviceName, "master", 1L, 3600L, null);

    serviceName = "app-2";
    buildApp(serviceName, ExampleAppJson.APP_JSON, "1000", "qname");
    checkApp(serviceName, "master", 1L, 1000L, "qname");
  }

  @Test
  public void testInitiateServiceUpgrade() throws Exception {
    String[] args = {"app", "-upgrade", "app-1",
        "-initiate", ExampleAppJson.resourceName(ExampleAppJson.APP_JSON),
        "-appTypes", DUMMY_APP_TYPE};
    int result = cli.run(ApplicationCLI.preProcessArgs(args));
<<<<<<< HEAD
    Assert.assertEquals(result, 0);
=======
    assertThat(result).isEqualTo(0);
>>>>>>> e8cb2ae4
  }

  @Test (timeout = 180000)
  public void testInitiateAutoFinalizeServiceUpgrade() throws Exception {
    String[] args =  {"app", "-upgrade", "app-1",
        "-initiate", ExampleAppJson.resourceName(ExampleAppJson.APP_JSON),
        "-autoFinalize",
        "-appTypes", DUMMY_APP_TYPE};
    int result = cli.run(ApplicationCLI.preProcessArgs(args));
<<<<<<< HEAD
    Assert.assertEquals(result, 0);
=======
    assertThat(result).isEqualTo(0);
>>>>>>> e8cb2ae4
  }

  @Test
  public void testUpgradeInstances() throws Exception {
    conf.set(YARN_APP_ADMIN_CLIENT_PREFIX + DUMMY_APP_TYPE,
        DummyServiceClient.class.getName());
    cli.setConf(conf);
    String[] args = {"app", "-upgrade", "app-1",
        "-instances", "comp1-0,comp1-1",
        "-appTypes", DUMMY_APP_TYPE};
    int result = cli.run(ApplicationCLI.preProcessArgs(args));
<<<<<<< HEAD
    Assert.assertEquals(result, 0);
=======
    assertThat(result).isEqualTo(0);
>>>>>>> e8cb2ae4
  }

  @Test
  public void testUpgradeComponents() throws Exception {
    conf.set(YARN_APP_ADMIN_CLIENT_PREFIX + DUMMY_APP_TYPE,
        DummyServiceClient.class.getName());
    cli.setConf(conf);
    String[] args = {"app", "-upgrade", "app-1",
        "-components", "comp1,comp2",
        "-appTypes", DUMMY_APP_TYPE};
    int result = cli.run(ApplicationCLI.preProcessArgs(args));
<<<<<<< HEAD
    Assert.assertEquals(result, 0);
=======
    assertThat(result).isEqualTo(0);
>>>>>>> e8cb2ae4
  }

  @Test
  public void testGetInstances() throws Exception {
    conf.set(YARN_APP_ADMIN_CLIENT_PREFIX + DUMMY_APP_TYPE,
        DummyServiceClient.class.getName());
    cli.setConf(conf);
    String[] args = {"container", "-list", "app-1",
        "-components", "comp1,comp2",
        "-appTypes", DUMMY_APP_TYPE};
    int result = cli.run(ApplicationCLI.preProcessArgs(args));
<<<<<<< HEAD
    Assert.assertEquals(result, 0);
=======
    assertThat(result).isEqualTo(0);
>>>>>>> e8cb2ae4
  }

  @Test
  public void testCancelUpgrade() throws Exception {
    conf.set(YARN_APP_ADMIN_CLIENT_PREFIX + DUMMY_APP_TYPE,
        DummyServiceClient.class.getName());
    cli.setConf(conf);
    String[] args = {"app", "-upgrade", "app-1",
        "-cancel", "-appTypes", DUMMY_APP_TYPE};
    int result = cli.run(ApplicationCLI.preProcessArgs(args));
<<<<<<< HEAD
    Assert.assertEquals(result, 0);
=======
    assertThat(result).isEqualTo(0);
>>>>>>> e8cb2ae4
  }

  @Test (timeout = 180000)
  public void testEnableFastLaunch() throws Exception {
    fs.getFileSystem().create(new Path(basedir.getAbsolutePath(), "test.jar"))
        .close();

    Path defaultPath = new Path(dependencyTarGz.toString());
    Assert.assertFalse("Dependency tarball should not exist before the test",
        fs.isFile(defaultPath));
    String[] args = {"app", "-D", dependencyTarGzProp, "-enableFastLaunch",
        "-appTypes", DUMMY_APP_TYPE};
    Assert.assertEquals(EXIT_SUCCESS, runCLI(args));
    Assert.assertTrue("Dependency tarball did not exist after the test",
        fs.isFile(defaultPath));

    File secondBaseDir = new File(dependencyTarGzBaseDir, "2");
    Path secondTarGz = getDependencyTarGz(secondBaseDir);
    Assert.assertFalse("Dependency tarball should not exist before the test",
        fs.isFile(secondTarGz));
    String[] args2 = {"app", "-D", yarnAdminNoneAclProp, "-D",
        dfsAdminAclProp, "-D", dependencyTarGzProp, "-enableFastLaunch",
        secondBaseDir.getAbsolutePath(), "-appTypes", DUMMY_APP_TYPE};
    Assert.assertEquals(EXIT_SUCCESS, runCLI(args2));
    Assert.assertTrue("Dependency tarball did not exist after the test",
        fs.isFile(secondTarGz));
  }

  @Test (timeout = 180000)
  public void testEnableFastLaunchUserPermissions() throws Exception {
    String[] args = {"app", "-D", yarnAdminNoneAclProp, "-D",
        dependencyTarGzProp, "-enableFastLaunch", "-appTypes", DUMMY_APP_TYPE};
    Assert.assertEquals(EXIT_UNAUTHORIZED, runCLI(args));
  }

  @Test (timeout = 180000)
  public void testEnableFastLaunchFilePermissions() throws Exception {
    File badDir = new File(dependencyTarGzBaseDir, "bad");
    badDir.mkdir();
    fs.getFileSystem().setPermission(new Path(badDir.getAbsolutePath()),
        new FsPermission("751"));

    String[] args = {"app", "-D", dependencyTarGzProp, "-enableFastLaunch",
        badDir.getAbsolutePath(), "-appTypes", DUMMY_APP_TYPE};
    Assert.assertEquals(EXIT_UNAUTHORIZED, runCLI(args));

    badDir = new File(badDir, "child");
    badDir.mkdir();
    fs.getFileSystem().setPermission(new Path(badDir.getAbsolutePath()),
        new FsPermission("755"));

    String[] args2 = {"app", "-D", dependencyTarGzProp, "-enableFastLaunch",
        badDir.getAbsolutePath(), "-appTypes", DUMMY_APP_TYPE};
    Assert.assertEquals(EXIT_UNAUTHORIZED, runCLI(args2));

    badDir = new File(dependencyTarGzBaseDir, "badx");
    badDir.mkdir();
    fs.getFileSystem().setPermission(new Path(badDir.getAbsolutePath()),
        new FsPermission("754"));

    String[] args3 = {"app", "-D", dependencyTarGzProp, "-enableFastLaunch",
        badDir.getAbsolutePath(), "-appTypes", DUMMY_APP_TYPE};
    Assert.assertEquals(EXIT_UNAUTHORIZED, runCLI(args3));
  }

  private void checkApp(String serviceName, String compName, long count, Long
      lifetime, String queue) throws IOException {
    Service service = ServiceApiUtil.loadService(fs, serviceName);
    Assert.assertEquals(serviceName, service.getName());
    Assert.assertEquals(lifetime, service.getLifetime());
    Assert.assertEquals(queue, service.getQueue());
    List<Component> components = service.getComponents();
    for (Component component : components) {
      if (component.getName().equals(compName)) {
        Assert.assertEquals(count, component.getNumberOfContainers()
            .longValue());
        return;
      }
    }
    Assert.fail();
  }

  private static final String DUMMY_APP_TYPE = "dummy";

  /**
   * Dummy service client for test purpose.
   */
  public static class DummyServiceClient extends ServiceClient {

    @Override
    public int initiateUpgrade(String appName, String fileName,
        boolean autoFinalize) throws IOException, YarnException {
      return 0;
    }

    @Override
    public int actionUpgradeInstances(String appName,
        List<String> componentInstances) throws IOException, YarnException {
      return 0;
    }

    @Override
    public int actionUpgradeComponents(String appName, List<String> components)
        throws IOException, YarnException {
      return 0;
    }

    @Override
    public String getInstances(String appName, List<String> components,
        String version, List<String> containerStates)
        throws IOException, YarnException {
      return "";
    }

    @Override
    public int actionCancelUpgrade(String appName) throws IOException,
        YarnException {
      return 0;
    }
  }
}<|MERGE_RESOLUTION|>--- conflicted
+++ resolved
@@ -50,10 +50,7 @@
 import java.util.Arrays;
 import java.util.List;
 
-<<<<<<< HEAD
-=======
 import static org.assertj.core.api.Assertions.assertThat;
->>>>>>> e8cb2ae4
 import static org.apache.hadoop.yarn.client.api.AppAdminClient.YARN_APP_ADMIN_CLIENT_PREFIX;
 import static org.apache.hadoop.yarn.service.conf.YarnServiceConf.DEPENDENCY_TARBALL_PATH;
 import static org.apache.hadoop.yarn.service.conf.YarnServiceConf.YARN_SERVICE_BASE_PATH;
@@ -176,11 +173,7 @@
         "-initiate", ExampleAppJson.resourceName(ExampleAppJson.APP_JSON),
         "-appTypes", DUMMY_APP_TYPE};
     int result = cli.run(ApplicationCLI.preProcessArgs(args));
-<<<<<<< HEAD
-    Assert.assertEquals(result, 0);
-=======
-    assertThat(result).isEqualTo(0);
->>>>>>> e8cb2ae4
+    assertThat(result).isEqualTo(0);
   }
 
   @Test (timeout = 180000)
@@ -190,11 +183,7 @@
         "-autoFinalize",
         "-appTypes", DUMMY_APP_TYPE};
     int result = cli.run(ApplicationCLI.preProcessArgs(args));
-<<<<<<< HEAD
-    Assert.assertEquals(result, 0);
-=======
-    assertThat(result).isEqualTo(0);
->>>>>>> e8cb2ae4
+    assertThat(result).isEqualTo(0);
   }
 
   @Test
@@ -206,11 +195,7 @@
         "-instances", "comp1-0,comp1-1",
         "-appTypes", DUMMY_APP_TYPE};
     int result = cli.run(ApplicationCLI.preProcessArgs(args));
-<<<<<<< HEAD
-    Assert.assertEquals(result, 0);
-=======
-    assertThat(result).isEqualTo(0);
->>>>>>> e8cb2ae4
+    assertThat(result).isEqualTo(0);
   }
 
   @Test
@@ -222,11 +207,7 @@
         "-components", "comp1,comp2",
         "-appTypes", DUMMY_APP_TYPE};
     int result = cli.run(ApplicationCLI.preProcessArgs(args));
-<<<<<<< HEAD
-    Assert.assertEquals(result, 0);
-=======
-    assertThat(result).isEqualTo(0);
->>>>>>> e8cb2ae4
+    assertThat(result).isEqualTo(0);
   }
 
   @Test
@@ -238,11 +219,7 @@
         "-components", "comp1,comp2",
         "-appTypes", DUMMY_APP_TYPE};
     int result = cli.run(ApplicationCLI.preProcessArgs(args));
-<<<<<<< HEAD
-    Assert.assertEquals(result, 0);
-=======
-    assertThat(result).isEqualTo(0);
->>>>>>> e8cb2ae4
+    assertThat(result).isEqualTo(0);
   }
 
   @Test
@@ -253,11 +230,7 @@
     String[] args = {"app", "-upgrade", "app-1",
         "-cancel", "-appTypes", DUMMY_APP_TYPE};
     int result = cli.run(ApplicationCLI.preProcessArgs(args));
-<<<<<<< HEAD
-    Assert.assertEquals(result, 0);
-=======
-    assertThat(result).isEqualTo(0);
->>>>>>> e8cb2ae4
+    assertThat(result).isEqualTo(0);
   }
 
   @Test (timeout = 180000)
