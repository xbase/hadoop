--- conflicted
+++ resolved
@@ -18,7 +18,6 @@
 
 package org.apache.hadoop.yarn.service;
 
-import com.google.common.base.Supplier;
 import com.google.common.collect.ImmutableMap;
 import org.apache.commons.io.FileUtils;
 import org.apache.curator.test.TestingCluster;
@@ -396,11 +395,7 @@
   // Test to verify that the containers are released and the
   // component instance is added to the pending queue when building the launch
   // context fails.
-<<<<<<< HEAD
-  @Test(timeout = 9990000)
-=======
   @Test(timeout = 30000)
->>>>>>> e8cb2ae4
   public void testContainersReleasedWhenPreLaunchFails()
       throws Exception {
     ApplicationId applicationId = ApplicationId.newInstance(
@@ -425,21 +420,16 @@
     // allocate a container
     am.feedContainerToComp(exampleApp, containerId, "compa");
     am.waitForContainerToRelease(containerId);
-<<<<<<< HEAD
-=======
     ComponentInstance compAinst0 = am.getCompInstance(compA.getName(),
         "compa-0");
     GenericTestUtils.waitFor(() ->
         am.getComponent(compA.getName()).getPendingInstances()
         .contains(compAinst0), 2000, 30000);
->>>>>>> e8cb2ae4
 
     Assert.assertEquals(1,
         am.getComponent("compa").getPendingInstances().size());
     am.stop();
   }
-<<<<<<< HEAD
-=======
 
   @Test(timeout = 30000)
   public void testSyncSysFS() {
@@ -518,5 +508,4 @@
         .getAttributes().size());
     am.stop();
   }
->>>>>>> e8cb2ae4
 }