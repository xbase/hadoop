--- conflicted
+++ resolved
@@ -17,11 +17,7 @@
  */
 package org.apache.hadoop.yarn.service.provider.docker;
 
-<<<<<<< HEAD
-import org.apache.commons.lang.StringUtils;
-=======
 import org.apache.commons.lang3.StringUtils;
->>>>>>> e8cb2ae4
 import org.apache.hadoop.conf.Configuration;
 import org.apache.hadoop.yarn.service.component.instance.ComponentInstance;
 import org.apache.hadoop.yarn.service.provider.AbstractProviderService;
@@ -89,14 +85,11 @@
     if (useEntryPoint) {
       String launchCommand = compLaunchContext.getLaunchCommand();
       if (!StringUtils.isEmpty(launchCommand)) {
-<<<<<<< HEAD
-=======
         if(launchCommand.contains(" ")) {
           // convert space delimiter command to exec format
           launchCommand = ProviderUtils
               .replaceSpacesWithDelimiter(launchCommand, ",");
         }
->>>>>>> e8cb2ae4
         launcher.addCommand(launchCommand);
       }
     } else {
