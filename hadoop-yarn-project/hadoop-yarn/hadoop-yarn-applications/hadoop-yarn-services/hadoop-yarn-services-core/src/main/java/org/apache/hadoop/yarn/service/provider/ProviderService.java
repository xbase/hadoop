--- conflicted
+++ resolved
@@ -44,8 +44,6 @@
       Container container,
       ContainerLaunchService.ComponentLaunchContext componentLaunchContext)
       throws IOException, SliderException;
-<<<<<<< HEAD
-=======
 
   /**
    * This holds any information that is resolved during building the launch
@@ -80,5 +78,4 @@
     }
   };
 
->>>>>>> e8cb2ae4
 }