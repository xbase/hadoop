--- conflicted
+++ resolved
@@ -24,11 +24,7 @@
 import com.google.common.collect.ArrayListMultimap;
 import com.google.common.collect.Multimap;
 import com.google.common.collect.Sets;
-<<<<<<< HEAD
-import org.apache.commons.lang.StringUtils;
-=======
 import org.apache.commons.lang3.StringUtils;
->>>>>>> e8cb2ae4
 import org.apache.hadoop.fs.FileSystem;
 import org.apache.hadoop.fs.Path;
 import org.apache.hadoop.fs.permission.FsPermission;
@@ -36,10 +32,7 @@
 import org.apache.hadoop.registry.client.binding.RegistryUtils;
 import org.apache.hadoop.security.UserGroupInformation;
 import org.apache.hadoop.yarn.exceptions.YarnException;
-<<<<<<< HEAD
-=======
 import org.apache.hadoop.yarn.service.api.records.ComponentContainers;
->>>>>>> e8cb2ae4
 import org.apache.hadoop.yarn.service.api.records.ComponentState;
 import org.apache.hadoop.yarn.service.api.records.Container;
 import org.apache.hadoop.yarn.service.api.records.ContainerState;
@@ -59,18 +52,11 @@
 import org.apache.hadoop.yarn.service.monitor.probe.MonitorUtils;
 import org.apache.hadoop.yarn.service.provider.AbstractClientProvider;
 import org.apache.hadoop.yarn.service.provider.ProviderFactory;
-<<<<<<< HEAD
-import org.codehaus.jackson.map.PropertyNamingStrategy;
-=======
->>>>>>> e8cb2ae4
 import org.slf4j.Logger;
 import org.slf4j.LoggerFactory;
 
 import java.io.IOException;
-<<<<<<< HEAD
-=======
 import java.text.MessageFormat;
->>>>>>> e8cb2ae4
 import java.util.ArrayList;
 import java.util.Collection;
 import java.util.HashSet;
@@ -84,25 +70,11 @@
 import static org.apache.hadoop.yarn.service.exceptions.RestApiErrorMessages.ERROR_COMP_DOES_NOT_NEED_UPGRADE;
 import static org.apache.hadoop.yarn.service.exceptions.RestApiErrorMessages.ERROR_COMP_INSTANCE_DOES_NOT_NEED_UPGRADE;
 
-import static org.apache.hadoop.yarn.service.exceptions.RestApiErrorMessages.ERROR_COMP_DOES_NOT_NEED_UPGRADE;
-import static org.apache.hadoop.yarn.service.exceptions.RestApiErrorMessages.ERROR_COMP_INSTANCE_DOES_NOT_NEED_UPGRADE;
-
 public class ServiceApiUtil {
   private static final Logger LOG =
       LoggerFactory.getLogger(ServiceApiUtil.class);
   public static JsonSerDeser<Service> jsonSerDeser =
       new JsonSerDeser<>(Service.class,
-<<<<<<< HEAD
-          PropertyNamingStrategy.CAMEL_CASE_TO_LOWER_CASE_WITH_UNDERSCORES);
-
-  public static final JsonSerDeser<Container[]> CONTAINER_JSON_SERDE =
-      new JsonSerDeser<>(Container[].class,
-          PropertyNamingStrategy.CAMEL_CASE_TO_LOWER_CASE_WITH_UNDERSCORES);
-
-  public static final JsonSerDeser<Component[]> COMP_JSON_SERDE =
-      new JsonSerDeser<>(Component[].class,
-          PropertyNamingStrategy.CAMEL_CASE_TO_LOWER_CASE_WITH_UNDERSCORES);
-=======
           PropertyNamingStrategy.SNAKE_CASE);
 
   public static final JsonSerDeser<Container[]> CONTAINER_JSON_SERDE =
@@ -117,15 +89,12 @@
   public static final JsonSerDeser<Component[]> COMP_JSON_SERDE =
       new JsonSerDeser<>(Component[].class,
           PropertyNamingStrategy.SNAKE_CASE);
->>>>>>> e8cb2ae4
 
   private static final PatternValidator namePattern
       = new PatternValidator("[a-z][a-z0-9-]*");
 
   private static final PatternValidator userNamePattern
       = new PatternValidator("[a-z][a-z0-9-.]*");
-
-
 
   @VisibleForTesting
   public static void setJsonSerDeser(JsonSerDeser jsd) {
@@ -279,11 +248,6 @@
     }
   }
 
-<<<<<<< HEAD
-  public static void validateKerberosPrincipal(
-      KerberosPrincipal kerberosPrincipal) throws IOException {
-    try {
-=======
   public static void validateJvmOpts(String jvmOpts)
       throws IllegalArgumentException {
     Pattern pattern = Pattern.compile("[!~#?@*&%${}()<>\\[\\]|\",`;]");
@@ -297,18 +261,11 @@
   public static void validateKerberosPrincipal(
       KerberosPrincipal kerberosPrincipal) throws IOException {
     if (!StringUtils.isEmpty(kerberosPrincipal.getPrincipalName())) {
->>>>>>> e8cb2ae4
       if (!kerberosPrincipal.getPrincipalName().contains("/")) {
         throw new IllegalArgumentException(String.format(
             RestApiErrorMessages.ERROR_KERBEROS_PRINCIPAL_NAME_FORMAT,
             kerberosPrincipal.getPrincipalName()));
       }
-<<<<<<< HEAD
-    } catch (NullPointerException e) {
-      throw new IllegalArgumentException(
-          RestApiErrorMessages.ERROR_KERBEROS_PRINCIPAL_MISSING);
-=======
->>>>>>> e8cb2ae4
     }
   }
 
@@ -397,22 +354,6 @@
               constraint.getName() == null ? "" : constraint.getName() + " ",
               comp.getName()));
           }
-<<<<<<< HEAD
-          if (constraint.getTargetTags().isEmpty()) {
-            throw new IllegalArgumentException(String.format(
-              RestApiErrorMessages.ERROR_PLACEMENT_POLICY_CONSTRAINT_TAGS_NULL,
-              constraint.getName() == null ? "" : constraint.getName() + " ",
-              comp.getName()));
-          }
-          for (String targetTag : constraint.getTargetTags()) {
-            if (!comp.getName().equals(targetTag)) {
-              throw new IllegalArgumentException(String.format(
-                  RestApiErrorMessages.ERROR_PLACEMENT_POLICY_TAG_NAME_NOT_SAME,
-                  targetTag, comp.getName(), comp.getName(), comp.getName()));
-            }
-          }
-=======
->>>>>>> e8cb2ae4
         }
       }
     }
@@ -610,8 +551,6 @@
     return appJson;
   }
 
-<<<<<<< HEAD
-=======
   public static Path writeAppDefinition(SliderFileSystem fs, Service service)
       throws IOException {
     Path appJson = getServiceJsonPath(fs, service.getName());
@@ -619,7 +558,6 @@
     return appJson;
   }
 
->>>>>>> e8cb2ae4
   public static List<Container> getLiveContainers(Service service,
       List<String> componentInstances)
       throws YarnException {
@@ -729,11 +667,6 @@
     return containerNeedUpgrade;
   }
 
-<<<<<<< HEAD
-  private static String parseComponentName(String componentInstanceName)
-      throws YarnException {
-    int idx = componentInstanceName.lastIndexOf('-');
-=======
   public static String getHostnameSuffix(String serviceName, org.apache
       .hadoop.conf.Configuration conf) {
     String domain = conf.get(RegistryConstants.KEY_DNS_DOMAIN);
@@ -781,7 +714,6 @@
       componentInstanceName = componentInstanceName.substring(0, idx);
     }
     idx = componentInstanceName.lastIndexOf('-');
->>>>>>> e8cb2ae4
     if (idx == -1) {
       throw new YarnException("Invalid component instance (" +
           componentInstanceName + ") name.");
@@ -810,8 +742,6 @@
     }
     return components;
   }
-<<<<<<< HEAD
-=======
 
   private static boolean serviceDependencySatisfied(Service service) {
     boolean result = true;
@@ -853,5 +783,4 @@
       }
     }
   }
->>>>>>> e8cb2ae4
 }