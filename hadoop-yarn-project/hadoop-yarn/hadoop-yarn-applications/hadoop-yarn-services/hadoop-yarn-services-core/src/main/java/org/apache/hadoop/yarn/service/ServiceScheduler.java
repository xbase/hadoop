/**
 * Licensed to the Apache Software Foundation (ASF) under one
 * or more contributor license agreements.  See the NOTICE file
 * distributed with this work for additional information
 * regarding copyright ownership.  The ASF licenses this file
 * to you under the Apache License, Version 2.0 (the
 * "License"); you may not use this file except in compliance
 * with the License.  You may obtain a copy of the License at
 *
 *     http://www.apache.org/licenses/LICENSE-2.0
 *
 * Unless required by applicable law or agreed to in writing, software
 * distributed under the License is distributed on an "AS IS" BASIS,
 * WITHOUT WARRANTIES OR CONDITIONS OF ANY KIND, either express or implied.
 * See the License for the specific language governing permissions and
 * limitations under the License.
 */

package org.apache.hadoop.yarn.service;

import com.google.common.cache.CacheBuilder;
import com.google.common.cache.CacheLoader;
import com.google.common.cache.LoadingCache;
import com.sun.jersey.api.client.ClientResponse;
import com.sun.jersey.api.client.WebResource.Builder;

import org.apache.commons.io.IOUtils;
import org.apache.commons.lang3.StringUtils;
import org.apache.hadoop.conf.Configuration;
import org.apache.hadoop.fs.FSDataInputStream;
import org.apache.hadoop.fs.FileSystem;
import org.apache.hadoop.fs.Path;
import org.apache.hadoop.metrics2.lib.DefaultMetricsSystem;
import org.apache.hadoop.registry.client.api.RegistryOperations;
import org.apache.hadoop.registry.client.api.RegistryOperationsFactory;
import org.apache.hadoop.registry.client.binding.RegistryPathUtils;
import org.apache.hadoop.registry.client.binding.RegistryUtils;
import org.apache.hadoop.registry.client.types.ServiceRecord;
import org.apache.hadoop.registry.client.types.yarn.PersistencePolicies;
import org.apache.hadoop.registry.client.types.yarn.YarnRegistryAttributes;
import org.apache.hadoop.security.HadoopKerberosName;
import org.apache.hadoop.security.UserGroupInformation;
import org.apache.hadoop.service.CompositeService;
import org.apache.hadoop.yarn.api.ApplicationConstants;
import org.apache.hadoop.yarn.api.protocolrecords.RegisterApplicationMasterResponse;
import org.apache.hadoop.yarn.api.records.ApplicationAttemptId;
import org.apache.hadoop.yarn.api.records.ApplicationId;
import org.apache.hadoop.yarn.api.records.Container;
import org.apache.hadoop.yarn.api.records.ContainerId;
import org.apache.hadoop.yarn.api.records.ContainerStatus;
import org.apache.hadoop.yarn.api.records.FinalApplicationStatus;
import org.apache.hadoop.yarn.api.records.NodeReport;
import org.apache.hadoop.yarn.api.records.RejectedSchedulingRequest;
import org.apache.hadoop.yarn.api.records.Resource;
import org.apache.hadoop.yarn.api.records.UpdatedContainer;
import org.apache.hadoop.yarn.client.api.AMRMClient;
import org.apache.hadoop.yarn.client.api.TimelineV2Client;
import org.apache.hadoop.yarn.client.api.async.AMRMClientAsync;
import org.apache.hadoop.yarn.client.api.async.NMClientAsync;
import org.apache.hadoop.yarn.conf.YarnConfiguration;
import org.apache.hadoop.yarn.event.AsyncDispatcher;
import org.apache.hadoop.yarn.event.EventHandler;
import org.apache.hadoop.yarn.exceptions.YarnException;
import org.apache.hadoop.yarn.exceptions.YarnRuntimeException;
import org.apache.hadoop.yarn.service.api.ServiceApiConstants;
import org.apache.hadoop.yarn.service.api.records.ContainerState;
import org.apache.hadoop.yarn.service.api.records.Service;
import org.apache.hadoop.yarn.service.api.records.ServiceState;
import org.apache.hadoop.yarn.service.api.records.ConfigFile;
import org.apache.hadoop.yarn.service.component.ComponentRestartPolicy;
import org.apache.hadoop.yarn.service.component.instance.ComponentInstance;
import org.apache.hadoop.yarn.service.component.instance.ComponentInstanceEvent;
import org.apache.hadoop.yarn.service.component.instance.ComponentInstanceEventType;
import org.apache.hadoop.yarn.service.component.Component;
import org.apache.hadoop.yarn.service.component.ComponentEvent;
import org.apache.hadoop.yarn.service.component.ComponentEventType;
import org.apache.hadoop.yarn.service.conf.YarnServiceConf;
import org.apache.hadoop.yarn.service.conf.YarnServiceConstants;
import org.apache.hadoop.yarn.service.containerlaunch.ContainerLaunchService;
import org.apache.hadoop.yarn.service.provider.ProviderUtils;
import org.apache.hadoop.yarn.service.registry.YarnRegistryViewForProviders;
import org.apache.hadoop.yarn.service.timelineservice.ServiceMetricsSink;
import org.apache.hadoop.yarn.service.timelineservice.ServiceTimelinePublisher;
import org.apache.hadoop.yarn.service.utils.HttpUtil;
import org.apache.hadoop.yarn.service.utils.ServiceApiUtil;
import org.apache.hadoop.yarn.service.utils.ServiceRegistryUtils;
import org.apache.hadoop.yarn.service.utils.ServiceUtils;
import org.apache.hadoop.yarn.util.BoundedAppender;
import org.apache.hadoop.yarn.util.Clock;
import org.apache.hadoop.yarn.util.SystemClock;
import org.apache.hadoop.yarn.util.resource.ResourceUtils;
import org.slf4j.Logger;
import org.slf4j.LoggerFactory;

import java.io.IOException;
import java.net.InetSocketAddress;
import java.net.URI;
import java.net.URISyntaxException;
import java.nio.ByteBuffer;
import java.text.MessageFormat;
import java.util.Collection;
import java.util.HashMap;
import java.util.HashSet;
import java.util.List;
import java.util.Map;
import java.util.Set;
import java.util.concurrent.ConcurrentHashMap;
import java.util.concurrent.Executors;
import java.util.concurrent.ScheduledExecutorService;
import java.util.concurrent.TimeUnit;

import static org.apache.hadoop.fs.FileSystem.FS_DEFAULT_NAME_KEY;
import static org.apache.hadoop.registry.client.api.RegistryConstants.*;
import static org.apache.hadoop.yarn.api.records.ContainerExitStatus
    .KILLED_AFTER_APP_COMPLETION;
import static org.apache.hadoop.yarn.service.api.ServiceApiConstants.*;
import static org.apache.hadoop.yarn.service.component.ComponentEventType.*;
import static org.apache.hadoop.yarn.service.component.instance.ComponentInstanceEventType.START;
<<<<<<< HEAD
=======
import static org.apache.hadoop.yarn.service.conf.YarnServiceConstants
    .CONTAINER_STATE_REPORT_AS_SERVICE_STATE;
>>>>>>> e8cb2ae4
import static org.apache.hadoop.yarn.service.exceptions.LauncherExitCodes
    .EXIT_FALSE;
import static org.apache.hadoop.yarn.service.exceptions.LauncherExitCodes
    .EXIT_SUCCESS;

/**
 *
 */
public class ServiceScheduler extends CompositeService {

  private static final Logger LOG =
      LoggerFactory.getLogger(ServiceScheduler.class);
  private Service app;

   // This encapsulates the <code>app</code> with methods to upgrade the app.
  private ServiceManager serviceManager;

  // component_name -> component
  private final Map<String, Component> componentsByName =
      new ConcurrentHashMap<>();

  // id - > component
  protected final Map<Long, Component> componentsById =
      new ConcurrentHashMap<>();

  private final Map<ContainerId, ComponentInstance> liveInstances =
      new ConcurrentHashMap<>();

  private ServiceMetrics serviceMetrics;

  private ServiceTimelinePublisher serviceTimelinePublisher;

  private boolean timelineServiceEnabled;

  // Global diagnostics that will be reported to RM on eRxit.
  // The unit the number of characters. This will be limited to 64 * 1024
  // characters.
  private BoundedAppender diagnostics = new BoundedAppender(64 * 1024);

  // A cache for loading config files from remote such as hdfs
  public LoadingCache<ConfigFile, Object> configFileCache = null;

  public ScheduledExecutorService executorService;
  public Map<String, String> globalTokens = new HashMap<>();

  private AMRMClientAsync<AMRMClient.ContainerRequest> amRMClient;
  private NMClientAsync nmClient;
  private AsyncDispatcher dispatcher;
  private YarnRegistryViewForProviders yarnRegistryOperations;
  private ServiceContext context;
  private ContainerLaunchService containerLaunchService;
  private final Map<ContainerId, ComponentInstance> unRecoveredInstances =
      new ConcurrentHashMap<>();
  private long containerRecoveryTimeout;

  // If even one component of a service uses placement constraints, then use
  // placement scheduler to schedule containers for all components (including
  // the ones with no constraints). Mixing of container requests and scheduling
  // requests for a single service is not recommended.
  private boolean hasAtLeastOnePlacementConstraint;

  private boolean gracefulStop = false;

  private volatile FinalApplicationStatus finalApplicationStatus =
      FinalApplicationStatus.ENDED;

  private Clock systemClock;

  // For unit test override since we don't want to terminate UT process.
  private ServiceUtils.ProcessTerminationHandler
      terminationHandler = new ServiceUtils.ProcessTerminationHandler();

  public ServiceScheduler(ServiceContext context) {
    super(context.getService().getName());
    this.context = context;
    this.app = context.getService();
    this.systemClock = SystemClock.getInstance();
  }

  public void buildInstance(ServiceContext context, Configuration configuration)
      throws YarnException, IOException {
    app = context.service;
    executorService = Executors.newScheduledThreadPool(10);
    RegistryOperations registryClient = null;
    if (UserGroupInformation.isSecurityEnabled() &&
        !StringUtils.isEmpty(context.principal)
        && !StringUtils.isEmpty(context.keytab)) {
      Configuration conf = getConfig();
      // Only take the first section of the principal
      // e.g. hdfs-demo@EXAMPLE.COM will take hdfs-demo
      // This is because somehow zookeeper client only uses the first section
      // for acl validations.
      String username = new HadoopKerberosName(context.principal.trim())
          .getServiceName();
      LOG.info("Set registry user accounts: sasl:" + username);
      conf.set(KEY_REGISTRY_USER_ACCOUNTS, "sasl:" + username);
      registryClient = RegistryOperationsFactory
          .createKerberosInstance(conf,
              "Client", context.principal, context.keytab);
    } else {
      registryClient = RegistryOperationsFactory
          .createInstance("ServiceScheduler", configuration);
    }
    addIfService(registryClient);
    yarnRegistryOperations =
        createYarnRegistryOperations(context, registryClient);

    // register metrics,
    serviceMetrics = ServiceMetrics
        .register(app.getName(), "Metrics for service");
    serviceMetrics.tag("type", "Metrics type [component or service]", "service");
    serviceMetrics.tag("appId", "Service id for service", app.getId());

    amRMClient = createAMRMClient();
    addIfService(amRMClient);

    nmClient = createNMClient();
    nmClient.getClient().cleanupRunningContainersOnStop(false);
    addIfService(nmClient);

    dispatcher = createAsyncDispatcher();
    dispatcher.register(ServiceEventType.class, new ServiceEventHandler());
    dispatcher.register(ComponentEventType.class,
        new ComponentEventHandler());
    dispatcher.register(ComponentInstanceEventType.class,
        new ComponentInstanceEventHandler());
    dispatcher.setDrainEventsOnStop();
    addIfService(dispatcher);

    containerLaunchService = new ContainerLaunchService(context);
    addService(containerLaunchService);

    if (YarnConfiguration.timelineServiceV2Enabled(configuration)) {
      TimelineV2Client timelineClient = TimelineV2Client
          .createTimelineClient(context.attemptId.getApplicationId());
      amRMClient.registerTimelineV2Client(timelineClient);
      serviceTimelinePublisher = new ServiceTimelinePublisher(timelineClient);
      addService(serviceTimelinePublisher);
      DefaultMetricsSystem.instance().register("ServiceMetricsSink",
          "For processing metrics to ATS",
          new ServiceMetricsSink(serviceTimelinePublisher));
      LOG.info("Timeline v2 is enabled.");
    }

    initGlobalTokensForSubstitute(context);
    //substitute quicklinks
    ProviderUtils.substituteMapWithTokens(app.getQuicklinks(), globalTokens);
    createConfigFileCache(context.fs.getFileSystem());

    createAllComponents();
    containerRecoveryTimeout = YarnServiceConf.getInt(
        YarnServiceConf.CONTAINER_RECOVERY_TIMEOUT_MS,
        YarnServiceConf.DEFAULT_CONTAINER_RECOVERY_TIMEOUT_MS,
        app.getConfiguration(), getConfig());

    if (YarnConfiguration
        .timelineServiceV2Enabled(getConfig())) {
      timelineServiceEnabled = true;
    }

    serviceManager = createServiceManager();
    context.setServiceManager(serviceManager);

  }

  protected YarnRegistryViewForProviders createYarnRegistryOperations(
      ServiceContext context, RegistryOperations registryClient) {
    return new YarnRegistryViewForProviders(registryClient,
        RegistryUtils.currentUser(), YarnServiceConstants.APP_TYPE, app.getName(),
        context.attemptId);
  }

  protected ServiceManager createServiceManager() {
    return new ServiceManager(context);
  }

  protected AsyncDispatcher createAsyncDispatcher() {
    return new AsyncDispatcher("Component  dispatcher");
  }

  protected NMClientAsync createNMClient() {
    return NMClientAsync.createNMClientAsync(new NMClientCallback());
  }

  protected AMRMClientAsync<AMRMClient.ContainerRequest> createAMRMClient() {
    return AMRMClientAsync
        .createAMRMClientAsync(1000, new AMRMClientCallback());
  }

  public void setGracefulStop(FinalApplicationStatus applicationStatus) {
    this.gracefulStop = true;
    this.finalApplicationStatus = applicationStatus;
    nmClient.getClient().cleanupRunningContainersOnStop(true);
  }

  @Override
  public void serviceInit(Configuration conf) throws Exception {
    try {
      buildInstance(context, conf);
    } catch (YarnException e) {
      throw new YarnRuntimeException(e);
    }
    super.serviceInit(conf);
  }

  @Override
  public void serviceStop() throws Exception {
    LOG.info("Stopping service scheduler");

    if (executorService != null) {
      executorService.shutdownNow();
    }

    DefaultMetricsSystem.shutdown();

    // only stop the entire service when a graceful stop has been initiated
    // (e.g. via client RPC, not through the AM receiving a SIGTERM)
    if (gracefulStop) {

      if (YarnConfiguration.timelineServiceV2Enabled(getConfig())) {

        // mark other component-instances/containers as STOPPED
        final Map<ContainerId, ComponentInstance> liveInst =
            getLiveInstances();
        for (Map.Entry<ContainerId, ComponentInstance> instance : liveInst
            .entrySet()) {
          if (!ComponentInstance.isFinalState(
              instance.getValue().getContainerSpec().getState())) {
            LOG.info("{} Component instance state changed from {} to {}",
                instance.getValue().getCompInstanceName(),
                instance.getValue().getContainerSpec().getState(),
                ContainerState.STOPPED);
            serviceTimelinePublisher.componentInstanceFinished(
                instance.getKey(), KILLED_AFTER_APP_COMPLETION,
                ContainerState.STOPPED, getDiagnostics().toString());
          }
        }

        LOG.info("Service state changed to {}", finalApplicationStatus);
        // mark attempt as unregistered
        serviceTimelinePublisher.serviceAttemptUnregistered(context,
            finalApplicationStatus, diagnostics.toString());
      }

      // unregister AM
      amRMClient.unregisterApplicationMaster(finalApplicationStatus,
          diagnostics.toString(), "");
      LOG.info("Service {} unregistered with RM, with attemptId = {} "
              + ", diagnostics = {} ", app.getName(), context.attemptId,
          diagnostics);
    }
    super.serviceStop();
  }

  @Override
  public void serviceStart() throws Exception {
    super.serviceStart();
    InetSocketAddress bindAddress = context.clientAMService.getBindAddress();
    // When yarn.resourcemanager.placement-constraints.handler is set to
    // placement-processor then constraints need to be added during
    // registerApplicationMaster.
    RegisterApplicationMasterResponse response = amRMClient
        .registerApplicationMaster(bindAddress.getHostName(),
            bindAddress.getPort(), "N/A");

    // Update internal resource types according to response.
    if (response.getResourceTypes() != null) {
      ResourceUtils.reinitializeResources(response.getResourceTypes());
    }

    if (response.getClientToAMTokenMasterKey() != null
        && response.getClientToAMTokenMasterKey().remaining() != 0) {
      context.secretManager
          .setMasterKey(response.getClientToAMTokenMasterKey().array());
    }
    registerServiceInstance(context.attemptId, app);

    // Since AM has been started and registered, the service is in STARTED state
    app.setState(ServiceState.STARTED);

    ServiceApiUtil.checkServiceDependencySatisified(context.service);

    // recover components based on containers sent from RM
    recoverComponents(response);

    for (Component component : componentsById.values()) {
      // Trigger initial evaluation of components
      if (component.areDependenciesReady()) {
        LOG.info("Triggering initial evaluation of component {}",
            component.getName());
        ComponentEvent event = new ComponentEvent(component.getName(), FLEX)
            .setDesired(component.getComponentSpec().getNumberOfContainers());
        component.handle(event);
      }
    }
  }

  private void recoverComponents(RegisterApplicationMasterResponse response) {
    List<Container> containersFromPrevAttempt = response
        .getContainersFromPreviousAttempts();
    LOG.info("Received {} containers from previous attempt.",
        containersFromPrevAttempt.size());
    Map<String, ServiceRecord> existingRecords = new HashMap<>();
    List<String> existingComps = null;
    try {
      existingComps = yarnRegistryOperations.listComponents();
      LOG.info("Found {} containers from ZK registry: {}", existingComps.size(),
          existingComps);
    } catch (Exception e) {
      LOG.info("Could not read component paths: {}", e.getMessage());
    }
    if (existingComps != null) {
      for (String existingComp : existingComps) {
        try {
          ServiceRecord record =
              yarnRegistryOperations.getComponent(existingComp);
          existingRecords.put(existingComp, record);
        } catch (Exception e) {
          LOG.warn("Could not resolve record for component {}: {}",
              existingComp, e);
        }
      }
    }
    for (Container container : containersFromPrevAttempt) {
      LOG.info("Handling {} from previous attempt", container.getId());
      ServiceRecord record = existingRecords.remove(RegistryPathUtils
          .encodeYarnID(container.getId().toString()));
      if (record != null) {
        Component comp = componentsById.get(container.getAllocationRequestId());
        ComponentEvent event =
            new ComponentEvent(comp.getName(), CONTAINER_RECOVERED)
                .setContainer(container)
                .setInstance(comp.getComponentInstance(record.description));
        comp.handle(event);
        // do not remove requests in this case because we do not know if they
        // have already been removed
      } else {
        LOG.info("Record not found in registry for container {} from previous" +
            " attempt, releasing", container.getId());
        amRMClient.releaseAssignedContainer(container.getId());
      }
    }
    ApplicationId appId = ApplicationId.fromString(app.getId());
    existingRecords.forEach((encodedContainerId, record) -> {
      String componentName = record.get(YarnRegistryAttributes.YARN_COMPONENT);
      if (componentName != null) {
        Component component = componentsByName.get(componentName);
        if (component != null) {
          ComponentInstance compInstance = component.getComponentInstance(
              record.description);
          ContainerId containerId = ContainerId.fromString(record.get(
              YarnRegistryAttributes.YARN_ID));
          if (containerId.getApplicationAttemptId().getApplicationId()
              .equals(appId)) {
            unRecoveredInstances.put(containerId, compInstance);
            component.removePendingInstance(compInstance);
          }
        }
      }
    });

    if (unRecoveredInstances.size() > 0) {
      executorService.schedule(() -> {
        synchronized (unRecoveredInstances) {
          // after containerRecoveryTimeout, all the containers that haven't be
          // recovered by the RM will released. The corresponding Component
          // Instances are added to the pending queues of their respective
          // component.
          unRecoveredInstances.forEach((containerId, instance) -> {
            LOG.info("{}, wait on container {} expired",
                instance.getCompInstanceId(), containerId);
            instance.cleanupRegistryAndCompHdfsDir(containerId);
            Component component = componentsByName.get(instance.getCompName());
            component.requestContainers(1);
            component.reInsertPendingInstance(instance);
            amRMClient.releaseAssignedContainer(containerId);
          });
          unRecoveredInstances.clear();
        }
      }, containerRecoveryTimeout, TimeUnit.MILLISECONDS);
    }
  }

  private void initGlobalTokensForSubstitute(ServiceContext context) {
    // ZK
    globalTokens.put(ServiceApiConstants.CLUSTER_ZK_QUORUM, getConfig()
        .getTrimmed(KEY_REGISTRY_ZK_QUORUM, DEFAULT_REGISTRY_ZK_QUORUM));
    String user = RegistryUtils.currentUser();
    globalTokens.put(SERVICE_ZK_PATH,
        ServiceRegistryUtils.mkServiceHomePath(user, app.getName()));

    globalTokens.put(ServiceApiConstants.USER, user);
    String dnsDomain = getConfig().getTrimmed(KEY_DNS_DOMAIN);
    if (dnsDomain != null && !dnsDomain.isEmpty()) {
      globalTokens.put(ServiceApiConstants.DOMAIN, dnsDomain);
    }
    // HDFS
    String clusterFs = getConfig().getTrimmed(FS_DEFAULT_NAME_KEY);
    if (clusterFs != null && !clusterFs.isEmpty()) {
      globalTokens.put(ServiceApiConstants.CLUSTER_FS_URI, clusterFs);
      globalTokens.put(ServiceApiConstants.CLUSTER_FS_HOST,
          URI.create(clusterFs).getHost());
    }
    globalTokens.put(SERVICE_HDFS_DIR, context.serviceHdfsDir);
    // service name
    globalTokens.put(SERVICE_NAME_LC, app.getName().toLowerCase());
    globalTokens.put(SERVICE_NAME, app.getName());
  }

  private void createConfigFileCache(final FileSystem fileSystem) {
    this.configFileCache =
        CacheBuilder.newBuilder().expireAfterAccess(10, TimeUnit.MINUTES)
            .build(new CacheLoader<ConfigFile, Object>() {
              @Override public Object load(ConfigFile key) throws Exception {
                switch (key.getType()) {
                case HADOOP_XML:
                  try (FSDataInputStream input = fileSystem
                      .open(new Path(key.getSrcFile()))) {
                    org.apache.hadoop.conf.Configuration confRead =
                        new org.apache.hadoop.conf.Configuration(false);
                    confRead.addResource(input);
                    Map<String, String> map = new HashMap<>(confRead.size());
                    for (Map.Entry<String, String> entry : confRead) {
                      map.put(entry.getKey(), entry.getValue());
                    }
                    return map;
                  }
                case TEMPLATE:
                  try (FSDataInputStream fileInput = fileSystem
                      .open(new Path(key.getSrcFile()))) {
                    return IOUtils.toString(fileInput);
                  }
                default:
                  return null;
                }
              }
            });
    context.configCache = configFileCache;
  }

  private void registerServiceInstance(ApplicationAttemptId attemptId,
      Service service) throws IOException {
    LOG.info("Registering " + attemptId + ", " + service.getName()
        + " into registry");
    ServiceRecord serviceRecord = new ServiceRecord();
    serviceRecord.set(YarnRegistryAttributes.YARN_ID,
        attemptId.getApplicationId().toString());
    serviceRecord.set(YarnRegistryAttributes.YARN_PERSISTENCE,
        PersistencePolicies.APPLICATION);
    serviceRecord.description = "YarnServiceMaster";

    executorService.submit(new Runnable() {
      @Override public void run() {
        try {
          yarnRegistryOperations.registerSelf(serviceRecord, false);
          LOG.info("Registered service under {}; absolute path {}",
              yarnRegistryOperations.getSelfRegistrationPath(),
              yarnRegistryOperations.getAbsoluteSelfRegistrationPath());
          boolean isFirstAttempt = 1 == attemptId.getAttemptId();
          // delete the children in case there are any and this is an AM startup.
          // just to make sure everything underneath is purged
          if (isFirstAttempt) {
            yarnRegistryOperations.deleteChildren(
                yarnRegistryOperations.getSelfRegistrationPath(), true);
          }
        } catch (IOException e) {
          LOG.error(
              "Failed to register app " + app.getName() + " in registry", e);
        }
      }
    });
    if (YarnConfiguration.timelineServiceV2Enabled(getConfig())) {
      serviceTimelinePublisher.serviceAttemptRegistered(app, getConfig());
    }
  }

  private void createAllComponents() {
    long allocateId = 0;

    // sort components by dependencies
    Collection<org.apache.hadoop.yarn.service.api.records.Component> sortedComponents =
        ServiceApiUtil.sortByDependencies(app.getComponents());

    for (org.apache.hadoop.yarn.service.api.records.Component compSpec : sortedComponents) {
      Component component = new Component(compSpec, allocateId, context);
      componentsById.put(allocateId, component);
      componentsByName.put(component.getName(), component);
      allocateId++;
      if (!hasAtLeastOnePlacementConstraint
          && compSpec.getPlacementPolicy() != null
          && compSpec.getPlacementPolicy().getConstraints() != null
          && !compSpec.getPlacementPolicy().getConstraints().isEmpty()) {
        hasAtLeastOnePlacementConstraint = true;
      }
    }
  }

  private final class ServiceEventHandler
      implements EventHandler<ServiceEvent> {
    @Override
    public void handle(ServiceEvent event) {
      try {
        serviceManager.handle(event);
      } catch (Throwable t) {
        LOG.error(MessageFormat
            .format("[SERVICE]: Error in handling event type {0}",
                event.getType()), t);
      }
    }
  }

  private final class ComponentEventHandler
      implements EventHandler<ComponentEvent> {
    @Override
    public void handle(ComponentEvent event) {
      Component component = componentsByName.get(event.getName());

      if (component == null) {
        LOG.error("No component exists for " + event.getName());
        return;
      }
      try {
        component.handle(event);
      } catch (Throwable t) {
        LOG.error(MessageFormat
            .format("[COMPONENT {0}]: Error in handling event type {1}",
                component.getName(), event.getType()), t);
      }
    }
  }

  private final class ComponentInstanceEventHandler
      implements EventHandler<ComponentInstanceEvent> {
    @Override
    public void handle(ComponentInstanceEvent event) {
      ComponentInstance instance =
          liveInstances.get(event.getContainerId());
      if (instance == null) {
        LOG.error("No component instance exists for " + event.getContainerId());
        return;
      }
      try {
        instance.handle(event);
      } catch (Throwable t) {
        LOG.error(instance.getCompInstanceId() +
            ": Error in handling event type " + event.getType(), t);
      }
    }
  }

  class AMRMClientCallback extends AMRMClientAsync.AbstractCallbackHandler {

    @Override
    public void onContainersAllocated(List<Container> containers) {
      LOG.info(containers.size() + " containers allocated. ");
      for (Container container : containers) {
        Component comp = componentsById.get(container.getAllocationRequestId());
        ComponentEvent event =
            new ComponentEvent(comp.getName(), CONTAINER_ALLOCATED)
                .setContainer(container);
        dispatcher.getEventHandler().handle(event);
        try {
          Collection<AMRMClient.ContainerRequest> requests = amRMClient
              .getMatchingRequests(container.getAllocationRequestId());
          LOG.info("[COMPONENT {}]: remove {} outstanding container requests " +
                  "for allocateId " + container.getAllocationRequestId(),
              comp.getName(), requests.size());
          // remove the corresponding request
          if (requests.iterator().hasNext()) {
            AMRMClient.ContainerRequest request = requests.iterator().next();
            amRMClient.removeContainerRequest(request);
          }
        } catch(Exception e) {
          //TODO Due to YARN-7490, exception may be thrown, catch and ignore for
          //now.
          LOG.error("Exception when removing the matching requests. ", e);
        }
      }
    }


    @Override
    public void onContainersReceivedFromPreviousAttempts(
        List<Container> containers) {
      LOG.info("Containers recovered after AM registered: {}", containers);
      if (containers == null || containers.isEmpty()) {
        return;
      }
      for (Container container : containers) {
        ComponentInstance compInstance;
        synchronized (unRecoveredInstances) {
          compInstance = unRecoveredInstances.remove(container.getId());
        }
        if (compInstance != null) {
          Component component = componentsById.get(
              container.getAllocationRequestId());
          ComponentEvent event = new ComponentEvent(component.getName(),
              CONTAINER_RECOVERED)
              .setInstance(compInstance)
              .setContainerId(container.getId())
              .setContainer(container);
          component.handle(event);
        } else {
          LOG.info("Not waiting to recover container {}, releasing",
              container.getId());
          amRMClient.releaseAssignedContainer(container.getId());
        }
      }
    }

    @Override
    public void onContainersCompleted(List<ContainerStatus> statuses) {
      for (ContainerStatus status : statuses) {
        ContainerId containerId = status.getContainerId();
        ComponentInstance instance = liveInstances.get(status.getContainerId());
        if (instance == null) {
          LOG.warn(
              "Container {} Completed. No component instance exists. exitStatus={}. diagnostics={} ",
              containerId, status.getExitStatus(), status.getDiagnostics());
          return;
        }
        ComponentEvent event =
            new ComponentEvent(instance.getCompName(), CONTAINER_COMPLETED)
                .setStatus(status).setInstance(instance)
                .setContainerId(containerId);
        dispatcher.getEventHandler().handle(event);
      }
    }

    @Override
    public void onContainersUpdated(List<UpdatedContainer> containers) {
    }

    @Override public void onShutdownRequest() {
      //Was used for non-work-preserving restart in YARN, should be deprecated.
    }

    @Override public void onNodesUpdated(List<NodeReport> updatedNodes) {
      StringBuilder str = new StringBuilder();
      str.append("Nodes updated info: ").append(System.lineSeparator());
      for (NodeReport report : updatedNodes) {
        str.append(report.getNodeId()).append(", state = ")
            .append(report.getNodeState()).append(", healthDiagnostics = ")
            .append(report.getHealthReport()).append(System.lineSeparator());
      }
      LOG.warn(str.toString());
    }

    @Override public float getProgress() {
      // get running containers over desired containers
      long total = 0;
      for (org.apache.hadoop.yarn.service.api.records.Component component : app
          .getComponents()) {
        total += component.getNumberOfContainers();
      }
      // Probably due to user flexed down to 0
      if (total == 0) {
        return 100;
      }
      return Math.max((float) liveInstances.size() / total * 100, 100);
    }

    @Override public void onError(Throwable e) {
      LOG.error("Error in AMRMClient callback handler ", e);
    }

    @Override
    public void onRequestsRejected(
        List<RejectedSchedulingRequest> rejectedSchedulingRequests) {
      LOG.error("Error in AMRMClient callback handler. Following scheduling "
          + "requests were rejected: {}", rejectedSchedulingRequests);
    }
  }

  private class NMClientCallback extends NMClientAsync.AbstractCallbackHandler {

    @Override public void onContainerStarted(ContainerId containerId,
        Map<String, ByteBuffer> allServiceResponse) {
      ComponentInstance instance = liveInstances.get(containerId);
      if (instance == null) {
        LOG.error("No component instance exists for " + containerId);
        return;
      }
      ComponentEvent event =
          new ComponentEvent(instance.getCompName(), CONTAINER_STARTED)
              .setInstance(instance).setContainerId(containerId);
      dispatcher.getEventHandler().handle(event);
    }

    @Override public void onContainerStatusReceived(ContainerId containerId,
        ContainerStatus containerStatus) {

    }

    @Override public void onContainerStopped(ContainerId containerId) {

    }

    @Override
    public void onStartContainerError(ContainerId containerId, Throwable t) {
      ComponentInstance instance = liveInstances.get(containerId);
      if (instance == null) {
        LOG.error("No component instance exists for " + containerId);
        return;
      }
      LOG.error("Failed to start " + containerId, t);
      amRMClient.releaseAssignedContainer(containerId);
      // After container released, it'll get CONTAINER_COMPLETED event from RM
      // automatically which will trigger stopping COMPONENT INSTANCE
    }

    @Override
    public void onContainerReInitialize(ContainerId containerId) {
      ComponentInstance instance = liveInstances.get(containerId);
      if (instance == null) {
        LOG.error("No component instance exists for {}", containerId);
        return;
      }
      dispatcher.getEventHandler().handle(
          new ComponentInstanceEvent(containerId, START));
    }

    @Override
    public void onContainerReInitializeError(ContainerId containerId,
        Throwable t) {
      ComponentInstance instance = liveInstances.get(containerId);
      if (instance == null) {
        LOG.error("No component instance exists for {}", containerId);
        return;
      }
      ComponentEvent event = new ComponentEvent(instance.getCompName(),
          ComponentEventType.CONTAINER_COMPLETED)
          .setInstance(instance).setContainerId(containerId);
      dispatcher.getEventHandler().handle(event);
    }

    @Override public void onContainerResourceIncreased(ContainerId containerId,
        Resource resource) {

    }

    @Override public void onContainerResourceUpdated(ContainerId containerId,
        Resource resource) {

    }

    @Override public void onGetContainerStatusError(ContainerId containerId,
        Throwable t) {

    }

    @Override
    public void onIncreaseContainerResourceError(ContainerId containerId,
        Throwable t) {

    }

    @Override
    public void onUpdateContainerResourceError(ContainerId containerId,
        Throwable t) {

    }

    @Override
    public void onStopContainerError(ContainerId containerId, Throwable t) {

    }
  }

  public ServiceMetrics getServiceMetrics() {
    return serviceMetrics;
  }

  public AMRMClientAsync<AMRMClient.ContainerRequest> getAmRMClient() {
    return amRMClient;
  }

  public NMClientAsync getNmClient() {
    return nmClient;
  }

  public void addLiveCompInstance(ContainerId containerId,
      ComponentInstance instance) {
    liveInstances.put(containerId, instance);
  }

  public void removeLiveCompInstance(ContainerId containerId) {
    liveInstances.remove(containerId);
  }

  public YarnRegistryViewForProviders getYarnRegistryOperations() {
    return yarnRegistryOperations;
  }

  public ServiceTimelinePublisher getServiceTimelinePublisher() {
    return serviceTimelinePublisher;
  }

  public Map<ContainerId, ComponentInstance> getLiveInstances() {
    return liveInstances;
  }

  public ContainerLaunchService getContainerLaunchService() {
    return containerLaunchService;
  }

  public ServiceContext getContext() {
    return context;
  }

  public Map<String, Component> getAllComponents() {
    return componentsByName;
  }

  public Service getApp() {
    return app;
  }

  public AsyncDispatcher getDispatcher() {
    return dispatcher;
  }

  public BoundedAppender getDiagnostics() {
    return diagnostics;
  }

  public boolean hasAtLeastOnePlacementConstraint() {
    return hasAtLeastOnePlacementConstraint;
  }

<<<<<<< HEAD
  /*
* Check if all components of the scheduler finished.
* If all components finished
*   (which #failed-instances + #suceeded-instances = #total-n-containers)
* The service will be terminated.
*/
  public void terminateServiceIfAllComponentsFinished() {
=======
  public boolean terminateServiceIfNeeded(Component component) {
    boolean serviceIsTerminated =
        terminateServiceIfDominantComponentFinished(component) ||
            terminateServiceIfAllComponentsFinished();
    return serviceIsTerminated;
  }

  /**
   * If the service state component is finished, the service is also terminated.
   * @param component
   */
  private boolean terminateServiceIfDominantComponentFinished(Component
      component) {
    boolean shouldTerminate = false;
    boolean componentIsDominant = component.getComponentSpec()
        .getConfiguration().getPropertyBool(
            CONTAINER_STATE_REPORT_AS_SERVICE_STATE, false);
    if (componentIsDominant) {
      ComponentRestartPolicy restartPolicy =
          component.getRestartPolicyHandler();
      if (restartPolicy.shouldTerminate(component)) {
        shouldTerminate = true;
        boolean isSucceeded = restartPolicy.hasCompletedSuccessfully(component);
        org.apache.hadoop.yarn.service.api.records.ComponentState state
            = isSucceeded ?
            org.apache.hadoop.yarn.service.api.records.ComponentState.SUCCEEDED
            : org.apache.hadoop.yarn.service.api.records.ComponentState.FAILED;
        LOG.info("{} Component state changed from {} to {}",
            component.getName(), component.getComponentSpec().getState(),
            state);
        component.getComponentSpec().setState(state);
        LOG.info("Dominate component {} finished, exiting Service Master... " +
                ", final status=" + (isSucceeded ? "Succeeded" : "Failed"),
            component.getName());
        terminateService(isSucceeded);
      }
    }
    return shouldTerminate;
  }

  /*
   * Check if all components of the scheduler finished.
   * If all components finished
   * (which #failed-instances + #suceeded-instances = #total-n-containers)
   * The service will be terminated.
  */
  private boolean terminateServiceIfAllComponentsFinished() {
>>>>>>> e8cb2ae4
    boolean shouldTerminate = true;

    // Succeeded comps and failed comps, for logging purposes.
    Set<String> succeededComponents = new HashSet<>();
    Set<String> failedComponents = new HashSet<>();

    for (Component comp : getAllComponents().values()) {
      ComponentRestartPolicy restartPolicy = comp.getRestartPolicyHandler();

      if (restartPolicy.shouldTerminate(comp)) {
        if (restartPolicy.hasCompletedSuccessfully(comp)) {
<<<<<<< HEAD
          comp.getComponentSpec().setState(org.apache.hadoop
              .yarn.service.api.records.ComponentState.SUCCEEDED);
=======
>>>>>>> e8cb2ae4
          LOG.info("{} Component state changed from {} to {}",
              comp.getName(), comp.getComponentSpec().getState(),
              org.apache.hadoop
                  .yarn.service.api.records.ComponentState.SUCCEEDED);
<<<<<<< HEAD
        } else {
          comp.getComponentSpec().setState(org.apache.hadoop
              .yarn.service.api.records.ComponentState.FAILED);
=======
          comp.getComponentSpec().setState(org.apache.hadoop
              .yarn.service.api.records.ComponentState.SUCCEEDED);
        } else {
>>>>>>> e8cb2ae4
          LOG.info("{} Component state changed from {} to {}",
              comp.getName(), comp.getComponentSpec().getState(),
              org.apache.hadoop
                  .yarn.service.api.records.ComponentState.FAILED);
<<<<<<< HEAD
=======
          comp.getComponentSpec().setState(org.apache.hadoop
              .yarn.service.api.records.ComponentState.FAILED);
>>>>>>> e8cb2ae4
        }

        if (isTimelineServiceEnabled()) {
          // record in ATS
          serviceTimelinePublisher.componentFinished(comp.getComponentSpec(),
              comp.getComponentSpec().getState(), systemClock.getTime());
        }
      } else {
        shouldTerminate = false;
        break;
      }

      long nFailed = comp.getNumFailedInstances();

      if (nFailed > 0) {
        failedComponents.add(comp.getName());
      } else {
        succeededComponents.add(comp.getName());
      }
    }

    if (shouldTerminate) {
      LOG.info("All component finished, exiting Service Master... "
          + ", final status=" + (failedComponents.isEmpty() ?
          "Succeeded" :
          "Failed"));
      LOG.info("Succeeded components: [" + org.apache.commons.lang3.StringUtils
          .join(succeededComponents, ",") + "]");
      LOG.info("Failed components: [" + org.apache.commons.lang3.StringUtils
          .join(failedComponents, ",") + "]");

<<<<<<< HEAD
      int exitStatus = EXIT_SUCCESS;
      if (failedComponents.isEmpty()) {
        setGracefulStop(FinalApplicationStatus.SUCCEEDED);
        app.setState(ServiceState.SUCCEEDED);
      } else {
        setGracefulStop(FinalApplicationStatus.FAILED);
        app.setState(ServiceState.FAILED);
        exitStatus = EXIT_FALSE;
      }

      getTerminationHandler().terminate(exitStatus);
    }
=======
      terminateService(failedComponents.isEmpty());
    }
    return shouldTerminate;
  }

  private void terminateService(boolean isSucceeded) {
    int exitStatus = EXIT_SUCCESS;
    if (isSucceeded) {
      setGracefulStop(FinalApplicationStatus.SUCCEEDED);
      app.setState(ServiceState.SUCCEEDED);
    } else {
      setGracefulStop(FinalApplicationStatus.FAILED);
      app.setState(ServiceState.FAILED);
      exitStatus = EXIT_FALSE;
    }

    getTerminationHandler().terminate(exitStatus);
>>>>>>> e8cb2ae4
  }

  public Clock getSystemClock() {
    return systemClock;
  }

  public boolean isTimelineServiceEnabled() {
    return timelineServiceEnabled;
  }

  public ServiceUtils.ProcessTerminationHandler getTerminationHandler() {
    return terminationHandler;
  }
<<<<<<< HEAD
=======

  public void syncSysFs(Service yarnApp) {
    boolean success = true;
    Configuration conf = getConfig();
    String spec;
    boolean useKerberos = UserGroupInformation.isSecurityEnabled();
    boolean printSyncResult = false;
    try {
      String port = conf.get("yarn.nodemanager.webapp.address").split(":")[1];
      spec = ServiceApiUtil.jsonSerDeser.toJson(yarnApp);
      for (org.apache.hadoop.yarn.service.api.records.Component c :
          yarnApp.getComponents()) {
        Set<String> nodes = new HashSet<String>();
        boolean update = Boolean.parseBoolean(c.getConfiguration()
            .getEnv(ApplicationConstants.Environment
                .YARN_CONTAINER_RUNTIME_YARN_SYSFS_ENABLE.name()));
        if (!update) {
          continue;
        }
        printSyncResult = true;
        for (org.apache.hadoop.yarn.service.api.records.Container container :
            c.getContainers()) {
          String bareHost = container.getBareHost();
          nodes.add(bareHost);
        }
        for (String bareHost : nodes) {
          StringBuilder requestPath = new StringBuilder();
          if (YarnConfiguration.useHttps(conf)) {
            requestPath.append("https://");
          } else {
            requestPath.append("http://");
          }
          requestPath.append(bareHost)
              .append(":")
              .append(port)
              .append("/ws/v1/node/yarn/sysfs/")
              .append(UserGroupInformation.getCurrentUser()
                  .getShortUserName())
              .append("/")
              .append(yarnApp.getId());
          if (!useKerberos) {
            requestPath.append("?user.name=")
                .append(UserGroupInformation.getCurrentUser()
                    .getShortUserName());
          }
          Builder builder = HttpUtil.connect(requestPath.toString());
          ClientResponse response = builder.put(ClientResponse.class, spec);
          if (response.getStatus()!=ClientResponse.Status.OK.getStatusCode()) {
            LOG.warn("Error synchronize YARN sysfs: " +
                response.getEntity(String.class));
            success = false;
          }
        }
      }
      if (printSyncResult && success) {
        LOG.info("YARN sysfs synchronized.");
      }
    } catch (IOException | URISyntaxException | InterruptedException e) {
      LOG.error("Fail to sync service spec: {}", e);
    }
  }
>>>>>>> e8cb2ae4
}<|MERGE_RESOLUTION|>--- conflicted
+++ resolved
@@ -116,11 +116,8 @@
 import static org.apache.hadoop.yarn.service.api.ServiceApiConstants.*;
 import static org.apache.hadoop.yarn.service.component.ComponentEventType.*;
 import static org.apache.hadoop.yarn.service.component.instance.ComponentInstanceEventType.START;
-<<<<<<< HEAD
-=======
 import static org.apache.hadoop.yarn.service.conf.YarnServiceConstants
     .CONTAINER_STATE_REPORT_AS_SERVICE_STATE;
->>>>>>> e8cb2ae4
 import static org.apache.hadoop.yarn.service.exceptions.LauncherExitCodes
     .EXIT_FALSE;
 import static org.apache.hadoop.yarn.service.exceptions.LauncherExitCodes
@@ -951,15 +948,6 @@
     return hasAtLeastOnePlacementConstraint;
   }
 
-<<<<<<< HEAD
-  /*
-* Check if all components of the scheduler finished.
-* If all components finished
-*   (which #failed-instances + #suceeded-instances = #total-n-containers)
-* The service will be terminated.
-*/
-  public void terminateServiceIfAllComponentsFinished() {
-=======
   public boolean terminateServiceIfNeeded(Component component) {
     boolean serviceIsTerminated =
         terminateServiceIfDominantComponentFinished(component) ||
@@ -1007,7 +995,6 @@
    * The service will be terminated.
   */
   private boolean terminateServiceIfAllComponentsFinished() {
->>>>>>> e8cb2ae4
     boolean shouldTerminate = true;
 
     // Succeeded comps and failed comps, for logging purposes.
@@ -1019,33 +1006,19 @@
 
       if (restartPolicy.shouldTerminate(comp)) {
         if (restartPolicy.hasCompletedSuccessfully(comp)) {
-<<<<<<< HEAD
-          comp.getComponentSpec().setState(org.apache.hadoop
-              .yarn.service.api.records.ComponentState.SUCCEEDED);
-=======
->>>>>>> e8cb2ae4
           LOG.info("{} Component state changed from {} to {}",
               comp.getName(), comp.getComponentSpec().getState(),
               org.apache.hadoop
                   .yarn.service.api.records.ComponentState.SUCCEEDED);
-<<<<<<< HEAD
-        } else {
-          comp.getComponentSpec().setState(org.apache.hadoop
-              .yarn.service.api.records.ComponentState.FAILED);
-=======
           comp.getComponentSpec().setState(org.apache.hadoop
               .yarn.service.api.records.ComponentState.SUCCEEDED);
         } else {
->>>>>>> e8cb2ae4
           LOG.info("{} Component state changed from {} to {}",
               comp.getName(), comp.getComponentSpec().getState(),
               org.apache.hadoop
                   .yarn.service.api.records.ComponentState.FAILED);
-<<<<<<< HEAD
-=======
           comp.getComponentSpec().setState(org.apache.hadoop
               .yarn.service.api.records.ComponentState.FAILED);
->>>>>>> e8cb2ae4
         }
 
         if (isTimelineServiceEnabled()) {
@@ -1077,20 +1050,6 @@
       LOG.info("Failed components: [" + org.apache.commons.lang3.StringUtils
           .join(failedComponents, ",") + "]");
 
-<<<<<<< HEAD
-      int exitStatus = EXIT_SUCCESS;
-      if (failedComponents.isEmpty()) {
-        setGracefulStop(FinalApplicationStatus.SUCCEEDED);
-        app.setState(ServiceState.SUCCEEDED);
-      } else {
-        setGracefulStop(FinalApplicationStatus.FAILED);
-        app.setState(ServiceState.FAILED);
-        exitStatus = EXIT_FALSE;
-      }
-
-      getTerminationHandler().terminate(exitStatus);
-    }
-=======
       terminateService(failedComponents.isEmpty());
     }
     return shouldTerminate;
@@ -1108,7 +1067,6 @@
     }
 
     getTerminationHandler().terminate(exitStatus);
->>>>>>> e8cb2ae4
   }
 
   public Clock getSystemClock() {
@@ -1122,8 +1080,6 @@
   public ServiceUtils.ProcessTerminationHandler getTerminationHandler() {
     return terminationHandler;
   }
-<<<<<<< HEAD
-=======
 
   public void syncSysFs(Service yarnApp) {
     boolean success = true;
@@ -1185,5 +1141,4 @@
       LOG.error("Fail to sync service spec: {}", e);
     }
   }
->>>>>>> e8cb2ae4
 }