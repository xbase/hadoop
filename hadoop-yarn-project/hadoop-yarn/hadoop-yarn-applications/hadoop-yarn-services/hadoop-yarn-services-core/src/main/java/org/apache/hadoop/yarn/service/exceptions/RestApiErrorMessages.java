--- conflicted
+++ resolved
@@ -127,8 +127,5 @@
       " not contain a hostname.";
   String ERROR_KERBEROS_PRINCIPAL_MISSING = "Kerberos principal or keytab is" +
       " missing.";
-<<<<<<< HEAD
-=======
   String ERROR_JVM_OPTS = "Invalid character in yarn.service.am.java.opts.";
->>>>>>> e8cb2ae4
 }