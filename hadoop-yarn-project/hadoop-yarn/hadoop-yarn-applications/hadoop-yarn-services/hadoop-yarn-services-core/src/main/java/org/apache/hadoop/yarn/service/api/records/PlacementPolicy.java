/*
 * Licensed to the Apache Software Foundation (ASF) under one or more
 * contributor license agreements.  See the NOTICE file distributed with
 * this work for additional information regarding copyright ownership.
 * The ASF licenses this file to You under the Apache License, Version 2.0
 * (the "License"); you may not use this file except in compliance with
 * the License.  You may obtain a copy of the License at
 *
 *     http://www.apache.org/licenses/LICENSE-2.0
 *
 * Unless required by applicable law or agreed to in writing, software
 * distributed under the License is distributed on an "AS IS" BASIS,
 * WITHOUT WARRANTIES OR CONDITIONS OF ANY KIND, either express or implied.
 * See the License for the specific language governing permissions and
 * limitations under the License.
 */

package org.apache.hadoop.yarn.service.api.records;

import java.io.Serializable;
import java.util.ArrayList;
import java.util.List;
import java.util.Objects;

import org.apache.hadoop.classification.InterfaceAudience;
import org.apache.hadoop.classification.InterfaceStability;

import com.fasterxml.jackson.annotation.JsonProperty;

import io.swagger.annotations.ApiModel;
import io.swagger.annotations.ApiModelProperty;

/**
 * Advanced placement policy of the components of a service.
 **/
@InterfaceAudience.Public
@InterfaceStability.Unstable
@ApiModel(description = "Advanced placement policy of the components of a "
    + "service.")
<<<<<<< HEAD
@javax.annotation.Generated(
    value = "class io.swagger.codegen.languages.JavaClientCodegen",
    date = "2018-02-16T10:20:12.927-07:00")
=======
>>>>>>> e8cb2ae4
public class PlacementPolicy implements Serializable {
  private static final long serialVersionUID = 4341110649551172231L;

  private List<PlacementConstraint> constraints = new ArrayList<>();

  /**
   * Placement constraint details.
   **/
  public PlacementPolicy constraints(List<PlacementConstraint> constraints) {
    this.constraints = constraints;
    return this;
  }

  @ApiModelProperty(example = "null", required = true)
  @JsonProperty("constraints")
  public List<PlacementConstraint> getConstraints() {
    return constraints;
  }

  public void setConstraints(List<PlacementConstraint> constraints) {
    this.constraints = constraints;
  }

  @Override
  public boolean equals(java.lang.Object o) {
    if (this == o) {
      return true;
    }
    if (o == null || getClass() != o.getClass()) {
      return false;
    }
    PlacementPolicy placementPolicy = (PlacementPolicy) o;
    return Objects.equals(this.constraints, placementPolicy.constraints);
  }

  @Override
  public int hashCode() {
    return Objects.hash(constraints);
  }

  @Override
  public String toString() {
    StringBuilder sb = new StringBuilder();
    sb.append("class PlacementPolicy {\n")

<<<<<<< HEAD
    sb.append("    constraints: ").append(toIndentedString(constraints))
        .append("\n");
    sb.append("}");
=======
        .append("    constraints: ").append(toIndentedString(constraints))
        .append("\n")
        .append("}");
>>>>>>> e8cb2ae4
    return sb.toString();
  }

  /**
   * Convert the given object to string with each line indented by 4 spaces
   * (except the first line).
   */
  private String toIndentedString(java.lang.Object o) {
    if (o == null) {
      return "null";
    }
    return o.toString().replace("\n", "\n    ");
  }
}<|MERGE_RESOLUTION|>--- conflicted
+++ resolved
@@ -37,12 +37,6 @@
 @InterfaceStability.Unstable
 @ApiModel(description = "Advanced placement policy of the components of a "
     + "service.")
-<<<<<<< HEAD
-@javax.annotation.Generated(
-    value = "class io.swagger.codegen.languages.JavaClientCodegen",
-    date = "2018-02-16T10:20:12.927-07:00")
-=======
->>>>>>> e8cb2ae4
 public class PlacementPolicy implements Serializable {
   private static final long serialVersionUID = 4341110649551172231L;
 
@@ -88,15 +82,9 @@
     StringBuilder sb = new StringBuilder();
     sb.append("class PlacementPolicy {\n")
 
-<<<<<<< HEAD
-    sb.append("    constraints: ").append(toIndentedString(constraints))
-        .append("\n");
-    sb.append("}");
-=======
         .append("    constraints: ").append(toIndentedString(constraints))
         .append("\n")
         .append("}");
->>>>>>> e8cb2ae4
     return sb.toString();
   }
 
