/**
 * Licensed to the Apache Software Foundation (ASF) under one
 * or more contributor license agreements.  See the NOTICE file
 * distributed with this work for additional information
 * regarding copyright ownership.  The ASF licenses this file
 * to you under the Apache License, Version 2.0 (the
 * "License"); you may not use this file except in compliance
 * with the License.  You may obtain a copy of the License at
 *
 *     http://www.apache.org/licenses/LICENSE-2.0
 *
 * Unless required by applicable law or agreed to in writing, software
 * distributed under the License is distributed on an "AS IS" BASIS,
 * WITHOUT WARRANTIES OR CONDITIONS OF ANY KIND, either express or implied.
 * See the License for the specific language governing permissions and
 * limitations under the License.
 */

package org.apache.hadoop.yarn.service.component;

import com.google.common.annotations.VisibleForTesting;
import com.google.common.base.Preconditions;
import org.apache.hadoop.yarn.api.records.Container;
import org.apache.hadoop.yarn.api.records.ContainerStatus;
import org.apache.hadoop.yarn.api.records.ExecutionType;
import static org.apache.hadoop.yarn.service.api.records.Component
    .RestartPolicyEnum;
import org.apache.hadoop.yarn.api.records.ExecutionTypeRequest;
<<<<<<< HEAD
=======
import org.apache.hadoop.yarn.api.records.NodeAttributeOpCode;
>>>>>>> e8cb2ae4
import org.apache.hadoop.yarn.api.records.Priority;
import org.apache.hadoop.yarn.api.records.Resource;
import org.apache.hadoop.yarn.api.records.ResourceSizing;
import org.apache.hadoop.yarn.api.records.SchedulingRequest;
import org.apache.hadoop.yarn.api.resource.PlacementConstraint;
import org.apache.hadoop.yarn.api.resource.PlacementConstraint.TargetExpression;
import org.apache.hadoop.yarn.api.resource.PlacementConstraints;
import org.apache.hadoop.yarn.api.resource.PlacementConstraints.PlacementTargets;
import org.apache.hadoop.yarn.client.api.AMRMClient.ContainerRequest;
import org.apache.hadoop.yarn.client.api.async.AMRMClientAsync;
import org.apache.hadoop.yarn.event.AsyncDispatcher;
import org.apache.hadoop.yarn.event.EventHandler;
import org.apache.hadoop.yarn.service.ServiceEvent;
import org.apache.hadoop.yarn.service.ServiceEventType;
import org.apache.hadoop.yarn.service.api.records.ContainerState;
import org.apache.hadoop.yarn.service.api.records.ResourceInformation;
import org.apache.hadoop.yarn.service.component.instance.ComponentInstance;
import org.apache.hadoop.yarn.service.component.instance.ComponentInstanceId;
import org.apache.hadoop.yarn.service.ContainerFailureTracker;
import org.apache.hadoop.yarn.service.ServiceContext;
import org.apache.hadoop.yarn.service.ServiceMetrics;
import org.apache.hadoop.yarn.service.ServiceScheduler;
import org.apache.hadoop.yarn.service.api.records.PlacementPolicy;
import org.apache.hadoop.yarn.service.api.records.ServiceState;
import org.apache.hadoop.yarn.service.component.instance.ComponentInstanceEvent;
import org.apache.hadoop.yarn.service.conf.YarnServiceConf;
import org.apache.hadoop.yarn.service.monitor.ComponentHealthThresholdMonitor;
import org.apache.hadoop.yarn.service.monitor.probe.MonitorUtils;
import org.apache.hadoop.yarn.service.monitor.probe.Probe;
import org.apache.hadoop.yarn.service.containerlaunch.ContainerLaunchService;
<<<<<<< HEAD
import org.apache.hadoop.yarn.service.provider.ProviderUtils;
=======
import org.apache.hadoop.yarn.service.provider.ProviderService;
import org.apache.hadoop.yarn.service.provider.ProviderUtils;
import org.apache.hadoop.yarn.service.utils.ServiceApiUtil;
>>>>>>> e8cb2ae4
import org.apache.hadoop.yarn.service.utils.ServiceUtils;
import org.apache.hadoop.yarn.state.InvalidStateTransitionException;
import org.apache.hadoop.yarn.state.MultipleArcTransition;
import org.apache.hadoop.yarn.state.SingleArcTransition;
import org.apache.hadoop.yarn.state.StateMachine;
import org.apache.hadoop.yarn.state.StateMachineFactory;
import org.apache.hadoop.yarn.util.Apps;
import org.slf4j.Logger;
import org.slf4j.LoggerFactory;

import java.text.MessageFormat;
import java.util.ArrayList;
import java.util.Collection;
import java.util.Collections;
import java.util.EnumSet;
import java.util.HashMap;
import java.util.HashSet;
import java.util.LinkedList;
import java.util.List;
import java.util.Map;
import java.util.concurrent.ConcurrentHashMap;
<<<<<<< HEAD
=======
import java.util.concurrent.Future;
>>>>>>> e8cb2ae4
import java.util.concurrent.TimeUnit;
import java.util.concurrent.atomic.AtomicBoolean;
import java.util.concurrent.atomic.AtomicInteger;
import java.util.concurrent.atomic.AtomicLong;
import java.util.concurrent.locks.ReentrantReadWriteLock;

import static org.apache.hadoop.yarn.api.records.ContainerExitStatus.*;
import static org.apache.hadoop.yarn.service.api.ServiceApiConstants.*;
import static org.apache.hadoop.yarn.service.component.ComponentEventType.*;
import static org.apache.hadoop.yarn.service.component.ComponentEventType.CANCEL_UPGRADE;
import static org.apache.hadoop.yarn.service.component.ComponentEventType.UPGRADE;
import static org.apache.hadoop.yarn.service.component.ComponentState.*;
import static org.apache.hadoop.yarn.service.component.instance.ComponentInstanceEventType.*;
import static org.apache.hadoop.yarn.service.conf.YarnServiceConf.*;

public class Component implements EventHandler<ComponentEvent> {
  private static final Logger LOG = LoggerFactory.getLogger(Component.class);

  private org.apache.hadoop.yarn.service.api.records.Component componentSpec;
  private long allocateId;
  private Priority priority;
  private ServiceMetrics componentMetrics;
  private ServiceScheduler scheduler;
  private ServiceContext context;
  private AMRMClientAsync<ContainerRequest> amrmClient;
  private AtomicLong instanceIdCounter = new AtomicLong();
  private Map<String, ComponentInstance> compInstances =
      new ConcurrentHashMap<>();
  // component instances to be assigned with a container
  private List<ComponentInstance> pendingInstances =
      Collections.synchronizedList(new LinkedList<>());
  private ContainerFailureTracker failureTracker;
  private Probe probe;
  private final ReentrantReadWriteLock.ReadLock readLock;
  private final ReentrantReadWriteLock.WriteLock writeLock;
  public int maxContainerFailurePerComp;
  // The number of containers failed since last reset. This excludes preempted,
  // disk_failed containers etc. This will be reset to 0 periodically.
  public AtomicInteger currentContainerFailure = new AtomicInteger(0);

  //succeeded and Failed instances are Populated only for RestartPolicyEnum
  //.ON_FAILURE/NEVER
  private Map<String, ComponentInstance> succeededInstances =
      new ConcurrentHashMap<>();
  private Map<String, ComponentInstance> failedInstances =
      new ConcurrentHashMap<>();
  private boolean healthThresholdMonitorEnabled = false;

  private UpgradeStatus upgradeStatus = new UpgradeStatus();
  private UpgradeStatus cancelUpgradeStatus = new UpgradeStatus();

  private StateMachine<ComponentState, ComponentEventType, ComponentEvent>
      stateMachine;
  private AsyncDispatcher dispatcher;
  private static final StateMachineFactory<Component, ComponentState, ComponentEventType, ComponentEvent>
      stateMachineFactory =
      new StateMachineFactory<Component, ComponentState, ComponentEventType, ComponentEvent>(
          INIT)
           // INIT will only got to FLEXING
          .addTransition(INIT, EnumSet.of(STABLE, FLEXING, INIT),
              FLEX, new FlexComponentTransition())
          // container recovered on AM restart
          .addTransition(INIT, INIT, CONTAINER_RECOVERED,
              new ContainerRecoveredTransition())
          // instance decommissioned
          .addTransition(INIT, INIT, DECOMMISSION_INSTANCE,
              new DecommissionInstanceTransition())

          // container recovered in AM heartbeat
          .addTransition(FLEXING, FLEXING, CONTAINER_RECOVERED,
              new ContainerRecoveredTransition())

          // container allocated by RM
          .addTransition(FLEXING, FLEXING, CONTAINER_ALLOCATED,
              new ContainerAllocatedTransition())
          // container launched on NM
          .addTransition(FLEXING, EnumSet.of(STABLE, FLEXING, UPGRADING),
              CONTAINER_STARTED, new ContainerStartedTransition())
          // container failed while flexing
          .addTransition(FLEXING, FLEXING, CONTAINER_COMPLETED,
              new ContainerCompletedTransition())
          // Flex while previous flex is still in progress
          .addTransition(FLEXING, EnumSet.of(FLEXING, STABLE), FLEX,
              new FlexComponentTransition())
          .addTransition(FLEXING, EnumSet.of(UPGRADING, FLEXING, STABLE),
              CHECK_STABLE, new CheckStableTransition())
<<<<<<< HEAD
=======
          // instance decommissioned
          .addTransition(FLEXING, FLEXING, DECOMMISSION_INSTANCE,
              new DecommissionInstanceTransition())
>>>>>>> e8cb2ae4

          // container failed while stable
          .addTransition(STABLE, FLEXING, CONTAINER_COMPLETED,
              new ContainerCompletedTransition())
          // Ignore surplus container
          .addTransition(STABLE, STABLE, CONTAINER_ALLOCATED,
              new ContainerAllocatedTransition())
          // Flex by user
          // For flex up, go to FLEXING state
          // For flex down, go to STABLE state
          .addTransition(STABLE, EnumSet.of(STABLE, FLEXING),
              FLEX, new FlexComponentTransition())
<<<<<<< HEAD
=======
          // instance decommissioned
          .addTransition(STABLE, STABLE, DECOMMISSION_INSTANCE,
              new DecommissionInstanceTransition())
          // upgrade component
>>>>>>> e8cb2ae4
          .addTransition(STABLE, UPGRADING, UPGRADE,
              new NeedsUpgradeTransition())
          .addTransition(STABLE, CANCEL_UPGRADING, CANCEL_UPGRADE,
              new NeedsUpgradeTransition())
          .addTransition(STABLE, EnumSet.of(STABLE, FLEXING), CHECK_STABLE,
              new CheckStableTransition())

          // Cancel upgrade while previous upgrade is still in progress
          .addTransition(UPGRADING, CANCEL_UPGRADING,
              CANCEL_UPGRADE, new NeedsUpgradeTransition())
          .addTransition(UPGRADING, EnumSet.of(UPGRADING, FLEXING, STABLE),
              CHECK_STABLE, new CheckStableTransition())
          .addTransition(UPGRADING, UPGRADING, CONTAINER_COMPLETED,
              new CompletedAfterUpgradeTransition())
<<<<<<< HEAD
=======
          // instance decommissioned
          .addTransition(UPGRADING, UPGRADING, DECOMMISSION_INSTANCE,
              new DecommissionInstanceTransition())
>>>>>>> e8cb2ae4

          .addTransition(CANCEL_UPGRADING, EnumSet.of(CANCEL_UPGRADING, FLEXING,
              STABLE), CHECK_STABLE, new CheckStableTransition())
          .addTransition(CANCEL_UPGRADING, CANCEL_UPGRADING,
              CONTAINER_COMPLETED, new CompletedAfterUpgradeTransition())
          .addTransition(CANCEL_UPGRADING, FLEXING, CONTAINER_ALLOCATED,
              new ContainerAllocatedTransition())
<<<<<<< HEAD

=======
          // instance decommissioned
          .addTransition(CANCEL_UPGRADING, CANCEL_UPGRADING,
              DECOMMISSION_INSTANCE, new DecommissionInstanceTransition())
>>>>>>> e8cb2ae4
          .installTopology();

  public Component(
      org.apache.hadoop.yarn.service.api.records.Component component,
      long allocateId, ServiceContext context) {
    this.allocateId = allocateId;
    this.priority = Priority.newInstance((int) allocateId);
    this.componentSpec = component;
    componentMetrics = ServiceMetrics.register(component.getName(),
        "Metrics for component " + component.getName());
    componentMetrics
        .tag("type", "Metrics type [component or service]", "component");
    this.scheduler = context.scheduler;
    this.context = context;
    amrmClient = scheduler.getAmRMClient();
    ReentrantReadWriteLock lock = new ReentrantReadWriteLock();
    this.readLock = lock.readLock();
    this.writeLock = lock.writeLock();
    this.stateMachine = stateMachineFactory.make(this);
    dispatcher = scheduler.getDispatcher();
    failureTracker =
        new ContainerFailureTracker(context, this);
    if (componentSpec.getReadinessCheck() != null ||
        YarnServiceConf.getBoolean(DEFAULT_READINESS_CHECK_ENABLED,
            DEFAULT_READINESS_CHECK_ENABLED_DEFAULT,
            componentSpec.getConfiguration(), scheduler.getConfig())) {
      probe = MonitorUtils.getProbe(componentSpec.getReadinessCheck());
    }
    maxContainerFailurePerComp = YarnServiceConf.getInt(
        CONTAINER_FAILURE_THRESHOLD, DEFAULT_CONTAINER_FAILURE_THRESHOLD,
        componentSpec.getConfiguration(), scheduler.getConfig());
    createNumCompInstances(component.getNumberOfContainers());
    setDesiredContainers(component.getNumberOfContainers().intValue());
    checkAndScheduleHealthThresholdMonitor();
  }

  private void createNumCompInstances(long count) {
    for (int i = 0; i < count; i++) {
      createOneCompInstance();
    }
  }

  private void createOneCompInstance() {
    ComponentInstanceId id =
        new ComponentInstanceId(instanceIdCounter.getAndIncrement(),
            componentSpec.getName());
    while (componentSpec.getDecommissionedInstances().contains(id
        .getCompInstanceName())) {
      id = new ComponentInstanceId(instanceIdCounter.getAndIncrement(),
          componentSpec.getName());
    }
    ComponentInstance instance = new ComponentInstance(this, id);
    compInstances.put(instance.getCompInstanceName(), instance);
    pendingInstances.add(instance);
  }

  private void checkAndScheduleHealthThresholdMonitor() {
    // Determine health threshold percent
    int healthThresholdPercent = YarnServiceConf.getInt(
        CONTAINER_HEALTH_THRESHOLD_PERCENT,
        DEFAULT_CONTAINER_HEALTH_THRESHOLD_PERCENT,
        componentSpec.getConfiguration(), scheduler.getConfig());
    // Validations
    if (healthThresholdPercent == CONTAINER_HEALTH_THRESHOLD_PERCENT_DISABLED) {
      LOG.info("No health threshold monitor enabled for component {}",
          componentSpec.getName());
      return;
    }
    // If threshold is set to outside acceptable range then don't enable monitor
    if (healthThresholdPercent <= 0 || healthThresholdPercent > 100) {
      LOG.error(
          "Invalid health threshold percent {}% for component {}. Monitor not "
              + "enabled.",
          healthThresholdPercent, componentSpec.getName());
      return;
    }
    // Determine the threshold properties
    long window = YarnServiceConf.getLong(CONTAINER_HEALTH_THRESHOLD_WINDOW_SEC,
        DEFAULT_CONTAINER_HEALTH_THRESHOLD_WINDOW_SEC,
        componentSpec.getConfiguration(), scheduler.getConfig());
    long initDelay = YarnServiceConf.getLong(
        CONTAINER_HEALTH_THRESHOLD_INIT_DELAY_SEC,
        DEFAULT_CONTAINER_HEALTH_THRESHOLD_INIT_DELAY_SEC,
        componentSpec.getConfiguration(), scheduler.getConfig());
    long pollFrequency = YarnServiceConf.getLong(
        CONTAINER_HEALTH_THRESHOLD_POLL_FREQUENCY_SEC,
        DEFAULT_CONTAINER_HEALTH_THRESHOLD_POLL_FREQUENCY_SEC,
        componentSpec.getConfiguration(), scheduler.getConfig());
    // Validations
    if (window <= 0) {
      LOG.error(
          "Invalid health monitor window {} secs for component {}. Monitor not "
              + "enabled.",
          window, componentSpec.getName());
      return;
    }
    if (initDelay < 0) {
      LOG.error("Invalid health monitor init delay {} secs for component {}. "
          + "Monitor not enabled.", initDelay, componentSpec.getName());
      return;
    }
    if (pollFrequency <= 0) {
      LOG.error(
          "Invalid health monitor poll frequency {} secs for component {}. "
              + "Monitor not enabled.",
          pollFrequency, componentSpec.getName());
      return;
    }
    LOG.info(
        "Scheduling the health threshold monitor for component {} with percent "
            + "= {}%, window = {} secs, poll freq = {} secs, init-delay = {} "
            + "secs",
        componentSpec.getName(), healthThresholdPercent, window, pollFrequency,
        initDelay);
    // Add 3 extra seconds to initial delay to account for the time taken to
    // request containers before the monitor starts calculating health.
    this.scheduler.executorService.scheduleAtFixedRate(
        new ComponentHealthThresholdMonitor(this, healthThresholdPercent,
            window),
        initDelay + 3, pollFrequency, TimeUnit.SECONDS);
    setHealthThresholdMonitorEnabled(true);
  }

  private static class FlexComponentTransition implements
      MultipleArcTransition<Component, ComponentEvent, ComponentState> {
    // For flex up, go to FLEXING state
    // For flex down, go to STABLE state
    @Override
    public ComponentState transition(Component component,
        ComponentEvent event) {
      component.setDesiredContainers((int) event.getDesired());
      if (!component.areDependenciesReady()) {
        LOG.info("[FLEX COMPONENT {}]: Flex deferred because dependencies not"
            + " satisfied.", component.getName());
        return component.getState();
      }
      if (component.getState() == INIT) {
        // This happens on init
        LOG.info("[INIT COMPONENT " + component.getName() + "]: " + event
            .getDesired() + " instances.");
        component.requestContainers(component.pendingInstances.size());
        return checkIfStable(component);
      }
      long before = component.getComponentSpec().getNumberOfContainers();
      long delta = event.getDesired() - before;
      component.getComponentSpec().setNumberOfContainers(event.getDesired());
      if (delta > 0) {
        // Scale up
        LOG.info("[FLEX UP COMPONENT " + component.getName() + "]: scaling up from "
                + before + " to " + event.getDesired());
        component.requestContainers(delta);
        component.createNumCompInstances(delta);
        component.setComponentState(
            org.apache.hadoop.yarn.service.api.records.ComponentState.FLEXING);
        component.getScheduler().getApp().setState(ServiceState.STARTED);
        return FLEXING;
      } else if (delta < 0) {
        delta = 0 - delta;
        // scale down
        LOG.info("[FLEX DOWN COMPONENT " + component.getName()
            + "]: scaling down from " + before + " to " + event.getDesired());
        List<ComponentInstance> list =
            new ArrayList<>(component.getAllComponentInstances());

        // sort in Most recent -> oldest order, destroy most recent ones.
        list.sort(Collections.reverseOrder());
        for (int i = 0; i < delta; i++) {
          ComponentInstance instance = list.get(i);
          // remove the instance
          component.compInstances.remove(instance.getCompInstanceName());
          component.pendingInstances.remove(instance);
          // decrement id counter
          component.instanceIdCounter.decrementAndGet();
          instance.destroy();
        }
        checkAndUpdateComponentState(component, false);
        return component.componentSpec.getState()
            == org.apache.hadoop.yarn.service.api.records.ComponentState.STABLE
                ? STABLE : FLEXING;
      } else {
        LOG.info("[FLEX COMPONENT " + component.getName() + "]: already has " +
            event.getDesired() + " instances, ignoring");
        return STABLE;
      }
    }
  }

  private static class DecommissionInstanceTransition extends BaseTransition {
    @Override
    public void transition(Component component, ComponentEvent event) {
      String instanceName = event.getInstanceName();
      String hostnameSuffix = component.getHostnameSuffix();
      if (instanceName.endsWith(hostnameSuffix)) {
        instanceName = instanceName.substring(0,
            instanceName.length() - hostnameSuffix.length());
      }
      if (component.getComponentSpec().getDecommissionedInstances()
          .contains(instanceName)) {
        LOG.info("Instance {} already decommissioned", instanceName);
        return;
      }
      component.getComponentSpec().addDecommissionedInstance(instanceName);
      ComponentInstance instance = component.getComponentInstance(instanceName);
      if (instance == null) {
        LOG.info("Instance was null for decommissioned instance {}",
            instanceName);
        return;
      }
      // remove the instance
      component.compInstances.remove(instance.getCompInstanceName());
      component.pendingInstances.remove(instance);
      component.scheduler.getServiceMetrics().containersDesired.decr();
      component.componentMetrics.containersDesired.decr();
      component.getComponentSpec().setNumberOfContainers(component
          .getComponentSpec().getNumberOfContainers() - 1);
      instance.destroy();
    }
  }

  private static class ContainerAllocatedTransition extends BaseTransition {
    @Override
    public void transition(Component component, ComponentEvent event) {
      component.assignContainerToCompInstance(event.getContainer());
    }
  }

  private static class ContainerRecoveredTransition extends BaseTransition {
    @Override
    public void transition(Component component, ComponentEvent event) {
      ComponentInstance instance = event.getInstance();
      Container container = event.getContainer();
      if (instance == null) {
        LOG.info("[COMPONENT {}]: Trying to recover {} but event did not " +
                "specify component instance",
            component.getName(), container.getId());
        component.releaseContainer(container);
        return;
      }

      component.pendingInstances.remove(instance);
      instance.setContainer(container);

      ProviderUtils.initCompInstanceDir(component.getContext().fs,
          component.createLaunchContext(component.componentSpec,
              component.scheduler.getApp().getVersion()), instance);
      component.getScheduler().addLiveCompInstance(container.getId(), instance);
      LOG.info("[COMPONENT {}]: Recovered {} for component instance {} on " +
              "host {}, num pending component instances reduced to {} ",
          component.getName(), container.getId(),
          instance.getCompInstanceName(), container.getNodeId(),
          component.pendingInstances.size());
      component.dispatcher.getEventHandler().handle(
          new ComponentInstanceEvent(container.getId(), START));
    }
  }

  private static class ContainerStartedTransition implements
      MultipleArcTransition<Component,ComponentEvent,ComponentState> {

    @Override public ComponentState transition(Component component,
        ComponentEvent event) {
      component.dispatcher.getEventHandler().handle(
          new ComponentInstanceEvent(event.getContainerId(), START));
      return checkIfStable(component);
    }
  }

  @VisibleForTesting
  static ComponentState checkIfStable(Component component) {
    if (component.getRestartPolicyHandler().isLongLived()) {
      return updateStateForLongRunningComponents(component);
    } else{
      //NEVER/ON_FAILURE
      return updateStateForTerminatingComponents(component);
    }
  }

  private static ComponentState updateStateForTerminatingComponents(
      Component component) {
    if (component.getNumRunningInstances() + component
        .getNumSucceededInstances() + component.getNumFailedInstances()
        < component.getComponentSpec().getNumberOfContainers()) {
      component.setComponentState(
          org.apache.hadoop.yarn.service.api.records.ComponentState.FLEXING);
      return FLEXING;
    } else{
      component.setComponentState(
          org.apache.hadoop.yarn.service.api.records.ComponentState.STABLE);
      return STABLE;
    }
  }

  private static ComponentState updateStateForLongRunningComponents(
      Component component) {
    // if desired == running
    if (component.componentMetrics.containersReady.value() == component
        .getComponentSpec().getNumberOfContainers() &&
        !component.doesNeedUpgrade()) {
      component.setComponentState(
          org.apache.hadoop.yarn.service.api.records.ComponentState.STABLE);
      return STABLE;
    } else if (component.doesNeedUpgrade()) {
      component.setComponentState(org.apache.hadoop.yarn.service.api.records.
          ComponentState.NEEDS_UPGRADE);
      return component.getState();
    } else if (component.componentMetrics.containersReady.value() != component
        .getComponentSpec().getNumberOfContainers()) {
      component.setComponentState(
          org.apache.hadoop.yarn.service.api.records.ComponentState.FLEXING);
      return FLEXING;
    }
    return component.getState();
  }

  // This method should be called whenever there is an increment or decrement
  // of a READY state container of a component
  //This should not matter for terminating components
  private static synchronized void checkAndUpdateComponentState(
      Component component, boolean isIncrement) {

    if (component.getRestartPolicyHandler().isLongLived()) {
      if (isIncrement) {
        // check if all containers are in READY state
        if (!component.upgradeStatus.areContainersUpgrading() &&
            !component.cancelUpgradeStatus.areContainersUpgrading() &&
            component.componentMetrics.containersReady.value() ==
                component.componentMetrics.containersDesired.value()) {
          component.setComponentState(
              org.apache.hadoop.yarn.service.api.records.ComponentState.STABLE);
          // component state change will trigger re-check of service state
          component.context.getServiceManager().checkAndUpdateServiceState();
        }
      } else{
        // container moving out of READY state could be because of FLEX down so
        // still need to verify the count before changing the component state
        if (component.componentMetrics.containersReady.value()
            < component.componentMetrics.containersDesired.value()) {
          component.setComponentState(
              org.apache.hadoop.yarn.service.api.records.ComponentState
                  .FLEXING);
        } else if (component.componentMetrics.containersReady.value()
            == component.componentMetrics.containersDesired.value()) {
          component.setComponentState(
              org.apache.hadoop.yarn.service.api.records.ComponentState.STABLE);
        }
        // component state change will trigger re-check of service state
        component.context.getServiceManager().checkAndUpdateServiceState();
      }
    } else {
      // component state change will trigger re-check of service state
      component.context.getServiceManager().checkAndUpdateServiceState();
    }
    // triggers the state machine in component to reach appropriate state
    // once the state in spec is changed.
    component.dispatcher.getEventHandler().handle(
        new ComponentEvent(component.getName(),
            ComponentEventType.CHECK_STABLE));
  }

  private static class ContainerCompletedTransition extends BaseTransition {
    @Override
    public void transition(Component component, ComponentEvent event) {
      Preconditions.checkNotNull(event.getContainerId());
      component.updateMetrics(event.getStatus());
      component.dispatcher.getEventHandler().handle(
          new ComponentInstanceEvent(event.getContainerId(), STOP)
              .setStatus(event.getStatus()));

      ComponentRestartPolicy restartPolicy =
          component.getRestartPolicyHandler();

      if (restartPolicy.shouldRelaunchInstance(event.getInstance(),
          event.getStatus())) {
        component.componentSpec.setState(
            org.apache.hadoop.yarn.service.api.records.ComponentState.FLEXING);

        if (component.context.service.getState().equals(ServiceState.STABLE)) {
          component.getScheduler().getApp().setState(ServiceState.STARTED);
          LOG.info("Service def state changed from {} -> {}",
              ServiceState.STABLE, ServiceState.STARTED);
        }
      }
    }
  }

  private static class CompletedAfterUpgradeTransition extends BaseTransition {
    @Override
    public void transition(Component component, ComponentEvent event) {
      Preconditions.checkNotNull(event.getContainerId());
      component.updateMetrics(event.getStatus());
      component.dispatcher.getEventHandler().handle(
          new ComponentInstanceEvent(event.getContainerId(), STOP)
              .setStatus(event.getStatus()));
    }
  }

  private static class NeedsUpgradeTransition extends BaseTransition {
    @Override
    public void transition(Component component, ComponentEvent event) {
      boolean isCancel = event.getType().equals(CANCEL_UPGRADE);
      UpgradeStatus status = !isCancel ? component.upgradeStatus :
          component.cancelUpgradeStatus;

      status.inProgress.set(true);
      status.targetSpec = event.getTargetSpec();
      status.targetVersion = event.getUpgradeVersion();
      LOG.info("[COMPONENT {}]: need upgrade to {}",
          component.getName(), status.targetVersion);

      status.containersNeedUpgrade.set(
          component.componentSpec.getNumberOfContainers());

      component.setComponentState(org.apache.hadoop.yarn.service.api.
          records.ComponentState.NEEDS_UPGRADE);

      component.getAllComponentInstances().forEach(instance -> {
        instance.setContainerState(ContainerState.NEEDS_UPGRADE);
      });

      if (event.getType().equals(CANCEL_UPGRADE)) {
        component.upgradeStatus.reset();
      }
    }
  }

  private static class CheckStableTransition implements MultipleArcTransition
      <Component, ComponentEvent, ComponentState> {

    @Override
    public ComponentState transition(Component component,
        ComponentEvent componentEvent) {
      // checkIfStable also updates the state in definition when STABLE
      ComponentState targetState = checkIfStable(component);

      if (targetState.equals(STABLE) &&
          !(component.upgradeStatus.isCompleted() &&
              component.cancelUpgradeStatus.isCompleted())) {
        // Component stable after upgrade or cancel upgrade
        UpgradeStatus status = !component.cancelUpgradeStatus.isCompleted() ?
            component.cancelUpgradeStatus : component.upgradeStatus;

        component.componentSpec.overwrite(status.getTargetSpec());
        status.reset();

        ServiceEvent checkStable = new ServiceEvent(ServiceEventType.
            CHECK_STABLE);
        component.dispatcher.getEventHandler().handle(checkStable);
      }
      return targetState;
    }
  }

  public void removePendingInstance(ComponentInstance instance) {
    pendingInstances.remove(instance);
  }

  public void reInsertPendingInstance(ComponentInstance instance) {
    pendingInstances.add(instance);
  }

  private void releaseContainer(Container container) {
    scheduler.getAmRMClient().releaseAssignedContainer(container.getId());
    componentMetrics.surplusContainers.incr();
    scheduler.getServiceMetrics().surplusContainers.incr();
  }

  private void assignContainerToCompInstance(Container container) {
    if (pendingInstances.size() == 0) {
      LOG.info(
          "[COMPONENT {}]: No pending component instance left, release surplus container {}",
          getName(), container.getId());
      releaseContainer(container);
      return;
    }
    ComponentInstance instance = pendingInstances.remove(0);
    LOG.info(
        "[COMPONENT {}]: {} allocated, num pending component instances reduced to {}",
        getName(), container.getId(), pendingInstances.size());
    instance.setContainer(container);
    scheduler.addLiveCompInstance(container.getId(), instance);
    LOG.info(
        "[COMPONENT {}]: Assigned {} to component instance {} and launch on host {} ",
        getName(), container.getId(), instance.getCompInstanceName(),
        container.getNodeId());
<<<<<<< HEAD
=======
    Future<ProviderService.ResolvedLaunchParams> resolvedParamFuture;
>>>>>>> e8cb2ae4
    if (!(upgradeStatus.isCompleted() && cancelUpgradeStatus.isCompleted())) {
      UpgradeStatus status = !cancelUpgradeStatus.isCompleted() ?
          cancelUpgradeStatus : upgradeStatus;

<<<<<<< HEAD
      scheduler.getContainerLaunchService()
=======
      resolvedParamFuture = scheduler.getContainerLaunchService()
>>>>>>> e8cb2ae4
          .launchCompInstance(scheduler.getApp(), instance, container,
              createLaunchContext(status.getTargetSpec(),
                  status.getTargetVersion()));
    } else {
<<<<<<< HEAD
      scheduler.getContainerLaunchService().launchCompInstance(
          scheduler.getApp(), instance, container,
          createLaunchContext(componentSpec, scheduler.getApp().getVersion()));
    }
=======
      resolvedParamFuture = scheduler.getContainerLaunchService()
          .launchCompInstance(
          scheduler.getApp(), instance, container,
          createLaunchContext(componentSpec, scheduler.getApp().getVersion()));
    }
    instance.updateResolvedLaunchParams(resolvedParamFuture);
>>>>>>> e8cb2ae4
  }

  public ContainerLaunchService.ComponentLaunchContext createLaunchContext(
      org.apache.hadoop.yarn.service.api.records.Component compSpec,
      String version) {
    ContainerLaunchService.ComponentLaunchContext launchContext =
        new ContainerLaunchService.ComponentLaunchContext(compSpec.getName(),
            version);
    launchContext.setArtifact(compSpec.getArtifact())
        .setConfiguration(compSpec.getConfiguration())
        .setLaunchCommand(compSpec.getLaunchCommand())
        .setRunPrivilegedContainer(compSpec.getRunPrivilegedContainer());
    return launchContext;
  }

  @SuppressWarnings({ "unchecked" })
  public void requestContainers(long count) {
    LOG.info("[COMPONENT {}] Requesting for {} container(s)",
        componentSpec.getName(), count);
    org.apache.hadoop.yarn.service.api.records.Resource componentResource =
        componentSpec.getResource();

    Resource resource = Resource.newInstance(componentResource.calcMemoryMB(),
        componentResource.getCpus());

    if (componentResource.getAdditional() != null) {
      for (Map.Entry<String, ResourceInformation> entry : componentResource
          .getAdditional().entrySet()) {

        String resourceName = entry.getKey();

        // Avoid setting memory/cpu under "additional"
        if (resourceName.equals(
            org.apache.hadoop.yarn.api.records.ResourceInformation.MEMORY_URI)
            || resourceName.equals(
            org.apache.hadoop.yarn.api.records.ResourceInformation.VCORES_URI)) {
          LOG.warn("Please set memory/vcore in the main section of resource, "
              + "ignoring this entry=" + resourceName);
          continue;
        }

        ResourceInformation specInfo = entry.getValue();
        org.apache.hadoop.yarn.api.records.ResourceInformation ri =
            org.apache.hadoop.yarn.api.records.ResourceInformation.newInstance(
                entry.getKey(),
                specInfo.getUnit(),
                specInfo.getValue(),
                specInfo.getTags(),
                specInfo.getAttributes());
        resource.setResourceInformation(resourceName, ri);
      }
    }

    if (!scheduler.hasAtLeastOnePlacementConstraint()) {
      for (int i = 0; i < count; i++) {
        ContainerRequest request = ContainerRequest.newBuilder()
            .capability(resource).priority(priority)
            .allocationRequestId(allocateId).relaxLocality(true).build();
        LOG.info("[COMPONENT {}] Submitting container request : {}",
            componentSpec.getName(), request);
        amrmClient.addContainerRequest(request);
      }
    } else {
      // Schedule placement requests. Validation of non-null target tags and
      // that they refer to existing component names are already done. So, no
      // need to validate here.
      PlacementPolicy placementPolicy = componentSpec.getPlacementPolicy();
      Collection<SchedulingRequest> schedulingRequests = new HashSet<>();
      // We prepare an AND-ed composite constraint to be the final composite
      // constraint. If placement expressions are specified to create advanced
      // composite constraints then this AND-ed composite constraint is not
      // used.
      PlacementConstraint finalConstraint = null;
      if (placementPolicy != null) {
        for (org.apache.hadoop.yarn.service.api.records.PlacementConstraint
            yarnServiceConstraint : placementPolicy.getConstraints()) {
          List<TargetExpression> targetExpressions = new ArrayList<>();
          // Currently only intra-application allocation tags are supported.
          if (!yarnServiceConstraint.getTargetTags().isEmpty()) {
            targetExpressions.add(PlacementTargets.allocationTag(
                yarnServiceConstraint.getTargetTags().toArray(new String[0])));
          }
          // Add all node attributes
          for (Map.Entry<String, List<String>> attribute : yarnServiceConstraint
              .getNodeAttributes().entrySet()) {
            targetExpressions
                .add(PlacementTargets.nodeAttribute(attribute.getKey(),
                    attribute.getValue().toArray(new String[0])));
          }
          // Add all node partitions
          if (!yarnServiceConstraint.getNodePartitions().isEmpty()) {
            targetExpressions
                .add(PlacementTargets.nodePartition(yarnServiceConstraint
                    .getNodePartitions().toArray(new String[0])));
          }
          PlacementConstraint constraint = null;
          switch (yarnServiceConstraint.getType()) {
          case AFFINITY:
<<<<<<< HEAD
            constraint = PlacementConstraints
                .targetIn(yarnServiceConstraint.getScope().getValue(),
                    targetExpressions.toArray(new TargetExpression[0]))
                .build();
            break;
          case ANTI_AFFINITY:
            constraint = PlacementConstraints
                .targetNotIn(yarnServiceConstraint.getScope().getValue(),
                    targetExpressions.toArray(new TargetExpression[0]))
                .build();
=======
            constraint = getAffinityConstraint(yarnServiceConstraint,
              targetExpressions);
            break;
          case ANTI_AFFINITY:
            constraint = getAntiAffinityConstraint(yarnServiceConstraint,
              targetExpressions);
>>>>>>> e8cb2ae4
            break;
          case AFFINITY_WITH_CARDINALITY:
            constraint = PlacementConstraints.targetCardinality(
                yarnServiceConstraint.getScope().name().toLowerCase(),
                yarnServiceConstraint.getMinCardinality() == null ? 0
                    : yarnServiceConstraint.getMinCardinality().intValue(),
                yarnServiceConstraint.getMaxCardinality() == null
                    ? Integer.MAX_VALUE
                    : yarnServiceConstraint.getMaxCardinality().intValue(),
                targetExpressions.toArray(new TargetExpression[0])).build();
            break;
          }
          // The default AND-ed final composite constraint
          if (finalConstraint != null) {
            finalConstraint = PlacementConstraints
                .and(constraint.getConstraintExpr(),
                    finalConstraint.getConstraintExpr())
                .build();
          } else {
            finalConstraint = constraint;
          }
          LOG.debug("[COMPONENT {}] Placement constraint: {}",
              componentSpec.getName(),
              constraint.getConstraintExpr().toString());
        }
      }
      ResourceSizing resourceSizing = ResourceSizing.newInstance((int) count,
          resource);
      LOG.debug("[COMPONENT {}] Resource sizing: {}", componentSpec.getName(),
          resourceSizing);
      SchedulingRequest request = SchedulingRequest.newBuilder()
          .priority(priority).allocationRequestId(allocateId)
          .allocationTags(Collections.singleton(componentSpec.getName()))
          .executionType(
              ExecutionTypeRequest.newInstance(ExecutionType.GUARANTEED, true))
          .placementConstraintExpression(finalConstraint)
          .resourceSizing(resourceSizing).build();
      LOG.info("[COMPONENT {}] Submitting scheduling request: {}",
          componentSpec.getName(), request);
      schedulingRequests.add(request);
      amrmClient.addSchedulingRequests(schedulingRequests);
    }
  }

  private PlacementConstraint getAffinityConstraint(
      org.apache.hadoop.yarn.service.api.records.PlacementConstraint
      yarnServiceConstraint, List<TargetExpression> targetExpressions) {
    PlacementConstraint constraint = null;
    if (!yarnServiceConstraint.getTargetTags().isEmpty() ||
        !yarnServiceConstraint.getNodePartitions().isEmpty()) {
      constraint = PlacementConstraints
        .targetIn(yarnServiceConstraint.getScope().getValue(),
            targetExpressions.toArray(new TargetExpression[0]))
                .build();
    }
    if (!yarnServiceConstraint.getNodeAttributes().isEmpty()) {
      constraint = PlacementConstraints
        .targetNodeAttribute(yarnServiceConstraint.getScope().getValue(),
            NodeAttributeOpCode.EQ, targetExpressions.toArray(
                new TargetExpression[0])).build();
    }
    return constraint;
  }

  private PlacementConstraint getAntiAffinityConstraint(
      org.apache.hadoop.yarn.service.api.records.PlacementConstraint
      yarnServiceConstraint, List<TargetExpression> targetExpressions) {
    PlacementConstraint constraint = null;
    if (!yarnServiceConstraint.getTargetTags().isEmpty() ||
        !yarnServiceConstraint.getNodePartitions().isEmpty()) {
      constraint = PlacementConstraints
        .targetNotIn(yarnServiceConstraint.getScope().getValue(),
            targetExpressions.toArray(new TargetExpression[0]))
                .build();
    }
    if (!yarnServiceConstraint.getNodeAttributes().isEmpty()) {
      constraint = PlacementConstraints
        .targetNodeAttribute(yarnServiceConstraint.getScope().getValue(),
            NodeAttributeOpCode.NE, targetExpressions.toArray(
                new TargetExpression[0])).build();
    }
    return constraint;
  }

  private void setDesiredContainers(int n) {
    int delta = n - scheduler.getServiceMetrics().containersDesired.value();
    if (delta != 0) {
      scheduler.getServiceMetrics().containersDesired.incr(delta);
    }
    componentMetrics.containersDesired.set(n);
  }

  private void updateMetrics(ContainerStatus status) {
    //when a container preparation fails while building launch context, then
    //the container status may not exist.
    if (status != null) {
      switch (status.getExitStatus()) {
        case SUCCESS:
          componentMetrics.containersSucceeded.incr();
          scheduler.getServiceMetrics().containersSucceeded.incr();
          return;
        case PREEMPTED:
          componentMetrics.containersPreempted.incr();
          scheduler.getServiceMetrics().containersPreempted.incr();
          break;
        case DISKS_FAILED:
          componentMetrics.containersDiskFailure.incr();
          scheduler.getServiceMetrics().containersDiskFailure.incr();
          break;
        default:
          break;
      }
    }

    // containersFailed include preempted, disks_failed etc.
    componentMetrics.containersFailed.incr();
    scheduler.getServiceMetrics().containersFailed.incr();

    if (status != null && Apps.shouldCountTowardsNodeBlacklisting(
        status.getExitStatus())) {
      String host = scheduler.getLiveInstances().get(status.getContainerId())
          .getNodeId().getHost();
      failureTracker.incNodeFailure(host);
      currentContainerFailure.getAndIncrement();
    }
  }

  private boolean doesNeedUpgrade() {
    return cancelUpgradeStatus.areContainersUpgrading() ||
        upgradeStatus.areContainersUpgrading() ||
        upgradeStatus.failed.get();
  }

  public boolean areDependenciesReady() {
    List<String> dependencies = componentSpec.getDependencies();
    if (ServiceUtils.isEmpty(dependencies)) {
      return true;
    }
    for (String dependency : dependencies) {
      Component dependentComponent = scheduler.getAllComponents().get(
          dependency);
      if (dependentComponent == null) {
        LOG.error("Couldn't find dependency {} for {} (should never happen)",
            dependency, getName());
        continue;
      }

      if (!dependentComponent.isReadyForDownstream()) {
        LOG.info("[COMPONENT {}]: Dependency {} not satisfied, only {} of {}"
                + " instances are ready or the dependent component has not "
                + "completed ", getName(), dependency,
            dependentComponent.getNumReadyInstances(),
            dependentComponent.getNumDesiredInstances());
        return false;
      }
    }
    return true;
  }


  public Map<String, String> getDependencyHostIpTokens() {
    Map<String, String> tokens = new HashMap<>();
    List<String> dependencies = componentSpec.getDependencies();
    if (ServiceUtils.isEmpty(dependencies)) {
      return tokens;
    }
    for (String dependency : dependencies) {
      Collection<ComponentInstance> instances = scheduler.getAllComponents()
          .get(dependency).getAllComponentInstances();
      for (ComponentInstance instance : instances) {
        if (instance.getContainerStatus() == null) {
          continue;
        }
        if (ServiceUtils.isEmpty(instance.getContainerStatus().getIPs()) ||
            ServiceUtils.isUnset(instance.getContainerStatus().getHost())) {
          continue;
        }
        String ip = instance.getContainerStatus().getIPs().get(0);
        String host = instance.getContainerStatus().getHost();
        tokens.put(String.format(COMPONENT_INSTANCE_IP,
            instance.getCompInstanceName().toUpperCase()), ip);
        tokens.put(String.format(COMPONENT_INSTANCE_HOST,
            instance.getCompInstanceName().toUpperCase()), host);
      }
    }
    return tokens;
  }

  public void incRunningContainers() {
    componentMetrics.containersRunning.incr();
    scheduler.getServiceMetrics().containersRunning.incr();
  }

  public void decRunningContainers() {
    componentMetrics.containersRunning.decr();
    scheduler.getServiceMetrics().containersRunning.decr();
  }

  public void incContainersReady(boolean updateDefinition) {
    componentMetrics.containersReady.incr();
    scheduler.getServiceMetrics().containersReady.incr();
    if (updateDefinition) {
      checkAndUpdateComponentState(this, true);
    }
  }

  public void decContainersReady(boolean updateDefinition) {
    componentMetrics.containersReady.decr();
    scheduler.getServiceMetrics().containersReady.decr();
    if (updateDefinition) {
      checkAndUpdateComponentState(this, false);
    }
  }

  public int getNumReadyInstances() {
    return componentMetrics.containersReady.value();
  }

  public int getNumRunningInstances() {
    return componentMetrics.containersRunning.value();
  }

  public int getNumDesiredInstances() {
    return componentMetrics.containersDesired.value();
  }

  public ComponentInstance getComponentInstance(String componentInstanceName) {
    return compInstances.get(componentInstanceName);
  }

  public Collection<ComponentInstance> getAllComponentInstances() {
    return compInstances.values();
  }

  public org.apache.hadoop.yarn.service.api.records.Component getComponentSpec() {
    return this.componentSpec;
  }

  public void resetCompFailureCount() {
    LOG.info("[COMPONENT {}]: Reset container failure count from {} to 0.",
        getName(), currentContainerFailure.get());
    currentContainerFailure.set(0);
    failureTracker.resetContainerFailures();
  }

  public Probe getProbe() {
    return probe;
  }

  public Priority getPriority() {
    return priority;
  }

  public long getAllocateId() {
    return allocateId;
  }

  public String getName () {
    return componentSpec.getName();
  }

  public ComponentState getState() {
    this.readLock.lock();

    try {
      return this.stateMachine.getCurrentState();
    } finally {
      this.readLock.unlock();
    }
  }

  /**
   * Returns whether a component is upgrading or not.
   */
  public boolean isUpgrading() {
    this.readLock.lock();

    try {
      return !(upgradeStatus.isCompleted() &&
          cancelUpgradeStatus.isCompleted());
    } finally {
      this.readLock.unlock();
    }
  }

  public UpgradeStatus getUpgradeStatus() {
    this.readLock.lock();
    try {
      return upgradeStatus;
    } finally {
      this.readLock.unlock();
    }
  }

  public UpgradeStatus getCancelUpgradeStatus() {
    this.readLock.lock();
    try {
      return cancelUpgradeStatus;
    } finally {
      this.readLock.unlock();
    }
  }

  public ServiceScheduler getScheduler() {
    return scheduler;
  }

  @Override
  public void handle(ComponentEvent event) {
    writeLock.lock();
    try {
      ComponentState oldState = getState();
      try {
        stateMachine.doTransition(event.getType(), event);
      } catch (InvalidStateTransitionException e) {
        LOG.error(MessageFormat.format("[COMPONENT {0}]: Invalid event {1} at {2}",
            componentSpec.getName(), event.getType(), oldState), e);
      }
      if (oldState != getState()) {
        LOG.info("[COMPONENT {}] Transitioned from {} to {} on {} event.",
            componentSpec.getName(), oldState, getState(), event.getType());
      }
    } finally {
      writeLock.unlock();
    }
  }

  private static class BaseTransition implements
      SingleArcTransition<Component, ComponentEvent> {

    @Override public void transition(Component component,
        ComponentEvent event) {
    }
  }

  /**
   * Sets the state of the component in the component spec.
   * @param state component state
   */
  private void setComponentState(
      org.apache.hadoop.yarn.service.api.records.ComponentState state) {
    org.apache.hadoop.yarn.service.api.records.ComponentState curState =
        componentSpec.getState();
    if (!curState.equals(state)) {
      componentSpec.setState(state);
      LOG.info("[COMPONENT {}] spec state changed from {} -> {}",
          componentSpec.getName(), curState, state);
    }
  }

  /**
   * Status of upgrade.
   */
  public static class UpgradeStatus {
    private org.apache.hadoop.yarn.service.api.records.Component targetSpec;
    private String targetVersion;
    private AtomicBoolean inProgress = new AtomicBoolean(false);
    private AtomicLong containersNeedUpgrade = new AtomicLong(0);
    private AtomicBoolean failed = new AtomicBoolean(false);

    public org.apache.hadoop.yarn.service.api.records.
        Component getTargetSpec() {
      return targetSpec;
    }

    public String getTargetVersion() {
      return targetVersion;
    }

    /*
     * @return whether the upgrade is completed or not
     */
    public boolean isCompleted() {
      return !inProgress.get();
    }

    public void decContainersThatNeedUpgrade() {
      if (inProgress.get()) {
        containersNeedUpgrade.decrementAndGet();
      }
    }

    public void containerFailedUpgrade() {
      failed.set(true);
    }

    void reset() {
      containersNeedUpgrade.set(0);
      targetSpec = null;
      targetVersion = null;
      inProgress.set(false);
      failed.set(false);
    }

    boolean areContainersUpgrading() {
      return containersNeedUpgrade.get() != 0;
    }
  }

  public ServiceContext getContext() {
    return context;
  }

  // Only for testing
  public List<ComponentInstance> getPendingInstances() {
    return pendingInstances;
  }

  public boolean isHealthThresholdMonitorEnabled() {
    return healthThresholdMonitorEnabled;
  }

  public void setHealthThresholdMonitorEnabled(
      boolean healthThresholdMonitorEnabled) {
    this.healthThresholdMonitorEnabled = healthThresholdMonitorEnabled;
  }

  public Collection<ComponentInstance> getSucceededInstances() {
    return succeededInstances.values();
  }

  public long getNumSucceededInstances() {
    return succeededInstances.size();
  }

  public long getNumFailedInstances() {
    return failedInstances.size();
  }

  public Collection<ComponentInstance> getFailedInstances() {
    return failedInstances.values();
  }

  public synchronized void markAsSucceeded(ComponentInstance instance) {
    removeFailedInstanceIfExists(instance);
    succeededInstances.put(instance.getCompInstanceName(), instance);
  }

  public synchronized void markAsFailed(ComponentInstance instance) {
    removeSuccessfulInstanceIfExists(instance);
    failedInstances.put(instance.getCompInstanceName(), instance);
  }

  public boolean removeFailedInstanceIfExists(ComponentInstance instance) {
    if (failedInstances.containsKey(instance.getCompInstanceName())) {
      failedInstances.remove(instance.getCompInstanceName());
      return true;
    }
    return false;
  }

  public boolean removeSuccessfulInstanceIfExists(ComponentInstance instance) {
    if (succeededInstances.containsKey(instance.getCompInstanceName())) {
      succeededInstances.remove(instance.getCompInstanceName());
      return true;
    }
    return false;
  }

  public boolean isReadyForDownstream() {
    return getRestartPolicyHandler().isReadyForDownStream(this);
  }

  public static ComponentRestartPolicy getRestartPolicyHandler(
      RestartPolicyEnum restartPolicyEnum) {

    if (RestartPolicyEnum.NEVER == restartPolicyEnum) {
      return NeverRestartPolicy.getInstance();
    } else if (RestartPolicyEnum.ON_FAILURE == restartPolicyEnum) {
      return OnFailureRestartPolicy.getInstance();
    } else{
      return AlwaysRestartPolicy.getInstance();
    }
  }

  public ComponentRestartPolicy getRestartPolicyHandler() {
    RestartPolicyEnum restartPolicyEnum = getComponentSpec().getRestartPolicy();
    return getRestartPolicyHandler(restartPolicyEnum);
  }
<<<<<<< HEAD
=======

  public String getHostnameSuffix() {
    return ServiceApiUtil.getHostnameSuffix(context.service.getName(),
        scheduler.getConfig());
  }
>>>>>>> e8cb2ae4
}<|MERGE_RESOLUTION|>--- conflicted
+++ resolved
@@ -26,10 +26,7 @@
 import static org.apache.hadoop.yarn.service.api.records.Component
     .RestartPolicyEnum;
 import org.apache.hadoop.yarn.api.records.ExecutionTypeRequest;
-<<<<<<< HEAD
-=======
 import org.apache.hadoop.yarn.api.records.NodeAttributeOpCode;
->>>>>>> e8cb2ae4
 import org.apache.hadoop.yarn.api.records.Priority;
 import org.apache.hadoop.yarn.api.records.Resource;
 import org.apache.hadoop.yarn.api.records.ResourceSizing;
@@ -60,13 +57,9 @@
 import org.apache.hadoop.yarn.service.monitor.probe.MonitorUtils;
 import org.apache.hadoop.yarn.service.monitor.probe.Probe;
 import org.apache.hadoop.yarn.service.containerlaunch.ContainerLaunchService;
-<<<<<<< HEAD
-import org.apache.hadoop.yarn.service.provider.ProviderUtils;
-=======
 import org.apache.hadoop.yarn.service.provider.ProviderService;
 import org.apache.hadoop.yarn.service.provider.ProviderUtils;
 import org.apache.hadoop.yarn.service.utils.ServiceApiUtil;
->>>>>>> e8cb2ae4
 import org.apache.hadoop.yarn.service.utils.ServiceUtils;
 import org.apache.hadoop.yarn.state.InvalidStateTransitionException;
 import org.apache.hadoop.yarn.state.MultipleArcTransition;
@@ -88,10 +81,7 @@
 import java.util.List;
 import java.util.Map;
 import java.util.concurrent.ConcurrentHashMap;
-<<<<<<< HEAD
-=======
 import java.util.concurrent.Future;
->>>>>>> e8cb2ae4
 import java.util.concurrent.TimeUnit;
 import java.util.concurrent.atomic.AtomicBoolean;
 import java.util.concurrent.atomic.AtomicInteger;
@@ -178,12 +168,9 @@
               new FlexComponentTransition())
           .addTransition(FLEXING, EnumSet.of(UPGRADING, FLEXING, STABLE),
               CHECK_STABLE, new CheckStableTransition())
-<<<<<<< HEAD
-=======
           // instance decommissioned
           .addTransition(FLEXING, FLEXING, DECOMMISSION_INSTANCE,
               new DecommissionInstanceTransition())
->>>>>>> e8cb2ae4
 
           // container failed while stable
           .addTransition(STABLE, FLEXING, CONTAINER_COMPLETED,
@@ -196,13 +183,10 @@
           // For flex down, go to STABLE state
           .addTransition(STABLE, EnumSet.of(STABLE, FLEXING),
               FLEX, new FlexComponentTransition())
-<<<<<<< HEAD
-=======
           // instance decommissioned
           .addTransition(STABLE, STABLE, DECOMMISSION_INSTANCE,
               new DecommissionInstanceTransition())
           // upgrade component
->>>>>>> e8cb2ae4
           .addTransition(STABLE, UPGRADING, UPGRADE,
               new NeedsUpgradeTransition())
           .addTransition(STABLE, CANCEL_UPGRADING, CANCEL_UPGRADE,
@@ -217,12 +201,9 @@
               CHECK_STABLE, new CheckStableTransition())
           .addTransition(UPGRADING, UPGRADING, CONTAINER_COMPLETED,
               new CompletedAfterUpgradeTransition())
-<<<<<<< HEAD
-=======
           // instance decommissioned
           .addTransition(UPGRADING, UPGRADING, DECOMMISSION_INSTANCE,
               new DecommissionInstanceTransition())
->>>>>>> e8cb2ae4
 
           .addTransition(CANCEL_UPGRADING, EnumSet.of(CANCEL_UPGRADING, FLEXING,
               STABLE), CHECK_STABLE, new CheckStableTransition())
@@ -230,13 +211,9 @@
               CONTAINER_COMPLETED, new CompletedAfterUpgradeTransition())
           .addTransition(CANCEL_UPGRADING, FLEXING, CONTAINER_ALLOCATED,
               new ContainerAllocatedTransition())
-<<<<<<< HEAD
-
-=======
           // instance decommissioned
           .addTransition(CANCEL_UPGRADING, CANCEL_UPGRADING,
               DECOMMISSION_INSTANCE, new DecommissionInstanceTransition())
->>>>>>> e8cb2ae4
           .installTopology();
 
   public Component(
@@ -721,36 +698,22 @@
         "[COMPONENT {}]: Assigned {} to component instance {} and launch on host {} ",
         getName(), container.getId(), instance.getCompInstanceName(),
         container.getNodeId());
-<<<<<<< HEAD
-=======
     Future<ProviderService.ResolvedLaunchParams> resolvedParamFuture;
->>>>>>> e8cb2ae4
     if (!(upgradeStatus.isCompleted() && cancelUpgradeStatus.isCompleted())) {
       UpgradeStatus status = !cancelUpgradeStatus.isCompleted() ?
           cancelUpgradeStatus : upgradeStatus;
 
-<<<<<<< HEAD
-      scheduler.getContainerLaunchService()
-=======
       resolvedParamFuture = scheduler.getContainerLaunchService()
->>>>>>> e8cb2ae4
           .launchCompInstance(scheduler.getApp(), instance, container,
               createLaunchContext(status.getTargetSpec(),
                   status.getTargetVersion()));
     } else {
-<<<<<<< HEAD
-      scheduler.getContainerLaunchService().launchCompInstance(
-          scheduler.getApp(), instance, container,
-          createLaunchContext(componentSpec, scheduler.getApp().getVersion()));
-    }
-=======
       resolvedParamFuture = scheduler.getContainerLaunchService()
           .launchCompInstance(
           scheduler.getApp(), instance, container,
           createLaunchContext(componentSpec, scheduler.getApp().getVersion()));
     }
     instance.updateResolvedLaunchParams(resolvedParamFuture);
->>>>>>> e8cb2ae4
   }
 
   public ContainerLaunchService.ComponentLaunchContext createLaunchContext(
@@ -849,25 +812,12 @@
           PlacementConstraint constraint = null;
           switch (yarnServiceConstraint.getType()) {
           case AFFINITY:
-<<<<<<< HEAD
-            constraint = PlacementConstraints
-                .targetIn(yarnServiceConstraint.getScope().getValue(),
-                    targetExpressions.toArray(new TargetExpression[0]))
-                .build();
-            break;
-          case ANTI_AFFINITY:
-            constraint = PlacementConstraints
-                .targetNotIn(yarnServiceConstraint.getScope().getValue(),
-                    targetExpressions.toArray(new TargetExpression[0]))
-                .build();
-=======
             constraint = getAffinityConstraint(yarnServiceConstraint,
               targetExpressions);
             break;
           case ANTI_AFFINITY:
             constraint = getAntiAffinityConstraint(yarnServiceConstraint,
               targetExpressions);
->>>>>>> e8cb2ae4
             break;
           case AFFINITY_WITH_CARDINALITY:
             constraint = PlacementConstraints.targetCardinality(
@@ -1347,12 +1297,9 @@
     RestartPolicyEnum restartPolicyEnum = getComponentSpec().getRestartPolicy();
     return getRestartPolicyHandler(restartPolicyEnum);
   }
-<<<<<<< HEAD
-=======
 
   public String getHostnameSuffix() {
     return ServiceApiUtil.getHostnameSuffix(context.service.getName(),
         scheduler.getConfig());
   }
->>>>>>> e8cb2ae4
 }