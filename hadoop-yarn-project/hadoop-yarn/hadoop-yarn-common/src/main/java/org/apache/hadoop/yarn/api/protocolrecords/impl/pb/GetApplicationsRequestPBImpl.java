/**
 * Licensed to the Apache Software Foundation (ASF) under one
 * or more contributor license agreements.  See the NOTICE file
 * distributed with this work for additional information
 * regarding copyright ownership.  The ASF licenses this file
 * to you under the Apache License, Version 2.0 (the
 * "License"); you may not use this file except in compliance
 * with the License.  You may obtain a copy of the License at
 *
 *     http://www.apache.org/licenses/LICENSE-2.0
 *
 * Unless required by applicable law or agreed to in writing, software
 * distributed under the License is distributed on an "AS IS" BASIS,
 * WITHOUT WARRANTIES OR CONDITIONS OF ANY KIND, either express or implied.
 * See the License for the specific language governing permissions and
 * limitations under the License.
 */

package org.apache.hadoop.yarn.api.protocolrecords.impl.pb;

import java.util.EnumSet;
import java.util.HashSet;
import java.util.List;
import java.util.Set;

import org.apache.commons.lang3.Range;
import org.apache.hadoop.classification.InterfaceAudience.Private;
import org.apache.hadoop.classification.InterfaceStability.Unstable;
import org.apache.hadoop.util.StringUtils;
import org.apache.hadoop.yarn.api.protocolrecords.ApplicationsRequestScope;
import org.apache.hadoop.yarn.api.protocolrecords.GetApplicationsRequest;
import org.apache.hadoop.yarn.api.records.YarnApplicationState;
import org.apache.hadoop.yarn.api.records.impl.pb.ProtoUtils;
import org.apache.hadoop.yarn.proto.YarnProtos.YarnApplicationStateProto;
import org.apache.hadoop.yarn.proto.YarnServiceProtos.GetApplicationsRequestProto;
import org.apache.hadoop.yarn.proto.YarnServiceProtos.GetApplicationsRequestProtoOrBuilder;

import com.google.common.base.Function;
import com.google.common.collect.Iterables;
import org.apache.hadoop.thirdparty.protobuf.TextFormat;

@Private
@Unstable
public class GetApplicationsRequestPBImpl extends GetApplicationsRequest {
  GetApplicationsRequestProto proto = GetApplicationsRequestProto.getDefaultInstance();
  GetApplicationsRequestProto.Builder builder = null;
  boolean viaProto = false;

  Set<String> applicationTypes = null;
  EnumSet<YarnApplicationState> applicationStates = null;
  Set<String> users = null;
  Set<String> queues = null;
  long limit = Long.MAX_VALUE;
  Range<Long> start = null;
  Range<Long> finish = null;
  private Set<String> applicationTags;
  private ApplicationsRequestScope scope;
  private String name;

  public GetApplicationsRequestPBImpl() {
    builder = GetApplicationsRequestProto.newBuilder();
  }

  public GetApplicationsRequestPBImpl(GetApplicationsRequestProto proto) {
    this.proto = proto;
    viaProto = true;
  }

  public synchronized GetApplicationsRequestProto getProto() {
    mergeLocalToProto();
    proto = viaProto ? proto : builder.build();
    viaProto = true;
    return proto;
  }

  private void mergeLocalToProto() {
    if (viaProto)
      maybeInitBuilder();
    mergeLocalToBuilder();
    proto = builder.build();
    viaProto = true;
  }

  private void mergeLocalToBuilder() {
    if (applicationTypes != null && !applicationTypes.isEmpty()) {
      builder.clearApplicationTypes();
      builder.addAllApplicationTypes(applicationTypes);
    }
    if (applicationStates != null && !applicationStates.isEmpty()) {
      builder.clearApplicationStates();
      builder.addAllApplicationStates(Iterables.transform(applicationStates,
          new Function<YarnApplicationState, YarnApplicationStateProto>() {
            @Override
            public YarnApplicationStateProto apply(YarnApplicationState input) {
              return ProtoUtils.convertToProtoFormat(input);
            }
          }));
    }
    if (applicationTags != null && !applicationTags.isEmpty()) {
      builder.clearApplicationTags();
      builder.addAllApplicationTags(this.applicationTags);
    }
    if (scope != null) {
      builder.setScope(ProtoUtils.convertToProtoFormat(scope));
    }
    if (start != null) {
      builder.setStartBegin(start.getMinimum());
      builder.setStartEnd(start.getMaximum());
    }
    if (finish != null) {
      builder.setFinishBegin(finish.getMinimum());
      builder.setFinishEnd(finish.getMaximum());
    }
    if (limit != Long.MAX_VALUE) {
      builder.setLimit(limit);
    }
    if (users != null && !users.isEmpty()) {
      builder.clearUsers();
      builder.addAllUsers(users);
    }
    if (queues != null && !queues.isEmpty()) {
      builder.clearQueues();
      builder.addAllQueues(queues);
    }
    if (name != null) {
      builder.setName(name);
    }
  }

  private void maybeInitBuilder() {
    if (viaProto || builder == null) {
      builder = GetApplicationsRequestProto.newBuilder(proto);
    }
    viaProto = false;
  }

  private void initApplicationTypes() {
    if (this.applicationTypes != null) {
      return;
    }
    GetApplicationsRequestProtoOrBuilder p = viaProto ? proto : builder;
    List<String> appTypeList = p.getApplicationTypesList();
    this.applicationTypes = new HashSet<String>();
    this.applicationTypes.addAll(appTypeList);
  }

  private void initApplicationStates() {
    if (this.applicationStates != null) {
      return;
    }
    GetApplicationsRequestProtoOrBuilder p = viaProto ? proto : builder;
    List<YarnApplicationStateProto> appStatesList =
        p.getApplicationStatesList();
    this.applicationStates = EnumSet.noneOf(YarnApplicationState.class);

    for (YarnApplicationStateProto c : appStatesList) {
      this.applicationStates.add(ProtoUtils.convertFromProtoFormat(c));
    }
  }

  private void initUsers() {
    if (this.users != null) {
      return;
    }
    GetApplicationsRequestProtoOrBuilder p = viaProto ? proto : builder;
    List<String> usersList = p.getUsersList();
    this.users = new HashSet<String>();
    this.users.addAll(usersList);
  }

  private void initQueues() {
    if (this.queues != null) {
      return;
    }
    GetApplicationsRequestProtoOrBuilder p = viaProto ? proto : builder;
    List<String> queuesList = p.getQueuesList();
    this.queues = new HashSet<String>();
    this.queues.addAll(queuesList);
  }

  @Override
  public synchronized Set<String> getApplicationTypes() {
    initApplicationTypes();
    return this.applicationTypes;
  }

  @Override
  public synchronized void setApplicationTypes(Set<String> applicationTypes) {
    maybeInitBuilder();
    if (applicationTypes == null)
      builder.clearApplicationTypes();
    this.applicationTypes = applicationTypes;
  }

  private void initApplicationTags() {
    if (this.applicationTags != null) {
      return;
    }
    GetApplicationsRequestProtoOrBuilder p = viaProto ? proto : builder;
    this.applicationTags = new HashSet<String>();
    this.applicationTags.addAll(p.getApplicationTagsList());
  }

  @Override
  public synchronized Set<String> getApplicationTags() {
    initApplicationTags();
    return this.applicationTags;
  }

  @Override
  public synchronized void setApplicationTags(Set<String> tags) {
    maybeInitBuilder();
    if (tags == null || tags.isEmpty()) {
      builder.clearApplicationTags();
      this.applicationTags = null;
      return;
    }
    // Convert applicationTags to lower case and add
    this.applicationTags = new HashSet<String>();
    for (String tag : tags) {
      this.applicationTags.add(StringUtils.toLowerCase(tag));
    }
  }

  @Override
  public synchronized EnumSet<YarnApplicationState> getApplicationStates() {
    initApplicationStates();
    return this.applicationStates;
  }

  private void initScope() {
    if (this.scope != null) {
      return;
    }
    GetApplicationsRequestProtoOrBuilder p = viaProto ? proto : builder;
    this.scope = ProtoUtils.convertFromProtoFormat(p.getScope());
  }

  @Override
  public synchronized ApplicationsRequestScope getScope() {
    initScope();
    return this.scope;
  }

  public synchronized void setScope(ApplicationsRequestScope scope) {
    maybeInitBuilder();
    if (scope == null) {
      builder.clearScope();
    }
    this.scope = scope;
  }

  @Override
  public synchronized void setApplicationStates(EnumSet<YarnApplicationState> applicationStates) {
    maybeInitBuilder();
    if (applicationStates == null) {
      builder.clearApplicationStates();
    }
    this.applicationStates = applicationStates;
  }

  @Override
  public synchronized void setApplicationStates(Set<String> applicationStates) {
    EnumSet<YarnApplicationState> appStates = null;
    for (YarnApplicationState state : YarnApplicationState.values()) {
      if (applicationStates.contains(
          StringUtils.toLowerCase(state.name()))) {
        if (appStates == null) {
          appStates = EnumSet.of(state);
        } else {
          appStates.add(state);
        }
      }
    }
    setApplicationStates(appStates);
  }

  @Override
  public synchronized Set<String> getUsers() {
    initUsers();
    return this.users;
  }

  public synchronized void setUsers(Set<String> users) {
    maybeInitBuilder();
    if (users == null) {
      builder.clearUsers();
    }
    this.users = users;
  }

  @Override
  public synchronized Set<String> getQueues() {
    initQueues();
    return this.queues;
  }

  @Override
  public synchronized void setQueues(Set<String> queues) {
    maybeInitBuilder();
    if (queues == null) {
      builder.clearQueues();
    }
    this.queues = queues;
  }

  @Override
  public synchronized long getLimit() {
    if (this.limit == Long.MAX_VALUE) {
      GetApplicationsRequestProtoOrBuilder p = viaProto ? proto : builder;
      this.limit = p.hasLimit() ? p.getLimit() : Long.MAX_VALUE;
    }
    return this.limit;
  }

  @Override
  public synchronized void setLimit(long limit) {
    maybeInitBuilder();
    this.limit = limit;
  }

  @Override
<<<<<<< HEAD
  public synchronized LongRange getStartRange() {
=======
  public synchronized Range<Long> getStartRange() {
>>>>>>> e8cb2ae4
    if (this.start == null) {
      GetApplicationsRequestProtoOrBuilder p = viaProto ? proto: builder;
      if (p.hasStartBegin() || p.hasStartEnd()) {
        long begin = p.hasStartBegin() ? p.getStartBegin() : 0L;
        long end = p.hasStartEnd() ? p.getStartEnd() : Long.MAX_VALUE;
        this.start = Range.between(begin, end);
      }
    }
    return this.start;
  }

  @Override
<<<<<<< HEAD
  public synchronized void setStartRange(LongRange range) {
=======
  public synchronized void setStartRange(Range<Long> range) {
>>>>>>> e8cb2ae4
    this.start = range;
  }

  @Override
  public synchronized void setStartRange(long begin, long end)
      throws IllegalArgumentException {
    if (begin > end) {
      throw new IllegalArgumentException("begin > end in range (begin, " +
          "end): (" + begin + ", " + end + ")");
    }
    this.start = Range.between(begin, end);
  }

  @Override
<<<<<<< HEAD
  public synchronized LongRange getFinishRange() {
=======
  public synchronized Range<Long> getFinishRange() {
>>>>>>> e8cb2ae4
    if (this.finish == null) {
      GetApplicationsRequestProtoOrBuilder p = viaProto ? proto: builder;
      if (p.hasFinishBegin() || p.hasFinishEnd()) {
        long begin = p.hasFinishBegin() ? p.getFinishBegin() : 0L;
        long end = p.hasFinishEnd() ? p.getFinishEnd() : Long.MAX_VALUE;
        this.finish = Range.between(begin, end);
      }
    }
    return this.finish;
  }

  @Override
<<<<<<< HEAD
  public synchronized void setFinishRange(LongRange range) {
=======
  public synchronized void setFinishRange(Range<Long> range) {
>>>>>>> e8cb2ae4
    this.finish = range;
  }

  @Override
  public synchronized void setFinishRange(long begin, long end) {
    if (begin > end) {
      throw new IllegalArgumentException("begin > end in range (begin, " +
          "end): (" + begin + ", " + end + ")");
    }
    this.finish = Range.between(begin, end);
  }

  @Override
  public synchronized String getName() {
    GetApplicationsRequestProtoOrBuilder p = viaProto ? proto : builder;
    if (this.name != null) {
      return this.name;
    }
    if (p.hasName()) {
      this.name = p.getName();
    }
    return this.name;
  }

  @Override
  public synchronized void setName(String name) {
    maybeInitBuilder();
    if (name == null) {
      builder.clearName();
    }
    this.name = name;
  }

  @Override
  public int hashCode() {
    return getProto().hashCode();
  }

  @Override
  public boolean equals(Object other) {
    if (other == null)
      return false;
    if (other.getClass().isAssignableFrom(this.getClass())) {
      return this.getProto().equals(this.getClass().cast(other).getProto());
    }
    return false;
  }

  @Override
  public String toString() {
    return TextFormat.shortDebugString(getProto());
  }
}<|MERGE_RESOLUTION|>--- conflicted
+++ resolved
@@ -320,11 +320,7 @@
   }
 
   @Override
-<<<<<<< HEAD
-  public synchronized LongRange getStartRange() {
-=======
   public synchronized Range<Long> getStartRange() {
->>>>>>> e8cb2ae4
     if (this.start == null) {
       GetApplicationsRequestProtoOrBuilder p = viaProto ? proto: builder;
       if (p.hasStartBegin() || p.hasStartEnd()) {
@@ -337,11 +333,7 @@
   }
 
   @Override
-<<<<<<< HEAD
-  public synchronized void setStartRange(LongRange range) {
-=======
   public synchronized void setStartRange(Range<Long> range) {
->>>>>>> e8cb2ae4
     this.start = range;
   }
 
@@ -356,11 +348,7 @@
   }
 
   @Override
-<<<<<<< HEAD
-  public synchronized LongRange getFinishRange() {
-=======
   public synchronized Range<Long> getFinishRange() {
->>>>>>> e8cb2ae4
     if (this.finish == null) {
       GetApplicationsRequestProtoOrBuilder p = viaProto ? proto: builder;
       if (p.hasFinishBegin() || p.hasFinishEnd()) {
@@ -373,11 +361,7 @@
   }
 
   @Override
-<<<<<<< HEAD
-  public synchronized void setFinishRange(LongRange range) {
-=======
   public synchronized void setFinishRange(Range<Long> range) {
->>>>>>> e8cb2ae4
     this.finish = range;
   }
 
