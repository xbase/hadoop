--- conflicted
+++ resolved
@@ -98,8 +98,6 @@
   }
 
   @Test
-<<<<<<< HEAD
-=======
   public void testGetFileStatusInVersioningBucket() throws Exception {
     Path file = this.path("/test/hadoop/file");
     for (int i = 1; i <= 30; ++i) {
@@ -122,7 +120,6 @@
   }
 
   @Test
->>>>>>> e8cb2ae4
   public void testDeleteSubdir() throws IOException {
     Path parentDir = this.path("/test/hadoop");
     Path file = this.path("/test/hadoop/file");
