--- conflicted
+++ resolved
@@ -1401,8 +1401,6 @@
       TaskAttemptContext context) throws IOException {
   }
 
-<<<<<<< HEAD
-=======
   /**
    * Commit a task then validate the state of the committer afterwards.
    * @param committer committer
@@ -1435,5 +1433,4 @@
     assertFalse("Committer has an active thread pool",
         committer.hasThreadPool());
   }
->>>>>>> e8cb2ae4
 }