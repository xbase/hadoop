<!---
  Licensed under the Apache License, Version 2.0 (the "License");
  you may not use this file except in compliance with the License.
  You may obtain a copy of the License at

   http://www.apache.org/licenses/LICENSE-2.0

  Unless required by applicable law or agreed to in writing, software
  distributed under the License is distributed on an "AS IS" BASIS,
  WITHOUT WARRANTIES OR CONDITIONS OF ANY KIND, either express or implied.
  See the License for the specific language governing permissions and
  limitations under the License. See accompanying LICENSE file.
-->

# Committing work to S3 with the "S3A Committers"

<!-- MACRO{toc|fromDepth=0|toDepth=5} -->

This page covers the S3A Committers, which can commit work directly
to an S3 object store.

These committers are designed to solve a fundamental problem which
the standard committers of work cannot do to S3: consistent, high performance,
and reliable commitment of output to S3.

For details on their internal design, see
[S3A Committers: Architecture and Implementation](./committer_architecture.html).


## Introduction: The Commit Problem


Apache Hadoop MapReduce (and behind the scenes, Apache Spark) often write
the output of their work to filesystems

Normally, Hadoop uses the `FileOutputFormatCommitter` to manage the
promotion of files created in a single task attempt to the final output of
a query. This is done in a way to handle failures of tasks and jobs, and to
support speculative execution. It does that by listing directories and renaming
their content into the final destination when tasks and then jobs are committed.

This has some key requirement of the underlying filesystem:

1. When you list a directory, you see all the files which have been created in it,
and no files which are not in it (i.e. have been deleted).
1. When you rename a directory, it is an `O(1)` atomic transaction. No other
process across the cluster may rename a file or directory to the same path.
If the rename fails for any reason, either the data is at the original location,
or it is at the destination, -in which case the rename actually succeeded.

**The S3 object store and the `s3a://` filesystem client cannot meet these requirements.*

1. Amazon S3 has inconsistent directory listings unless S3Guard is enabled.
1. The S3A mimics `rename()` by copying files and then deleting the originals.
This can fail partway through, and there is nothing to prevent any other process
in the cluster attempting a rename at the same time.

As a result,

* Files my not be listed, hence not renamed into place.
* Deleted files may still be discovered, confusing the rename process to the point
of failure.
* If a rename fails, the data is left in an unknown state.
* If more than one process attempts to commit work simultaneously, the output
directory may contain the results of both processes: it is no longer an exclusive
operation.
*. While S3Guard may deliver the listing consistency, commit time is still
proportional to the amount of data created. It still can't handle task failure.

**Using the "classic" `FileOutputCommmitter` to commit work to Amazon S3 risks
loss or corruption of generated data**


To address these problems there is now explicit support in the `hadop-aws`
module for committing work to Amazon S3 via the S3A filesystem client,
*the S3A Committers*


For safe, as well as high-performance output of work to S3,
we need use "a committer" explicitly written to work with S3, treating it as
an object store with special features.


### Background : Hadoop's "Commit Protocol"

How exactly is work written to its final destination? That is accomplished by
a "commit protocol" between the workers and the job manager.

This protocol is implemented in Hadoop MapReduce, with a similar but extended
version in Apache Spark:

1. A "Job" is the entire query, with inputs to outputs
1. The "Job Manager" is the process in charge of choreographing the execution
of the job. It may perform some of the actual computation too.
1. The job has "workers", which are processes which work the actual data
and write the results.
1. Workers execute "Tasks", which are fractions of the job, a job whose
input has been *partitioned* into units of work which can be executed independently.
1. The Job Manager directs workers to execute "tasks", usually trying to schedule
the work close to the data (if the filesystem provides locality information).
1. Workers can fail: the Job manager needs to detect this and reschedule their active tasks.
1. Workers can also become separated from the Job Manager, a "network partition".
It is (provably) impossible for the Job Manager to distinguish a running-but-unreachable
worker from a failed one.
1. The output of a failed task must not be visible; this is to avoid its
data getting into the final output.
1. Multiple workers can be instructed to evaluate the same partition of the work;
this "speculation" delivers speedup as it can address the "straggler problem".
When multiple workers are working on the same data, only one worker is allowed
to write the final output.
1. The entire job may fail (often from the failure of the Job Manager (MR Master, Spark Driver, ...)).
1, The network may partition, with workers isolated from each other or
the process managing the entire commit.
1. Restarted jobs may recover from a failure by reusing the output of all
completed tasks (MapReduce with the "v1" algorithm), or just by rerunning everything
(The "v2" algorithm and Spark).


What is "the commit protocol" then? It is the requirements on workers as to
when their data is made visible, where, for a filesystem, "visible" means "can
be seen in the destination directory of the query."

* There is a destination directory of work, "the output directory."
* The final output of tasks must be in this directory *or paths underneath it*.
* The intermediate output of a task must not be visible in the destination directory.
That is: they must not write directly to the destination.
* The final output of a task *may* be visible under the destination.
* The Job Manager makes the decision as to whether a task's data is to be "committed",
be it directly to the final directory or to some intermediate store..
* Individual workers communicate with the Job manager to manage the commit process:
whether the output is to be *committed* or *aborted*
* When a worker commits the output of a task, it somehow promotes its intermediate work to becoming
final.
* When a worker aborts a task's output, that output must not become visible
(i.e. it is not committed).
* Jobs themselves may be committed/aborted (the nature of "when" is not covered here).
* After a Job is committed, all its work must be visible.
* And a file `_SUCCESS` may be written to the output directory.
* After a Job is aborted, all its intermediate data is lost.
* Jobs may also fail. When restarted, the successor job must be able to clean up
all the intermediate and committed work of its predecessor(s).
* Task and Job processes measure the intervals between communications with their
Application Master and YARN respectively.
When the interval has grown too large they must conclude
that the network has partitioned and that they must abort their work.


That's "essentially" it. When working with HDFS and similar filesystems,
directory `rename()` is the mechanism used to commit the work of tasks and
jobs.
* Tasks write data to task attempt directories under the directory `_temporary`
underneath the final destination directory.
* When a task is committed, these files are renamed to the destination directory
(v2 algorithm) or a job attempt directory under `_temporary` (v1 algorithm).
* When a job is committed, for the v2 algorithm the `_SUCCESS` file is created,
and the `_temporary` deleted.
* For the v1 algorithm, when a job is committed, all the tasks committed under
the job attempt directory will have their output renamed into the destination
directory.
* The v2 algorithm recovers from failure by deleting the destination directory
and restarting the job.
* The v1 algorithm recovers from failure by discovering all committed tasks
whose output is in the job attempt directory, *and only rerunning all uncommitted tasks*.


None of this algorithm works safely or swiftly when working with "raw" AWS S3 storage:
* Directory listing can be inconsistent: the tasks and jobs may not list all work to
be committed.
* Renames go from being fast, atomic operations to slow operations which can fail partway through.

This then is the problem which the S3A committers address:

*How to safely and reliably commit work to Amazon S3 or compatible object store*


## Meet the S3A Committers

Since Hadoop 3.1, the S3A FileSystem has been accompanied by classes
designed to integrate with the Hadoop and Spark job commit protocols, classes
which interact with the S3A filesystem to reliably commit work work to S3:
*The S3A Committers*

The underlying architecture of this process is very complex, and
covered in [the committer architecture documentation](./committer_architecture.html).

The key concept to know of is S3's "Multipart Upload" mechanism. This allows
an S3 client to write data to S3 in multiple HTTP POST requests, only completing
the write operation with a final POST to complete the upload; this final POST
consisting of a short list of the etags of the uploaded blocks.
This multipart upload mechanism is already automatically used when writing large
amounts of data to S3; an implementation detail of the S3A output stream.

The S3A committers make explicit use of this multipart upload ("MPU") mechanism:

1. The individual *tasks* in a job write their data to S3 as POST operations
within multipart uploads, yet do not issue the final POST to complete the upload.
1. The multipart uploads are committed in the job commit process.

There are two different S3A committer types, *staging*
and *magic*. The committers primarily vary in how data is written during task execution,
how  the pending commit information is passed to the job manager, and in how
conflict with existing files is resolved.


| feature | staging | magic |
|--------|---------|---|
| task output destination | local disk | S3A *without completing the write* |
| task commit process | upload data from disk to S3 | list all pending uploads on s3 and write details to job attempt directory |
| task abort process | delete local disk data | list all pending uploads and abort them |
| job commit | list & complete pending uploads | list & complete pending uploads |

The other metric is "maturity". There, the fact that the Staging committers
are based on Netflix's production code counts in its favor.


### The Staging Committer

This is based on work from Netflix. It "stages" data into the local filesystem.
It also requires the cluster to have HDFS, so that

Tasks write to URLs with `file://` schemas. When a task is committed,
its files are listed, uploaded to S3 as incompleted Multipart Uploads.
The information needed to complete the uploads is saved to HDFS where
it is committed through the standard "v1" commit algorithm.

When the Job is committed, the Job Manager reads the lists of pending writes from its
HDFS Job destination directory and completes those uploads.

<<<<<<< HEAD
Cancelling a task is straightforward: the local directory is deleted with
its staged data. Cancelling a job is achieved by reading in the lists of
=======
Canceling a task is straightforward: the local directory is deleted with
its staged data. Canceling a job is achieved by reading in the lists of
>>>>>>> e8cb2ae4
pending writes from the HDFS job attempt directory, and aborting those
uploads. For extra safety, all outstanding multipart writes to the destination directory
are aborted.

The staging committer comes in two slightly different forms, with slightly
different conflict resolution policies:


* **Directory**: the entire directory tree of data is written or overwritten,
as normal.

* **Partitioned**: special handling of partitioned directory trees of the form
`YEAR=2017/MONTH=09/DAY=19`: conflict resolution is limited to the partitions
being updated.


The Partitioned Committer is intended to allow jobs updating a partitioned
directory tree to restrict the conflict resolution to only those partition
directories containing new data. It is intended for use with Apache Spark
only.


## Conflict Resolution in the Staging Committers

The Staging committers offer the ability to replace the conflict policy
of the execution engine with policy designed to work with the tree of data.
This is based on the experience and needs of Netflix, where efficiently adding
new data to an existing partitioned directory tree is a common operation.

```xml
<property>
  <name>fs.s3a.committer.staging.conflict-mode</name>
  <value>fail</value>
  <description>
    Staging committer conflict resolution policy: {@value}.
    Supported: fail, append, replace.
  </description>
</property>
```

**replace** : when the job is committed (and not before), delete files in
directories into which new data will be written.

**fail**: when there are existing files in the destination, fail the job.

**append**: Add new data to the directories at the destination; overwriting
any with the same name. Reliable use requires unique names for generated files,
which the committers generate
by default.

The difference between the two staging committers are as follows:

The Directory Committer uses the entire directory tree for conflict resolution.
If any file exists at the destination it will fail in job setup; if the resolution
mechanism is "replace" then all existing files will be deleted.

The partitioned committer calculates the partitions into which files are added,
the final directories in the tree, and uses that in its conflict resolution
process:


**replace** : delete all data in the destination partition before committing
the new files.

**fail**: fail if there is data in the destination partition, ignoring the state
of any parallel partitions.

**append**: add the new data.

It's intended for use in Apache Spark Dataset operations, rather
than Hadoop's original MapReduce engine, and only in jobs
where adding new data to an existing dataset is the desired goal.

Prerequisites for successful work

1. The output is written into partitions via `PARTITIONED BY` or `partitionedBy()`
instructions.
2. There is no data written directly to the root path (all files there are
ignored; it's implicitly "append").

Here's an example in Spark, assuming that `sourceDataset` is a dataset
whose columns include "year" and "month":

```scala
sourceDataset
  .write
  .partitionBy("year", "month")
  .mode(SaveMode.Append)
  .opt("fs.s3a.committer.name", "partitioned")
  .opt("fs.s3a.committer.staging.conflict-mode", "replace")
  .format("orc")
  .save("s3a://examples/statistics")
```


### The Magic Committer

The "Magic" committer does its work through "magic" in the filesystem:
attempts to write to specific "magic" paths are interpreted as writes
to a parent directory *which are not to be completed*. When the output stream
is closed, the information needed to complete the write is saved in the magic
directory. The task committer saves the list of these to a directory for the
job committers use, or, if aborting, lists the pending writes and aborts them.

The job committer reads in the list of pending commits, and commits them as
the Staging Committer does.

Compared to the Staging Committer, the Magic Committer offers faster write
times: output is uploaded to S3 as it is written, rather than in the
task commit.

However, it has extra requirements of the filesystem

1. It requires a consistent object store, which for Amazon S3,
means that [S3Guard](./s3guard.html) must be enabled. For third-party stores,
consult the documentation.
1. The S3A client must be configured to recognize interactions
with the magic directories and treat them specially.


It's also not been field tested to the extent of Netflix's committer; consider
it the least mature of the committers.


#### Which Committer to Use?

1. If you want to create or update existing partitioned data trees in Spark, use thee
Partitioned Committer. Make sure you have enough hard disk capacity for all staged data.
Do not use it in other situations.

1. If you know that your object store is consistent, or that the processes
writing data use S3Guard, use the Magic Committer for higher performance
writing of large amounts of data.

1. Otherwise: use the directory committer, making sure you have enough
hard disk capacity for all staged data.

Put differently: start with the Directory Committer.

## Switching to an S3A Committer

To use an S3A committer, the property `mapreduce.outputcommitter.factory.scheme.s3a`
must be set to the S3A committer factory, `org.apache.hadoop.fs.s3a.commit.staging.S3ACommitterFactory`.
This is done in `mapred-default.xml`

```xml
<property>
  <name>mapreduce.outputcommitter.factory.scheme.s3a</name>
  <value>org.apache.hadoop.fs.s3a.commit.S3ACommitterFactory</value>
  <description>
    The committer factory to use when writing data to S3A filesystems.
  </description>
</property>
```

What is missing is an explicit choice of committer to use in the property
`fs.s3a.committer.name`; so the classic (and unsafe) file committer is used.

| `fs.s3a.committer.name` |  Committer |
|--------|---------|
| `directory` | directory staging committer |
| `partitioned` | partition staging committer (for use in Spark only) |
| `magic` | the "magic" committer |
| `file` | the original and unsafe File committer; (default) |



## Using the Directory and Partitioned Staging Committers

Generated files are initially written to a local directory underneath one of the temporary
directories listed in `fs.s3a.buffer.dir`.


The staging committer needs a path in the cluster filesystem
(e.g. HDFS). This must be declared in `fs.s3a.committer.staging.tmp.path`.

Temporary files are saved in HDFS (or other cluster filesystem) under the path
`${fs.s3a.committer.staging.tmp.path}/${user}` where `user` is the name of the user running the job.
The default value of `fs.s3a.committer.staging.tmp.path` is `tmp/staging`,
Which will be converted at run time to a path under the current user's home directory,
essentially `~/tmp/staging`
 so the temporary directory

The application attempt ID is used to create a unique path under this directory,
resulting in a path `~/tmp/staging/${user}/${application-attempt-id}/` under which
summary data of each task's pending commits are managed using the standard
`FileOutputFormat` committer.

When a task is committed the data is uploaded under the destination directory.
The policy of how to react if the destination exists is defined by
the `fs.s3a.committer.staging.conflict-mode` setting.

| `fs.s3a.committer.staging.conflict-mode` | Meaning |
| -----------------------------------------|---------|
| `fail` | Fail if the destination directory exists |
| `replace` | Delete all existing files before committing the new data |
| `append` | Add the new files to the existing directory tree |


## The "Partitioned" Staging Committer

This committer an extension of the "Directory" committer which has a special conflict resolution
policy designed to support operations which insert new data into a directory tree structured
using Hive's partitioning strategy: different levels of the tree represent different columns.

For example, log data could be partitioned by `YEAR` and then by `MONTH`, with different
entries underneath.

```
logs/YEAR=2017/MONTH=01/
  log-20170101.avro
  log-20170102.avro
  ...
  log-20170131.avro

logs/YEAR=2017/MONTH=02/
  log-20170201.avro
  log-20170202.avro
  ...
  log-20170227.avro

logs/YEAR=2017/MONTH=03/
logs/YEAR=2017/MONTH=04/
```

A partitioned structure like this allows for queries using Hive or Spark to filter out
files which do not contain relevant data.

What the partitioned committer does is, where the tooling permits, allows callers
to add data to an existing partitioned layout*.

More specifically, it does this by having a conflict resolution options which
only act on individual partitions, rather than across the entire output tree.

| `fs.s3a.committer.staging.conflict-mode` | Meaning |
| -----------------------------------------|---------|
| `fail` | Fail if the destination partition(s) exist |
| `replace` | Delete the existing data partitions before committing the new data |
| `append` | Add the new data to the existing partitions |


As an example, if a job was writing the file
`logs/YEAR=2017/MONTH=02/log-20170228.avro`, then with a policy of `fail`,
the job would fail. With a policy of `replace`, then entire directory
`logs/YEAR=2017/MONTH=02/` would be deleted before the new file `log-20170228.avro`
was written. With the policy of `append`, the new file would be added to
the existing set of files.


### Notes

1. A deep partition tree can itself be a performance problem in S3 and the s3a client,
or, more specifically. a problem with applications which use recursive directory tree
walks to work with data.

1. The outcome if you have more than one job trying simultaneously to write data
to the same destination with any policy other than "append" is undefined.

1. In the `append` operation, there is no check for conflict with file names.
If, in the example above, the file `log-20170228.avro` already existed,
it would be overridden. Set `fs.s3a.committer.staging.unique-filenames` to `true`
to ensure that a UUID is included in every filename to avoid this.


## Using the Magic committer

This is less mature than the Staging Committer, but promises higher
performance.

### FileSystem client setup

1. Use a *consistent* S3 object store. For Amazon S3, this means enabling
[S3Guard](./s3guard.html). For S3-compatible filesystems, consult the filesystem
documentation to see if it is consistent, hence compatible "out of the box".
1. Turn the magic on by `fs.s3a.committer.magic.enabled"`

```xml
<property>
  <name>fs.s3a.committer.magic.enabled</name>
  <description>
  Enable support in the filesystem for the S3 "Magic" committer.
  </description>
  <value>true</value>
</property>
```

*Do not use the Magic Committer on an inconsistent S3 object store. For
Amazon S3, that means S3Guard must *always* be enabled.


### Enabling the committer

```xml
<property>
  <name>fs.s3a.committer.name</name>
  <value>magic</value>
</property>

```

Conflict management is left to the execution engine itself.

## Committer Configuration Options


| Option | Magic | Directory | Partitioned | Meaning | Default |
|--------|-------|-----------|-------------|---------|---------|
| `mapreduce.fileoutputcommitter.marksuccessfuljobs` | X | X | X | Write a `_SUCCESS` file  at the end of each job | `true` |
| `fs.s3a.committer.threads` | X | X | X | Number of threads in committers for parallel operations on files. | 8 |
| `fs.s3a.committer.staging.conflict-mode` |  | X | X | Conflict resolution: `fail`, `append` or `replace`| `append` |
| `fs.s3a.committer.staging.unique-filenames` |  | X | X | Generate unique filenames | `true` |
| `fs.s3a.committer.magic.enabled` | X |  | | Enable "magic committer" support in the filesystem | `false` |




| Option | Magic | Directory | Partitioned | Meaning | Default |
|--------|-------|-----------|-------------|---------|---------|
| `fs.s3a.buffer.dir` | X | X | X | Local filesystem directory for data being written and/or staged. | |
| `fs.s3a.committer.staging.tmp.path` |  | X | X | Path in the cluster filesystem for temporary data | `tmp/staging` |


```xml
<property>
  <name>fs.s3a.committer.name</name>
  <value>file</value>
  <description>
    Committer to create for output to S3A, one of:
    "file", "directory", "partitioned", "magic".
  </description>
</property>

<property>
  <name>fs.s3a.committer.magic.enabled</name>
  <value>false</value>
  <description>
    Enable support in the filesystem for the S3 "Magic" committer.
    When working with AWS S3, S3Guard must be enabled for the destination
    bucket, as consistent metadata listings are required.
  </description>
</property>

<property>
  <name>fs.s3a.committer.threads</name>
  <value>8</value>
  <description>
    Number of threads in committers for parallel operations on files
    (upload, commit, abort, delete...)
  </description>
</property>

<property>
  <name>fs.s3a.committer.staging.tmp.path</name>
  <value>tmp/staging</value>
  <description>
    Path in the cluster filesystem for temporary data.
    This is for HDFS, not the local filesystem.
    It is only for the summary data of each file, not the actual
    data being committed.
    Using an unqualified path guarantees that the full path will be
    generated relative to the home directory of the user creating the job,
    hence private (assuming home directory permissions are secure).
  </description>
</property>

<property>
  <name>fs.s3a.committer.staging.unique-filenames</name>
  <value>true</value>
  <description>
    Option for final files to have a unique name through job attempt info,
    or the value of fs.s3a.committer.staging.uuid
    When writing data with the "append" conflict option, this guarantees
    that new data will not overwrite any existing data.
  </description>
</property>

<property>
  <name>fs.s3a.committer.staging.conflict-mode</name>
  <value>append</value>
  <description>
    Staging committer conflict resolution policy.
    Supported: "fail", "append", "replace".
  </description>
</property>

<property>
  <name>s.s3a.committer.staging.abort.pending.uploads</name>
  <value>true</value>
  <description>
    Should the staging committers abort all pending uploads to the destination
    directory?

    Changing this if more than one partitioned committer is
    writing to the same destination tree simultaneously; otherwise
    the first job to complete will cancel all outstanding uploads from the
    others. However, it may lead to leaked outstanding uploads from failed
    tasks. If disabled, configure the bucket lifecycle to remove uploads
    after a time period, and/or set up a workflow to explicitly delete
    entries. Otherwise there is a risk that uncommitted uploads may run up
    bills.
  </description>
</property>

<property>
  <name>mapreduce.outputcommitter.factory.scheme.s3a</name>
  <value>org.apache.hadoop.fs.s3a.commit.S3ACommitterFactory</value>
  <description>
    The committer factory to use when writing data to S3A filesystems.
    If mapreduce.outputcommitter.factory.class is set, it will
    override this property.

    (This property is set in mapred-default.xml)
  </description>
</property>

```


## Troubleshooting

### `Filesystem does not have support for 'magic' committer`

```
org.apache.hadoop.fs.s3a.commit.PathCommitException: `s3a://landsat-pds': Filesystem does not have support for 'magic' committer enabled
in configuration option fs.s3a.committer.magic.enabled
```

The Job is configured to use the magic committer, but the S3A bucket has not been explicitly
declared as supporting it.

The destination bucket **must** be declared as supporting the magic committer.

This can be done for those buckets which are known to be consistent, either
because [S3Guard](s3guard.html) is used to provide consistency,
or because the S3-compatible filesystem is known to be strongly consistent.

```xml
<property>
  <name>fs.s3a.bucket.landsat-pds.committer.magic.enabled</name>
  <value>true</value>
</property>
```

*IMPORTANT*: only enable the magic committer against object stores which
offer consistent listings. By default, Amazon S3 does not do this -which is
why the option `fs.s3a.committer.magic.enabled` is disabled by default.


Tip: you can verify that a bucket supports the magic committer through the
`hadoop s3guard bucket-info` command:


```
> hadoop s3guard bucket-info -magic s3a://landsat-pds/

Filesystem s3a://landsat-pds
Location: us-west-2
Filesystem s3a://landsat-pds is not using S3Guard
The "magic" committer is not supported

S3A Client
  Signing Algorithm: fs.s3a.signing-algorithm=(unset)
  Endpoint: fs.s3a.endpoint=s3.amazonaws.com
  Encryption: fs.s3a.server-side-encryption-algorithm=none
  Input seek policy: fs.s3a.experimental.input.fadvise=normal
  Change Detection Source: fs.s3a.change.detection.source=etag
  Change Detection Mode: fs.s3a.change.detection.mode=server
Delegation token support is disabled
2019-05-17 13:53:38,245 [main] INFO  util.ExitUtil (ExitUtil.java:terminate(210)) -
 Exiting with status 46: 46: The magic committer is not enabled for s3a://landsat-pds
```

## Error message: "File being created has a magic path, but the filesystem has magic file support disabled:

A file is being written to a path which is used for "magic" files,
files which are actually written to a different destination than their stated path
*but the filesystem doesn't support "magic" files*

This message should not appear through the committer itself &mdash;it will
fail with the error message in the previous section, but may arise
if other applications are attempting to create files under the path `/__magic/`.

Make sure the filesystem meets the requirements of the magic committer
(a consistent S3A filesystem through S3Guard or the S3 service itself),
and set the `fs.s3a.committer.magic.enabled` flag to indicate that magic file
writes are supported.


### `FileOutputCommitter` appears to be still used (from logs or delays in commits)

The Staging committers use the original `FileOutputCommitter` to manage
the propagation of commit information: do not worry if it the logs show `FileOutputCommitter`
work with data in the cluster filesystem (e.g. HDFS).

One way to make sure that the `FileOutputCommitter` is not being used to write
the data to S3 is to set the option `mapreduce.fileoutputcommitter.algorithm.version`
to a value such as "10". Because the only supported algorithms are "1" and "2",
any erroneously created `FileOutputCommitter` will raise an exception in its constructor
when instantiated:

```
java.io.IOException: Only 1 or 2 algorithm version is supported
at org.apache.hadoop.mapreduce.lib.output.FileOutputCommitter.<init>(FileOutputCommitter.java:130)
at org.apache.hadoop.mapreduce.lib.output.FileOutputCommitter.<init>(FileOutputCommitter.java:104)
at org.apache.parquet.hadoop.ParquetOutputCommitter.<init>(ParquetOutputCommitter.java:42)
at org.apache.parquet.hadoop.ParquetOutputFormat.getOutputCommitter(ParquetOutputFormat.java:395)
at org.apache.spark.internal.io.HadoopMapReduceCommitProtocol.setupCommitter(HadoopMapReduceCommitProtocol.scala:67)
at com.hortonworks.spark.cloud.commit.PathOutputCommitProtocol.setupCommitter(PathOutputCommitProtocol.scala:62)
at org.apache.spark.internal.io.HadoopMapReduceCommitProtocol.setupJob(HadoopMapReduceCommitProtocol.scala:124)
at com.hortonworks.spark.cloud.commit.PathOutputCommitProtocol.setupJob(PathOutputCommitProtocol.scala:152)
at org.apache.spark.sql.execution.datasources.FileFormatWriter$.write(FileFormatWriter.scala:175)
at org.apache.spark.sql.execution.datasources.InsertIntoHadoopFsRelationCommand.run(InsertIntoHadoopFsRelationCommand.scala:145)
```

While that will not make the problem go away, it will at least make
the failure happen at the start of a job.

(Setting this option will not interfere with the Staging Committers' use of HDFS,
as it explicitly sets the algorithm to "2" for that part of its work).

The other way to check which committer to use is to examine the `_SUCCESS` file.
If it is 0-bytes long, the classic `FileOutputCommitter` committed the job.
The S3A committers all write a non-empty JSON file; the `committer` field lists
the committer used.


*Common causes*

1. The property `fs.s3a.committer.name` is set to "file". Fix: change.
1. The job has overridden the property `mapreduce.outputcommitter.factory.class`
with a new factory class for all committers. This takes priority over
all committers registered for the s3a:// schema.
1. The property `mapreduce.outputcommitter.factory.scheme.s3a` is unset.
1. The output format has overridden `FileOutputFormat.getOutputCommitter()`
and is returning its own committer -one which is a subclass of `FileOutputCommitter`.

That final cause. *the output format is returning its own committer*, is not
easily fixed; it may be that the custom committer performs critical work
during its lifecycle, and contains assumptions about the state of the written
data during task and job commit (i.e. it is in the destination filesystem).
Consult with the authors/maintainers of the output format
to see whether it would be possible to integrate with the new committer factory
mechanism and object-store-specific commit algorithms.

Parquet is a special case here: its committer does no extra work
other than add the option to read all newly-created files then write a schema
summary. The Spark integration has explicit handling for Parquet to enable it
to support the new committers, removing this (slow on S3) option.

If you have subclassed `FileOutputCommitter` and want to move to the
factory model, please get in touch.


## Job/Task fails with PathExistsException: Destination path exists and committer conflict resolution mode is "fail"

This surfaces when either of two conditions are met.

1. The Directory committer is used with `fs.s3a.committer.staging.conflict-mode` set to
`fail` and the output/destination directory exists.
The job will fail in the driver during job setup.
1. The Partitioned Committer is used with `fs.s3a.committer.staging.conflict-mode` set to
`fail` and one of the partitions exist. The specific task(s) generating conflicting data will fail
during task commit, which will cause the entire job to fail.

If you are trying to write data and want write conflicts to be rejected, this is the correct
behavior: there was data at the destination so the job was aborted.

## Staging committer task fails with IOException: No space left on device

There's not enough space on the local hard disk (real or virtual)
to store all the uncommitted data of the active tasks on that host.
Because the staging committers write all output to the local disk
and only upload the data on task commits, enough local temporary
storage is needed to store all output generated by all uncommitted
tasks running on the single host. Small EC2 VMs may run out of disk.

1. Make sure that `fs.s3a.buffer.dir` includes a temporary directory on
every available hard disk; this spreads load better.

1. Add more disk space. In EC2: request instances with more local storage.
There is no need for EMR storage; this is just for temporary data.

1. Purge the directories listed in `fs.s3a.buffer.dir` of old data.
Failed tasks may not clean up all old files.

1. Reduce the number of worker threads/process in the host.

1. Consider partitioning the job into more tasks. This *may* result in more tasks
generating less data each.

1. Use the magic committer. This only needs enough disk storage to buffer
blocks of the currently being written file during their upload process,
so can use a lot less disk space.<|MERGE_RESOLUTION|>--- conflicted
+++ resolved
@@ -226,13 +226,8 @@
 When the Job is committed, the Job Manager reads the lists of pending writes from its
 HDFS Job destination directory and completes those uploads.
 
-<<<<<<< HEAD
-Cancelling a task is straightforward: the local directory is deleted with
-its staged data. Cancelling a job is achieved by reading in the lists of
-=======
 Canceling a task is straightforward: the local directory is deleted with
 its staged data. Canceling a job is achieved by reading in the lists of
->>>>>>> e8cb2ae4
 pending writes from the HDFS job attempt directory, and aborting those
 uploads. For extra safety, all outstanding multipart writes to the destination directory
 are aborted.
