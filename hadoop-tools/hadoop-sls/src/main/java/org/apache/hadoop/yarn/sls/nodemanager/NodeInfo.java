--- conflicted
+++ resolved
@@ -224,14 +224,11 @@
     }
 
     @Override
-<<<<<<< HEAD
-=======
     public Set<NodeAttribute> getAllNodeAttributes() {
       return Collections.emptySet();
     }
 
     @Override
->>>>>>> e8cb2ae4
     public RMContext getRMContext() {
       return null;
     }
