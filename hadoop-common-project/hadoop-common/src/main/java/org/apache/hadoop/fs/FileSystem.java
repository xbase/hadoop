--- conflicted
+++ resolved
@@ -156,11 +156,7 @@
 @InterfaceAudience.Public
 @InterfaceStability.Stable
 public abstract class FileSystem extends Configured
-<<<<<<< HEAD
-    implements Closeable, DelegationTokenIssuer {
-=======
     implements Closeable, DelegationTokenIssuer, PathCapabilities {
->>>>>>> e8cb2ae4
   public static final String FS_DEFAULT_NAME_KEY =
                    CommonConfigurationKeys.FS_DEFAULT_NAME_KEY;
   public static final String DEFAULT_FS =
