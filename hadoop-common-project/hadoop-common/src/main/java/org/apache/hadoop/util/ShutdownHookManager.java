--- conflicted
+++ resolved
@@ -92,11 +92,7 @@
               return;
             }
             long started = System.currentTimeMillis();
-<<<<<<< HEAD
-            int timeoutCount = executeShutdown();
-=======
             int timeoutCount = MGR.executeShutdown();
->>>>>>> e8cb2ae4
             long ended = System.currentTimeMillis();
             LOG.debug(String.format(
                 "Completed shutdown in %.3f seconds; Timeouts: %d",
@@ -120,15 +116,9 @@
    */
   @InterfaceAudience.Private
   @VisibleForTesting
-<<<<<<< HEAD
-  static int executeShutdown() {
-    int timeouts = 0;
-    for (HookEntry entry: MGR.getShutdownHooksInOrder()) {
-=======
   int executeShutdown() {
     int timeouts = 0;
     for (HookEntry entry: getShutdownHooksInOrder()) {
->>>>>>> e8cb2ae4
       Future<?> future = EXECUTOR.submit(entry.getHook());
       try {
         future.get(entry.getTimeout(), entry.getTimeUnit());
@@ -279,13 +269,8 @@
   @VisibleForTesting
   List<HookEntry> getShutdownHooksInOrder() {
     List<HookEntry> list;
-<<<<<<< HEAD
-    synchronized (MGR.hooks) {
-      list = new ArrayList<>(MGR.hooks);
-=======
     synchronized (hooks) {
       list = new ArrayList<>(hooks);
->>>>>>> e8cb2ae4
     }
     Collections.sort(list, new Comparator<HookEntry>() {
 
