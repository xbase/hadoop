--- conflicted
+++ resolved
@@ -148,12 +148,9 @@
       selectDelegationToken(Credentials creds) {
     Token<? extends TokenIdentifier> token =
         KMSClientProvider.selectDelegationToken(creds, canonicalService);
-<<<<<<< HEAD
-=======
     if (token == null) {
       token = KMSClientProvider.selectDelegationToken(creds, dtService);
     }
->>>>>>> e8cb2ae4
     // fallback to querying each sub-provider.
     if (token == null) {
       for (KMSClientProvider provider : getProviders()) {
