--- conflicted
+++ resolved
@@ -137,11 +137,7 @@
           try {
             TokenIdentifier id = tokenIdentifiers.next();
             tokenKindMap.put(id.getKind(), id.getClass());
-<<<<<<< HEAD
-          } catch (ServiceConfigurationError e) {
-=======
           } catch (ServiceConfigurationError | LinkageError e) {
->>>>>>> e8cb2ae4
             // failure to load a token implementation
             // log at debug and continue.
             LOG.debug("Failed to load token identifier implementation", e);
