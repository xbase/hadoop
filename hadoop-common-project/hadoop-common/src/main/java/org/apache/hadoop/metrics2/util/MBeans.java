/**
 * Licensed to the Apache Software Foundation (ASF) under one
 * or more contributor license agreements.  See the NOTICE file
 * distributed with this work for additional information
 * regarding copyright ownership.  The ASF licenses this file
 * to you under the Apache License, Version 2.0 (the
 * "License"); you may not use this file except in compliance
 * with the License.  You may obtain a copy of the License at
 *
 *     http://www.apache.org/licenses/LICENSE-2.0
 *
 * Unless required by applicable law or agreed to in writing, software
 * distributed under the License is distributed on an "AS IS" BASIS,
 * WITHOUT WARRANTIES OR CONDITIONS OF ANY KIND, either express or implied.
 * See the License for the specific language governing permissions and
 * limitations under the License.
 */
package org.apache.hadoop.metrics2.util;

import java.lang.management.ManagementFactory;
import java.util.HashMap;
import java.util.Map;
import java.util.regex.Matcher;
import java.util.regex.Pattern;
import java.util.stream.Collectors;

import javax.management.InstanceAlreadyExistsException;
import javax.management.MBeanServer;
import javax.management.ObjectName;

import com.google.common.annotations.VisibleForTesting;
import org.apache.hadoop.classification.InterfaceAudience;
import org.apache.hadoop.classification.InterfaceStability;
import org.apache.hadoop.metrics2.lib.DefaultMetricsSystem;

import com.google.common.base.Preconditions;
import org.slf4j.Logger;
import org.slf4j.LoggerFactory;

/**
 * This util class provides a method to register an MBean using
 * our standard naming convention as described in the doc
 *  for {link {@link #register(String, String, Object)}.
 */
@InterfaceAudience.Public
@InterfaceStability.Stable
public final class MBeans {
  private static final Logger LOG = LoggerFactory.getLogger(MBeans.class);
  private static final String DOMAIN_PREFIX = "Hadoop:";
  private static final String SERVICE_PREFIX = "service=";
  private static final String NAME_PREFIX = "name=";

  private static final Pattern MBEAN_NAME_PATTERN = Pattern.compile(
      "^" + DOMAIN_PREFIX + SERVICE_PREFIX + "([^,]+)," +
      NAME_PREFIX + "(.+)$");

  private MBeans() {
  }

  /**
   * Register the MBean using our standard MBeanName format
<<<<<<< HEAD
   * "hadoop:service=<serviceName>,name=<nameName>"
   * Where the <serviceName> and <nameName> are the supplied parameters.
=======
   * "hadoop:service={@literal <serviceName>,name=<nameName>}"
   * Where the {@literal <serviceName> and <nameName>} are the supplied
   * parameters.
>>>>>>> e8cb2ae4
   *
   * @param serviceName
   * @param nameName
   * @param theMbean - the MBean to register
   * @return the named used to register the MBean
   */
  static public ObjectName register(String serviceName, String nameName,
                                    Object theMbean) {
    return register(serviceName, nameName, new HashMap<String, String>(),
        theMbean);
  }

  /**
   * Register the MBean using our standard MBeanName format
<<<<<<< HEAD
   * "hadoop:service=<serviceName>,name=<nameName>"
   * Where the <serviceName> and <nameName> are the supplied parameters.
=======
   * "hadoop:service={@literal <serviceName>,name=<nameName>}"
   * Where the {@literal <serviceName> and <nameName>} are the supplied
   * parameters.
>>>>>>> e8cb2ae4
   *
   * @param serviceName
   * @param nameName
   * @param properties - Key value pairs to define additional JMX ObjectName
   *                     properties.
   * @param theMbean    - the MBean to register
   * @return the named used to register the MBean
   */
  static public ObjectName register(String serviceName, String nameName,
                                    Map<String, String> properties,
                                    Object theMbean) {
    final MBeanServer mbs = ManagementFactory.getPlatformMBeanServer();
    Preconditions.checkNotNull(properties,
        "JMX bean properties should not be null for "
            + "bean registration.");
    ObjectName name = getMBeanName(serviceName, nameName, properties);
    if (name != null) {
      try {
        mbs.registerMBean(theMbean, name);
        LOG.debug("Registered " + name);
        return name;
      } catch (InstanceAlreadyExistsException iaee) {
        if (LOG.isTraceEnabled()) {
          LOG.trace("Failed to register MBean \"" + name + "\"", iaee);
        } else {
          LOG.warn("Failed to register MBean \"" + name
              + "\": Instance already exists.");
        }
      } catch (Exception e) {
        LOG.warn("Failed to register MBean \"" + name + "\"", e);
      }
    }
    return null;
  }

  public static String getMbeanNameService(final ObjectName objectName) {
    Matcher matcher = MBEAN_NAME_PATTERN.matcher(objectName.toString());
    if (matcher.matches()) {
      return matcher.group(1);
    } else {
      throw new IllegalArgumentException(
          objectName + " is not a valid Hadoop mbean");
    }
  }

  public static String getMbeanNameName(final ObjectName objectName) {
    Matcher matcher = MBEAN_NAME_PATTERN.matcher(objectName.toString());
    if (matcher.matches()) {
      return matcher.group(2);
    } else {
      throw new IllegalArgumentException(
          objectName + " is not a valid Hadoop mbean");
    }
  }

  static public void unregister(ObjectName mbeanName) {
    LOG.debug("Unregistering "+ mbeanName);
    final MBeanServer mbs = ManagementFactory.getPlatformMBeanServer();
    if (mbeanName == null) {
      LOG.debug("Stacktrace: ", new Throwable());
      return;
    }
    try {
      mbs.unregisterMBean(mbeanName);
    } catch (Exception e) {
      LOG.warn("Error unregistering "+ mbeanName, e);
    }
    DefaultMetricsSystem.removeMBeanName(mbeanName);
  }

  @VisibleForTesting
  static ObjectName getMBeanName(String serviceName, String nameName,
      Map<String, String> additionalParameters) {

    String additionalKeys = additionalParameters.entrySet()
        .stream()
        .map(entry -> entry.getKey() + "=" + entry.getValue())
        .collect(Collectors.joining(","));

    String nameStr = DOMAIN_PREFIX + SERVICE_PREFIX + serviceName + "," +
        NAME_PREFIX + nameName +
        (additionalKeys.isEmpty() ? "" : "," + additionalKeys);
    try {
      return DefaultMetricsSystem.newMBeanName(nameStr);
    } catch (Exception e) {
      LOG.warn("Error creating MBean object name: "+ nameStr, e);
      return null;
    }
  }
}<|MERGE_RESOLUTION|>--- conflicted
+++ resolved
@@ -59,14 +59,9 @@
 
   /**
    * Register the MBean using our standard MBeanName format
-<<<<<<< HEAD
-   * "hadoop:service=<serviceName>,name=<nameName>"
-   * Where the <serviceName> and <nameName> are the supplied parameters.
-=======
    * "hadoop:service={@literal <serviceName>,name=<nameName>}"
    * Where the {@literal <serviceName> and <nameName>} are the supplied
    * parameters.
->>>>>>> e8cb2ae4
    *
    * @param serviceName
    * @param nameName
@@ -81,14 +76,9 @@
 
   /**
    * Register the MBean using our standard MBeanName format
-<<<<<<< HEAD
-   * "hadoop:service=<serviceName>,name=<nameName>"
-   * Where the <serviceName> and <nameName> are the supplied parameters.
-=======
    * "hadoop:service={@literal <serviceName>,name=<nameName>}"
    * Where the {@literal <serviceName> and <nameName>} are the supplied
    * parameters.
->>>>>>> e8cb2ae4
    *
    * @param serviceName
    * @param nameName
