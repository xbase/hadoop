--- conflicted
+++ resolved
@@ -301,21 +301,6 @@
               // incorrectly conclude that /a/b was a file and should not match
               // /a/*/*.  So we use getFileStatus of the path we just listed to
               // disambiguate.
-<<<<<<< HEAD
-              Path path = candidate.getPath();
-              FileStatus status = getFileStatus(path);
-              if (status == null) {
-                // null means the file was not found
-                LOG.warn("File/directory {} not found:"
-                    + " it may have been deleted."
-                    + " If this is an object store, this can be a sign of"
-                    + " eventual consistency problems.",
-                    path);
-                continue;
-              }
-              if (!status.isDirectory()) {
-                continue;
-=======
               if (resolveSymlinks) {
                 LOG.debug("listStatus found one entry; disambiguating {}",
                     children[0]);
@@ -341,7 +326,6 @@
                   // the listing status is of a file
                   continue;
                 }
->>>>>>> e8cb2ae4
               }
             }
             for (FileStatus child : children) {
