/**
 * Licensed to the Apache Software Foundation (ASF) under one
 * or more contributor license agreements.  See the NOTICE file
 * distributed with this work for additional information
 * regarding copyright ownership.  The ASF licenses this file
 * to you under the Apache License, Version 2.0 (the
 * "License"); you may not use this file except in compliance
 * with the License.  You may obtain a copy of the License at
 *
 *     http://www.apache.org/licenses/LICENSE-2.0
 *
 * Unless required by applicable law or agreed to in writing, software
 * distributed under the License is distributed on an "AS IS" BASIS,
 * WITHOUT WARRANTIES OR CONDITIONS OF ANY KIND, either express or implied.
 * See the License for the specific language governing permissions and
 * limitations under the License.
 */
package org.apache.hadoop.fs;

import java.io.FileNotFoundException;
import java.io.IOException;
import java.util.EnumSet;

import org.apache.hadoop.HadoopIllegalArgumentException;
import org.apache.hadoop.classification.InterfaceAudience;
import org.apache.hadoop.classification.InterfaceStability;

/****************************************************************
 * CreateFlag specifies the file create semantic. Users can combine flags like: <br>
 * <code>
 * EnumSet.of(CreateFlag.CREATE, CreateFlag.APPEND)
 * </code>
 * <p>
 * 
 * Use the CreateFlag as follows:
 * <ol>
 * <li> CREATE - to create a file if it does not exist, 
 * else throw FileAlreadyExists.</li>
 * <li> APPEND - to append to a file if it exists, 
 * else throw FileNotFoundException.</li>
 * <li> OVERWRITE - to truncate a file if it exists, 
 * else throw FileNotFoundException.</li>
 * <li> CREATE|APPEND - to create a file if it does not exist, 
 * else append to an existing file.</li>
 * <li> CREATE|OVERWRITE - to create a file if it does not exist, 
 * else overwrite an existing file.</li>
 * <li> SYNC_BLOCK - to force closed blocks to the disk device.
 * In addition {@link Syncable#hsync()} should be called after each write,
 * if true synchronous behavior is required.</li>
 * <li> LAZY_PERSIST - Create the block on transient storage (RAM) if
 * available.</li>
 * <li> APPEND_NEWBLOCK - Append data to a new block instead of end of the last
 * partial block.</li>
 * </ol>
 * 
 * Following combinations are not valid and will result in
 * {@link HadoopIllegalArgumentException}:
 * <ol>
 * <li> APPEND|OVERWRITE</li>
 * <li> CREATE|APPEND|OVERWRITE</li>
 * </ol>
 *****************************************************************/
@InterfaceAudience.Public
@InterfaceStability.Evolving
public enum CreateFlag {

  /**
   * Create a file. See javadoc for more description
   * already exists
   */
  CREATE((short) 0x01),

  /**
   * Truncate/overwrite a file. Same as POSIX O_TRUNC. See javadoc for description.
   */
  OVERWRITE((short) 0x02),

  /**
   * Append to a file. See javadoc for more description.
   */
  APPEND((short) 0x04),

  /**
   * Force closed blocks to disk. Similar to POSIX O_SYNC. See javadoc for description.
   */
  SYNC_BLOCK((short) 0x08),

  /**
   * Create the block on transient storage (RAM) if available. If
   * transient storage is unavailable then the block will be created
   * on disk.
   *
   * HDFS will make a best effort to lazily write these files to persistent
   * storage, however file contents may be lost at any time due to process/
   * node restarts, hence there is no guarantee of data durability.
   *
   * This flag must only be used for intermediate data whose loss can be
   * tolerated by the application.
   */
  LAZY_PERSIST((short) 0x10),

  /**
   * Append data to a new block instead of the end of the last partial block.
   * This is only useful for APPEND.
   */
  NEW_BLOCK((short) 0x20),

  /**
   * Advise that a block replica NOT be written to the local DataNode where
   * 'local' means the same host as the client is being run on.
   */
  @InterfaceAudience.LimitedPrivate({"HBase"})
  NO_LOCAL_WRITE((short) 0x40),

  /**
   * Enforce the file to be a replicated file, no matter what its parent
   * directory's replication or erasure coding policy is.
   */
  SHOULD_REPLICATE((short) 0x80),

  /**
   * Advise that the first block replica NOT take into account DataNode
   * locality. The first block replica should be placed randomly within the
   * cluster. Subsequent block replicas should follow DataNode locality rules.
   */
<<<<<<< HEAD
  IGNORE_CLIENT_LOCALITY((short) 0x100);
=======
  IGNORE_CLIENT_LOCALITY((short) 0x100),

  /**
   * Advise that a block replica NOT be written to the local rack DataNode where
   * 'local' means the same rack as the client is being run on.
   */
  NO_LOCAL_RACK((short) 0x120);
>>>>>>> e8cb2ae4

  private final short mode;

  private CreateFlag(short mode) {
    this.mode = mode;
  }

  short getMode() {
    return mode;
  }
  
  /**
   * Validate the CreateFlag and throw exception if it is invalid
   * @param flag set of CreateFlag
   * @throws HadoopIllegalArgumentException if the CreateFlag is invalid
   */
  public static void validate(EnumSet<CreateFlag> flag) {
    if (flag == null || flag.isEmpty()) {
      throw new HadoopIllegalArgumentException(flag
          + " does not specify any options");
    }
    final boolean append = flag.contains(APPEND);
    final boolean overwrite = flag.contains(OVERWRITE);
    
    // Both append and overwrite is an error
    if (append && overwrite) {
      throw new HadoopIllegalArgumentException(
          flag + "Both append and overwrite options cannot be enabled.");
    }
  }
  
  /**
   * Validate the CreateFlag for create operation
   * @param path Object representing the path; usually String or {@link Path}
   * @param pathExists pass true if the path exists in the file system
   * @param flag set of CreateFlag
   * @throws IOException on error
   * @throws HadoopIllegalArgumentException if the CreateFlag is invalid
   */
  public static void validate(Object path, boolean pathExists,
      EnumSet<CreateFlag> flag) throws IOException {
    validate(flag);
    final boolean append = flag.contains(APPEND);
    final boolean overwrite = flag.contains(OVERWRITE);
    if (pathExists) {
      if (!(append || overwrite)) {
        throw new FileAlreadyExistsException("File already exists: "
            + path.toString()
            + ". Append or overwrite option must be specified in " + flag);
      }
    } else if (!flag.contains(CREATE)) {
      throw new FileNotFoundException("Non existing file: " + path.toString()
          + ". Create option is not specified in " + flag);
    }
  }

  /**
   * Validate the CreateFlag for the append operation. The flag must contain
   * APPEND, and cannot contain OVERWRITE.
   */
  public static void validateForAppend(EnumSet<CreateFlag> flag) {
    validate(flag);
    if (!flag.contains(APPEND)) {
      throw new HadoopIllegalArgumentException(flag
          + " does not contain APPEND");
    }
  }
}<|MERGE_RESOLUTION|>--- conflicted
+++ resolved
@@ -123,9 +123,6 @@
    * locality. The first block replica should be placed randomly within the
    * cluster. Subsequent block replicas should follow DataNode locality rules.
    */
-<<<<<<< HEAD
-  IGNORE_CLIENT_LOCALITY((short) 0x100);
-=======
   IGNORE_CLIENT_LOCALITY((short) 0x100),
 
   /**
@@ -133,7 +130,6 @@
    * 'local' means the same rack as the client is being run on.
    */
   NO_LOCAL_RACK((short) 0x120);
->>>>>>> e8cb2ae4
 
   private final short mode;
 
