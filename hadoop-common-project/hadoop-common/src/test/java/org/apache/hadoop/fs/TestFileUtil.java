/**
 * Licensed to the Apache Software Foundation (ASF) under one
 * or more contributor license agreements.  See the NOTICE file
 * distributed with this work for additional information
 * regarding copyright ownership.  The ASF licenses this file
 * to you under the Apache License, Version 2.0 (the
 * "License"); you may not use this file except in compliance
 * with the License.  You may obtain a copy of the License at
 *
 *     http://www.apache.org/licenses/LICENSE-2.0
 *
 * Unless required by applicable law or agreed to in writing, software
 * distributed under the License is distributed on an "AS IS" BASIS,
 * WITHOUT WARRANTIES OR CONDITIONS OF ANY KIND, either express or implied.
 * See the License for the specific language governing permissions and
 * limitations under the License.
 */
package org.apache.hadoop.fs;

import static org.apache.hadoop.test.PlatformAssumptions.assumeNotWindows;
import static org.junit.Assert.assertArrayEquals;
import static org.junit.Assert.assertEquals;
import static org.junit.Assert.assertFalse;
import static org.junit.Assert.assertNotEquals;
import static org.junit.Assert.assertNull;
import static org.junit.Assert.assertTrue;
import static org.junit.Assert.fail;
import static org.mockito.Mockito.mock;
import static org.mockito.Mockito.when;

import java.io.BufferedInputStream;
import java.io.File;
import java.io.FileInputStream;
import java.io.FileOutputStream;
import java.io.IOException;
import java.io.OutputStream;
import java.io.PrintWriter;
import java.net.InetAddress;
import java.net.URI;
import java.net.URISyntaxException;
import java.net.URL;
import java.net.UnknownHostException;
import java.nio.charset.StandardCharsets;
import java.nio.file.FileSystems;
import java.nio.file.Files;
import java.util.ArrayList;
import java.util.Arrays;
import java.util.Collection;
import java.util.Collections;
import java.util.List;
import java.util.jar.Attributes;
import java.util.jar.JarFile;
import java.util.jar.Manifest;
import java.util.zip.ZipEntry;
import java.util.zip.ZipOutputStream;

import org.apache.commons.compress.archivers.tar.TarArchiveEntry;
import org.apache.commons.compress.archivers.tar.TarArchiveOutputStream;
import org.apache.commons.io.FileUtils;
import org.apache.hadoop.conf.Configuration;
import org.apache.hadoop.test.GenericTestUtils;
import org.apache.hadoop.util.StringUtils;
import org.apache.tools.tar.TarEntry;
import org.apache.tools.tar.TarOutputStream;
import org.junit.After;
import org.junit.Assert;
import org.junit.Before;
import org.junit.Ignore;
import org.junit.Rule;
import org.junit.Test;
import org.junit.rules.TemporaryFolder;
import org.slf4j.Logger;
import org.slf4j.LoggerFactory;

public class TestFileUtil {
  private static final Logger LOG = LoggerFactory.getLogger(TestFileUtil.class);

  @Rule
  public TemporaryFolder testFolder = new TemporaryFolder();

  private static final String FILE = "x";
  private static final String LINK = "y";
  private static final String DIR = "dir";

  private static final String FILE_1_NAME = "file1";

  private File del;
  private File tmp;
  private File dir1;
  private File dir2;
  private File partitioned;

  private File xSubDir;
  private File xSubSubDir;
  private File ySubDir;

  private File file2;
  private File file22;
  private File file3;
  private File zlink;

  private InetAddress inet1;
  private InetAddress inet2;
  private InetAddress inet3;
  private InetAddress inet4;
  private InetAddress inet5;
  private InetAddress inet6;
  private URI uri1;
  private URI uri2;
  private URI uri3;
  private URI uri4;
  private URI uri5;
  private URI uri6;
  private FileSystem fs1;
  private FileSystem fs2;
  private FileSystem fs3;
  private FileSystem fs4;
  private FileSystem fs5;
  private FileSystem fs6;

  /**
   * Creates multiple directories for testing.
   * 
   * Contents of them are
   * dir:tmp: 
   *   file: x
   * dir:del:
   *   file: x
   *   dir: dir1 : file:x
   *   dir: dir2 : file:x
   *   link: y to tmp/x
   *   link: tmpDir to tmp
   * dir:partitioned:
   *   file: part-r-00000, contents: "foo"
   *   file: part-r-00001, contents: "bar"
   */
  @Before
  public void setup() throws IOException {
    del = testFolder.newFolder("del");
    tmp = testFolder.newFolder("tmp");
    partitioned = testFolder.newFolder("partitioned");

    zlink = new File(del, "zlink");

    xSubDir = new File(del, "xSubDir");
    xSubSubDir = new File(xSubDir, "xSubSubDir");
    ySubDir = new File(del, "ySubDir");


    file2 = new File(xSubDir, "file2");
    file22 = new File(xSubSubDir, "file22");
    file3 = new File(ySubDir, "file3");

    dir1 = new File(del, DIR + "1");
    dir2 = new File(del, DIR + "2");

    FileUtils.forceMkdir(dir1);
    FileUtils.forceMkdir(dir2);

    new File(del, FILE).createNewFile();
    File tmpFile = new File(tmp, FILE);
    tmpFile.createNewFile();

    // create files
    new File(dir1, FILE).createNewFile();
    new File(dir2, FILE).createNewFile();

    // create a symlink to file
    File link = new File(del, LINK);
    FileUtil.symLink(tmpFile.toString(), link.toString());

    // create a symlink to dir
    File linkDir = new File(del, "tmpDir");
    FileUtil.symLink(tmp.toString(), linkDir.toString());
    Assert.assertEquals(5, del.listFiles().length);

    // create files in partitioned directories
    createFile(partitioned, "part-r-00000", "foo");
    createFile(partitioned, "part-r-00001", "bar");

    // create a cycle using symlinks. Cycles should be handled
    FileUtil.symLink(del.toString(), dir1.toString() + "/cycle");
  }

  @After
  public void tearDown() throws IOException {
    testFolder.delete();
  }

  /**
   * Creates a new file in the specified directory, with the specified name and
   * the specified file contents.  This method will add a newline terminator to
   * the end of the contents string in the destination file.
   * @param directory File non-null destination directory.
   * @param name String non-null file name.
   * @param contents String non-null file contents.
   * @throws IOException if an I/O error occurs.
   */
  private File createFile(File directory, String name, String contents)
      throws IOException {
    File newFile = new File(directory, name);
    PrintWriter pw = new PrintWriter(newFile);
    try {
      pw.println(contents);
    }
    finally {
      pw.close();
    }
    return newFile;
  }

  @Test (timeout = 30000)
  public void testListFiles() throws IOException {
    //Test existing files case 
    File[] files = FileUtil.listFiles(partitioned);
    Assert.assertEquals(2, files.length);

    //Test existing directory with no files case 
    File newDir = new File(tmp.getPath(),"test");
    newDir.mkdir();
    Assert.assertTrue("Failed to create test dir", newDir.exists());
    files = FileUtil.listFiles(newDir);
    Assert.assertEquals(0, files.length);
    newDir.delete();
    Assert.assertFalse("Failed to delete test dir", newDir.exists());
    
    //Test non-existing directory case, this throws 
    //IOException
    try {
      files = FileUtil.listFiles(newDir);
      Assert.fail("IOException expected on listFiles() for non-existent dir "
      		+ newDir.toString());
    } catch(IOException ioe) {
    	//Expected an IOException
    }
  }

  @Test (timeout = 30000)
  public void testListAPI() throws IOException {
    //Test existing files case 
    String[] files = FileUtil.list(partitioned);
    Assert.assertEquals("Unexpected number of pre-existing files", 2, files.length);

    //Test existing directory with no files case 
    File newDir = new File(tmp.getPath(),"test");
    newDir.mkdir();
    Assert.assertTrue("Failed to create test dir", newDir.exists());
    files = FileUtil.list(newDir);
    Assert.assertEquals("New directory unexpectedly contains files", 0, files.length);
    newDir.delete();
    Assert.assertFalse("Failed to delete test dir", newDir.exists());
    
    //Test non-existing directory case, this throws 
    //IOException
    try {
      files = FileUtil.list(newDir);
      Assert.fail("IOException expected on list() for non-existent dir "
          + newDir.toString());
    } catch(IOException ioe) {
      //Expected an IOException
    }
  }

  @Test (timeout = 30000)
  public void testFullyDelete() throws IOException {
    boolean ret = FileUtil.fullyDelete(del);
    Assert.assertTrue(ret);
    Assert.assertFalse(del.exists());
    validateTmpDir();
  }

  /**
   * Tests if fullyDelete deletes
   * (a) symlink to file only and not the file pointed to by symlink.
   * (b) symlink to dir only and not the dir pointed to by symlink.
   * @throws IOException
   */
  @Test (timeout = 30000)
  public void testFullyDeleteSymlinks() throws IOException {
    File link = new File(del, LINK);
    Assert.assertEquals(5, del.list().length);
    // Since tmpDir is symlink to tmp, fullyDelete(tmpDir) should not
    // delete contents of tmp. See setupDirs for details.
    boolean ret = FileUtil.fullyDelete(link);
    Assert.assertTrue(ret);
    Assert.assertFalse(link.exists());
    Assert.assertEquals(4, del.list().length);
    validateTmpDir();

    File linkDir = new File(del, "tmpDir");
    // Since tmpDir is symlink to tmp, fullyDelete(tmpDir) should not
    // delete contents of tmp. See setupDirs for details.
    ret = FileUtil.fullyDelete(linkDir);
    Assert.assertTrue(ret);
    Assert.assertFalse(linkDir.exists());
    Assert.assertEquals(3, del.list().length);
    validateTmpDir();
  }

  /**
   * Tests if fullyDelete deletes
   * (a) dangling symlink to file properly
   * (b) dangling symlink to directory properly
   * @throws IOException
   */
  @Test (timeout = 30000)
  public void testFullyDeleteDanglingSymlinks() throws IOException {
    // delete the directory tmp to make tmpDir a dangling link to dir tmp and
    // to make y as a dangling link to file tmp/x
    boolean ret = FileUtil.fullyDelete(tmp);
    Assert.assertTrue(ret);
    Assert.assertFalse(tmp.exists());

    // dangling symlink to file
    File link = new File(del, LINK);
    Assert.assertEquals(5, del.list().length);
    // Even though 'y' is dangling symlink to file tmp/x, fullyDelete(y)
    // should delete 'y' properly.
    ret = FileUtil.fullyDelete(link);
    Assert.assertTrue(ret);
    Assert.assertEquals(4, del.list().length);

    // dangling symlink to directory
    File linkDir = new File(del, "tmpDir");
    // Even though tmpDir is dangling symlink to tmp, fullyDelete(tmpDir) should
    // delete tmpDir properly.
    ret = FileUtil.fullyDelete(linkDir);
    Assert.assertTrue(ret);
    Assert.assertEquals(3, del.list().length);
  }

  @Test (timeout = 30000)
  public void testFullyDeleteContents() throws IOException {
    boolean ret = FileUtil.fullyDeleteContents(del);
    Assert.assertTrue(ret);
    Assert.assertTrue(del.exists());
    Assert.assertEquals(0, del.listFiles().length);
    validateTmpDir();
  }

  private void validateTmpDir() {
    Assert.assertTrue(tmp.exists());
    Assert.assertEquals(1, tmp.listFiles().length);
    Assert.assertTrue(new File(tmp, FILE).exists());
  }

  /**
   * Creates a directory which can not be deleted completely.
   * 
   * Directory structure. The naming is important in that {@link MyFile}
   * is used to return them in alphabetical order when listed.
   * 
   *                     del(+w)
   *                       |
   *    .---------------------------------------,
   *    |            |              |           |
   *  file1(!w)   xSubDir(-rwx)   ySubDir(+w)   zlink
   *              |  |              |
   *              | file2(-rwx)   file3
   *              |
   *            xSubSubDir(-rwx) 
   *              |
   *             file22(-rwx)
   *             
   * @throws IOException
   */
  private void setupDirsAndNonWritablePermissions() throws IOException {
    new MyFile(del, FILE_1_NAME).createNewFile();

    // "file1" is non-deletable by default, see MyFile.delete().

    xSubDir.mkdirs();
    file2.createNewFile();

    xSubSubDir.mkdirs();
    file22.createNewFile();

    revokePermissions(file22);
    revokePermissions(xSubSubDir);

    revokePermissions(file2);
    revokePermissions(xSubDir);

    ySubDir.mkdirs();
    file3.createNewFile();

    File tmpFile = new File(tmp, FILE);
    tmpFile.createNewFile();
    FileUtil.symLink(tmpFile.toString(), zlink.toString());
  }

  private static void grantPermissions(final File f) {
    FileUtil.setReadable(f, true);
    FileUtil.setWritable(f, true);
    FileUtil.setExecutable(f, true);
  }
  
  private static void revokePermissions(final File f) {
     FileUtil.setWritable(f, false);
     FileUtil.setExecutable(f, false);
     FileUtil.setReadable(f, false);
  }
  
  // Validates the return value.
  // Validates the existence of the file "file1"
  private void validateAndSetWritablePermissions(
      final boolean expectedRevokedPermissionDirsExist, final boolean ret) {
    grantPermissions(xSubDir);
    grantPermissions(xSubSubDir);
    
    Assert.assertFalse("The return value should have been false.", ret);
    Assert.assertTrue("The file file1 should not have been deleted.",
        new File(del, FILE_1_NAME).exists());
    
    Assert.assertEquals(
        "The directory xSubDir *should* not have been deleted.",
        expectedRevokedPermissionDirsExist, xSubDir.exists());
    Assert.assertEquals("The file file2 *should* not have been deleted.",
        expectedRevokedPermissionDirsExist, file2.exists());
    Assert.assertEquals(
        "The directory xSubSubDir *should* not have been deleted.",
        expectedRevokedPermissionDirsExist, xSubSubDir.exists());
    Assert.assertEquals("The file file22 *should* not have been deleted.",
        expectedRevokedPermissionDirsExist, file22.exists());
    
    Assert.assertFalse("The directory ySubDir should have been deleted.",
        ySubDir.exists());
    Assert.assertFalse("The link zlink should have been deleted.",
        zlink.exists());
  }

  @Test (timeout = 30000)
  public void testFailFullyDelete() throws IOException {
    // Windows Dir.setWritable(false) does not work for directories
    assumeNotWindows();
    LOG.info("Running test to verify failure of fullyDelete()");
    setupDirsAndNonWritablePermissions();
    boolean ret = FileUtil.fullyDelete(new MyFile(del));
    validateAndSetWritablePermissions(true, ret);
  }

  @Test (timeout = 30000)
  public void testFailFullyDeleteGrantPermissions() throws IOException {
    setupDirsAndNonWritablePermissions();
    boolean ret = FileUtil.fullyDelete(new MyFile(del), true);
    // this time the directories with revoked permissions *should* be deleted:
    validateAndSetWritablePermissions(false, ret);
  }

  /**
   * Extend {@link File}. Same as {@link File} except for two things: (1) This
   * treats file1Name as a very special file which is not delete-able
   * irrespective of it's parent-dir's permissions, a peculiar file instance for
   * testing. (2) It returns the files in alphabetically sorted order when
   * listed.
   * 
   */
  public static class MyFile extends File {

    private static final long serialVersionUID = 1L;

    public MyFile(File f) {
      super(f.getAbsolutePath());
    }

    public MyFile(File parent, String child) {
      super(parent, child);
    }

    /**
     * Same as {@link File#delete()} except for file1Name which will never be
     * deleted (hard-coded)
     */
    @Override
    public boolean delete() {
      LOG.info("Trying to delete myFile " + getAbsolutePath());
      boolean bool = false;
      if (getName().equals(FILE_1_NAME)) {
        bool = false;
      } else {
        bool = super.delete();
      }
      if (bool) {
        LOG.info("Deleted " + getAbsolutePath() + " successfully");
      } else {
        LOG.info("Cannot delete " + getAbsolutePath());
      }
      return bool;
    }

    /**
     * Return the list of files in an alphabetically sorted order
     */
    @Override
    public File[] listFiles() {
      final File[] files = super.listFiles();
      if (files == null) {
         return null;
      }
      List<File> filesList = Arrays.asList(files);
      Collections.sort(filesList);
      File[] myFiles = new MyFile[files.length];
      int i=0;
      for(File f : filesList) {
        myFiles[i++] = new MyFile(f);
      }
      return myFiles;
    }
  }

  @Test (timeout = 30000)
  public void testFailFullyDeleteContents() throws IOException {
    // Windows Dir.setWritable(false) does not work for directories
    assumeNotWindows();
    LOG.info("Running test to verify failure of fullyDeleteContents()");
    setupDirsAndNonWritablePermissions();
    boolean ret = FileUtil.fullyDeleteContents(new MyFile(del));
    validateAndSetWritablePermissions(true, ret);
  }

  @Test (timeout = 30000)
  public void testFailFullyDeleteContentsGrantPermissions() throws IOException {
    setupDirsAndNonWritablePermissions();
    boolean ret = FileUtil.fullyDeleteContents(new MyFile(del), true);
    // this time the directories with revoked permissions *should* be deleted:
    validateAndSetWritablePermissions(false, ret);
  }

  /**
   * Test that getDU is able to handle cycles caused due to symbolic links
   * and that directory sizes are not added to the final calculated size
   * @throws IOException
   */
  @Test (timeout = 30000)
  public void testGetDU() throws Exception {
    long du = FileUtil.getDU(testFolder.getRoot());
    // Only two files (in partitioned).  Each has 3 characters + system-specific
    // line separator.
    final long expected = 2 * (3 + System.getProperty("line.separator").length());
    Assert.assertEquals(expected, du);
    
    // target file does not exist:
    final File doesNotExist = new File(tmp, "QuickBrownFoxJumpsOverTheLazyDog");
    long duDoesNotExist = FileUtil.getDU(doesNotExist);
    assertEquals(0, duDoesNotExist);
    
    // target file is not a directory:
    File notADirectory = new File(partitioned, "part-r-00000");
    long duNotADirectoryActual = FileUtil.getDU(notADirectory);
    long duNotADirectoryExpected = 3 + System.getProperty("line.separator").length();
    assertEquals(duNotADirectoryExpected, duNotADirectoryActual);
    
    try {
      // one of target files is not accessible, but the containing directory
      // is accessible:
      try {
        FileUtil.chmod(notADirectory.getAbsolutePath(), "0000");
      } catch (InterruptedException ie) {
        // should never happen since that method never throws InterruptedException.      
        assertNull(ie);  
      }
      assertFalse(FileUtil.canRead(notADirectory));
      final long du3 = FileUtil.getDU(partitioned);
      assertEquals(expected, du3);

      // some target files and containing directory are not accessible:
      try {
        FileUtil.chmod(partitioned.getAbsolutePath(), "0000");
      } catch (InterruptedException ie) {
        // should never happen since that method never throws InterruptedException.      
        assertNull(ie);  
      }
      assertFalse(FileUtil.canRead(partitioned));
      final long du4 = FileUtil.getDU(partitioned);
      assertEquals(0, du4);
    } finally {
      // Restore the permissions so that we can delete the folder 
      // in @After method:
      FileUtil.chmod(partitioned.getAbsolutePath(), "0777", true/*recursive*/);
    }
  }
  
  @Test (timeout = 30000)
  public void testUnTar() throws IOException {
    // make a simple tar:
    final File simpleTar = new File(del, FILE);
    OutputStream os = new FileOutputStream(simpleTar); 
    TarOutputStream tos = new TarOutputStream(os);
    try {
      TarEntry te = new TarEntry("/bar/foo");
      byte[] data = "some-content".getBytes("UTF-8");
      te.setSize(data.length);
      tos.putNextEntry(te);
      tos.write(data);
      tos.closeEntry();
      tos.flush();
      tos.finish();
    } finally {
      tos.close();
    }

    // successfully untar it into an existing dir:
    FileUtil.unTar(simpleTar, tmp);
    // check result:
    assertTrue(new File(tmp, "/bar/foo").exists());
    assertEquals(12, new File(tmp, "/bar/foo").length());
    
    final File regularFile = new File(tmp, "QuickBrownFoxJumpsOverTheLazyDog");
    regularFile.createNewFile();
    assertTrue(regularFile.exists());
    try {
      FileUtil.unTar(simpleTar, regularFile);
      assertTrue("An IOException expected.", false);
    } catch (IOException ioe) {
      // okay
    }
  }
  
  @Test (timeout = 30000)
  public void testReplaceFile() throws IOException {
    final File srcFile = new File(tmp, "src");
    
    // src exists, and target does not exist:
    srcFile.createNewFile();
    assertTrue(srcFile.exists());
    final File targetFile = new File(tmp, "target");
    assertTrue(!targetFile.exists());
    FileUtil.replaceFile(srcFile, targetFile);
    assertTrue(!srcFile.exists());
    assertTrue(targetFile.exists());

    // src exists and target is a regular file: 
    srcFile.createNewFile();
    assertTrue(srcFile.exists());
    FileUtil.replaceFile(srcFile, targetFile);
    assertTrue(!srcFile.exists());
    assertTrue(targetFile.exists());
    
    // src exists, and target is a non-empty directory: 
    srcFile.createNewFile();
    assertTrue(srcFile.exists());
    targetFile.delete();
    targetFile.mkdirs();
    File obstacle = new File(targetFile, "obstacle");
    obstacle.createNewFile();
    assertTrue(obstacle.exists());
    assertTrue(targetFile.exists() && targetFile.isDirectory());
    try {
      FileUtil.replaceFile(srcFile, targetFile);
      assertTrue(false);
    } catch (IOException ioe) {
      // okay
    }
    // check up the post-condition: nothing is deleted:
    assertTrue(srcFile.exists());
    assertTrue(targetFile.exists() && targetFile.isDirectory());
    assertTrue(obstacle.exists());
  }
  
  @Test (timeout = 30000)
  public void testCreateLocalTempFile() throws IOException {
    final File baseFile = new File(tmp, "base");
    File tmp1 = FileUtil.createLocalTempFile(baseFile, "foo", false);
    File tmp2 = FileUtil.createLocalTempFile(baseFile, "foo", true);
    assertFalse(tmp1.getAbsolutePath().equals(baseFile.getAbsolutePath()));
    assertFalse(tmp2.getAbsolutePath().equals(baseFile.getAbsolutePath()));
    assertTrue(tmp1.exists() && tmp2.exists());
    assertTrue(tmp1.canWrite() && tmp2.canWrite());
    assertTrue(tmp1.canRead() && tmp2.canRead());
    tmp1.delete();
    tmp2.delete();
    assertTrue(!tmp1.exists() && !tmp2.exists());
  }
  
  @Test (timeout = 30000)
  public void testUnZip() throws IOException {
<<<<<<< HEAD
    setupDirs();
    // make a simple zip
=======
    // make sa simple zip
>>>>>>> e8cb2ae4
    final File simpleZip = new File(del, FILE);
    OutputStream os = new FileOutputStream(simpleZip); 
    ZipOutputStream tos = new ZipOutputStream(os);
    try {
      ZipEntry ze = new ZipEntry("foo");
      byte[] data = "some-content".getBytes("UTF-8");
      ze.setSize(data.length);
      tos.putNextEntry(ze);
      tos.write(data);
      tos.closeEntry();
      tos.flush();
      tos.finish();
    } finally {
      tos.close();
    }
    
    // successfully unzip it into an existing dir:
    FileUtil.unZip(simpleZip, tmp);
    // check result:
    assertTrue(new File(tmp, "foo").exists());
    assertEquals(12, new File(tmp, "foo").length());
    
    final File regularFile = new File(tmp, "QuickBrownFoxJumpsOverTheLazyDog");
    regularFile.createNewFile();
    assertTrue(regularFile.exists());
    try {
      FileUtil.unZip(simpleZip, regularFile);
      assertTrue("An IOException expected.", false);
    } catch (IOException ioe) {
      // okay
    }
  }

  @Test (timeout = 30000)
  public void testUnZip2() throws IOException {
<<<<<<< HEAD
    setupDirs();
=======
>>>>>>> e8cb2ae4
    // make a simple zip
    final File simpleZip = new File(del, FILE);
    OutputStream os = new FileOutputStream(simpleZip);
    try (ZipOutputStream tos = new ZipOutputStream(os)) {
      // Add an entry that contains invalid filename
      ZipEntry ze = new ZipEntry("../foo");
      byte[] data = "some-content".getBytes(StandardCharsets.UTF_8);
      ze.setSize(data.length);
      tos.putNextEntry(ze);
      tos.write(data);
      tos.closeEntry();
      tos.flush();
      tos.finish();
    }

    // Unzip it into an existing dir
    try {
      FileUtil.unZip(simpleZip, tmp);
      fail("unZip should throw IOException.");
    } catch (IOException e) {
      GenericTestUtils.assertExceptionContains(
          "would create file outside of", e);
    }
  }

  @Test (timeout = 30000)
  /*
   * Test method copy(FileSystem srcFS, Path src, File dst, boolean deleteSource, Configuration conf)
   */
  public void testCopy5() throws IOException {
    URI uri = tmp.toURI();
    Configuration conf = new Configuration();
    FileSystem fs = FileSystem.newInstance(uri, conf);
    final String content = "some-content";
    File srcFile = createFile(tmp, "src", content);
    Path srcPath = new Path(srcFile.toURI());
    
    // copy regular file:
    final File dest = new File(del, "dest");
    boolean result = FileUtil.copy(fs, srcPath, dest, false, conf);
    assertTrue(result);
    assertTrue(dest.exists());
    assertEquals(content.getBytes().length 
        + System.getProperty("line.separator").getBytes().length, dest.length());
    assertTrue(srcFile.exists()); // should not be deleted
    
    // copy regular file, delete src:
    dest.delete();
    assertTrue(!dest.exists());
    result = FileUtil.copy(fs, srcPath, dest, true, conf);
    assertTrue(result);
    assertTrue(dest.exists());
    assertEquals(content.getBytes().length 
        + System.getProperty("line.separator").getBytes().length, dest.length());
    assertTrue(!srcFile.exists()); // should be deleted
    
    // copy a dir:
    dest.delete();
    assertTrue(!dest.exists());
    srcPath = new Path(partitioned.toURI());
    result = FileUtil.copy(fs, srcPath, dest, true, conf);
    assertTrue(result);
    assertTrue(dest.exists() && dest.isDirectory());
    File[] files = dest.listFiles();
    assertTrue(files != null);
    assertEquals(2, files.length);
    for (File f: files) {
      assertEquals(3 
          + System.getProperty("line.separator").getBytes().length, f.length());
    }
    assertTrue(!partitioned.exists()); // should be deleted
  }  

  @Test (timeout = 30000)
  public void testStat2Paths1() {
    assertNull(FileUtil.stat2Paths(null));
    
    FileStatus[] fileStatuses = new FileStatus[0]; 
    Path[] paths = FileUtil.stat2Paths(fileStatuses);
    assertEquals(0, paths.length);
    
    Path path1 = new Path("file://foo");
    Path path2 = new Path("file://moo");
    fileStatuses = new FileStatus[] { 
        new FileStatus(3, false, 0, 0, 0, path1), 
        new FileStatus(3, false, 0, 0, 0, path2) 
        };
    paths = FileUtil.stat2Paths(fileStatuses);
    assertEquals(2, paths.length);
    assertEquals(paths[0], path1);
    assertEquals(paths[1], path2);
  }
  
  @Test (timeout = 30000)
  public void testStat2Paths2()  {
    Path defaultPath = new Path("file://default");
    Path[] paths = FileUtil.stat2Paths(null, defaultPath);
    assertEquals(1, paths.length);
    assertEquals(defaultPath, paths[0]);

    paths = FileUtil.stat2Paths(null, null);
    assertTrue(paths != null);
    assertEquals(1, paths.length);
    assertEquals(null, paths[0]);
    
    Path path1 = new Path("file://foo");
    Path path2 = new Path("file://moo");
    FileStatus[] fileStatuses = new FileStatus[] { 
        new FileStatus(3, false, 0, 0, 0, path1), 
        new FileStatus(3, false, 0, 0, 0, path2) 
        };
    paths = FileUtil.stat2Paths(fileStatuses, defaultPath);
    assertEquals(2, paths.length);
    assertEquals(paths[0], path1);
    assertEquals(paths[1], path2);
  }

  @Test (timeout = 30000)
  public void testSymlink() throws Exception {
    byte[] data = "testSymLink".getBytes();

    File file = new File(del, FILE);
    File link = new File(del, "_link");

    //write some data to the file
    FileOutputStream os = new FileOutputStream(file);
    os.write(data);
    os.close();

    //create the symlink
    FileUtil.symLink(file.getAbsolutePath(), link.getAbsolutePath());

    //ensure that symlink length is correctly reported by Java
    Assert.assertEquals(data.length, file.length());
    Assert.assertEquals(data.length, link.length());

    //ensure that we can read from link.
    FileInputStream in = new FileInputStream(link);
    long len = 0;
    while (in.read() > 0) {
      len++;
    }
    in.close();
    Assert.assertEquals(data.length, len);
  }
  
  /**
   * Test that rename on a symlink works as expected.
   */
  @Test (timeout = 30000)
  public void testSymlinkRenameTo() throws Exception {
    File file = new File(del, FILE);
    file.createNewFile();
    File link = new File(del, "_link");

    // create the symlink
    FileUtil.symLink(file.getAbsolutePath(), link.getAbsolutePath());

    Assert.assertTrue(file.exists());
    Assert.assertTrue(link.exists());

    File link2 = new File(del, "_link2");

    // Rename the symlink
    Assert.assertTrue(link.renameTo(link2));

    // Make sure the file still exists
    // (NOTE: this would fail on Java6 on Windows if we didn't
    // copy the file in FileUtil#symlink)
    Assert.assertTrue(file.exists());

    Assert.assertTrue(link2.exists());
    Assert.assertFalse(link.exists());
  }

  /**
   * Test that deletion of a symlink works as expected.
   */
  @Test (timeout = 30000)
  public void testSymlinkDelete() throws Exception {
    File file = new File(del, FILE);
    file.createNewFile();
    File link = new File(del, "_link");

    // create the symlink
    FileUtil.symLink(file.getAbsolutePath(), link.getAbsolutePath());

    Assert.assertTrue(file.exists());
    Assert.assertTrue(link.exists());

    // make sure that deleting a symlink works properly
    Assert.assertTrue(link.delete());
    Assert.assertFalse(link.exists());
    Assert.assertTrue(file.exists());
  }

  /**
   * Test that length on a symlink works as expected.
   */
  @Test (timeout = 30000)
  public void testSymlinkLength() throws Exception {
    byte[] data = "testSymLinkData".getBytes();

    File file = new File(del, FILE);
    File link = new File(del, "_link");

    // write some data to the file
    FileOutputStream os = new FileOutputStream(file);
    os.write(data);
    os.close();

    Assert.assertEquals(0, link.length());

    // create the symlink
    FileUtil.symLink(file.getAbsolutePath(), link.getAbsolutePath());

    // ensure that File#length returns the target file and link size
    Assert.assertEquals(data.length, file.length());
    Assert.assertEquals(data.length, link.length());

    file.delete();
    Assert.assertFalse(file.exists());

    Assert.assertEquals(0, link.length());

    link.delete();
    Assert.assertFalse(link.exists());
  }

  /**
   * This test validates the correctness of
   * {@link FileUtil#symLink(String, String)} in case of null pointer inputs.
   *
   * @throws IOException
   */
  @Test
  public void testSymlinkWithNullInput() throws IOException {
    File file = new File(del, FILE);
    File link = new File(del, "_link");

    // Create the same symbolic link
    // The operation should fail and returns 1
    int result = FileUtil.symLink(null, null);
    Assert.assertEquals(1, result);

    // Create the same symbolic link
    // The operation should fail and returns 1
    result = FileUtil.symLink(file.getAbsolutePath(), null);
    Assert.assertEquals(1, result);

    // Create the same symbolic link
    // The operation should fail and returns 1
    result = FileUtil.symLink(null, link.getAbsolutePath());
    Assert.assertEquals(1, result);
  }

  /**
   * This test validates the correctness of
   * {@link FileUtil#symLink(String, String)} in case the file already exists.
   *
   * @throws IOException
   */
  @Test
  public void testSymlinkFileAlreadyExists() throws IOException {
    File file = new File(del, FILE);
    File link = new File(del, "_link");

    // Create a symbolic link
    // The operation should succeed
    int result1 =
        FileUtil.symLink(file.getAbsolutePath(), link.getAbsolutePath());

    Assert.assertEquals(0, result1);

    // Create the same symbolic link
    // The operation should fail and returns 1
    result1 = FileUtil.symLink(file.getAbsolutePath(), link.getAbsolutePath());

    Assert.assertEquals(1, result1);
  }

  /**
   * This test validates the correctness of
   * {@link FileUtil#symLink(String, String)} in case the file and the link are
   * the same file.
   *
   * @throws IOException
   */
  @Test
  public void testSymlinkSameFile() throws IOException {
    File file = new File(del, FILE);

    file.delete();

    // Create a symbolic link
    // The operation should succeed
    int result =
        FileUtil.symLink(file.getAbsolutePath(), file.getAbsolutePath());

    Assert.assertEquals(0, result);
  }

  /**
   * This test validates the correctness of
   * {@link FileUtil#symLink(String, String)} in case we want to use a link for
   * 2 different files.
   *
   * @throws IOException
   */
  @Test
  public void testSymlink2DifferentFile() throws IOException {
    File file = new File(del, FILE);
    File fileSecond = new File(del, FILE + "_1");
    File link = new File(del, "_link");

    // Create a symbolic link
    // The operation should succeed
    int result =
        FileUtil.symLink(file.getAbsolutePath(), link.getAbsolutePath());

    Assert.assertEquals(0, result);

    // The operation should fail and returns 1
    result =
        FileUtil.symLink(fileSecond.getAbsolutePath(), link.getAbsolutePath());

    Assert.assertEquals(1, result);
  }

  /**
   * This test validates the correctness of
   * {@link FileUtil#symLink(String, String)} in case we want to use a 2
   * different links for the same file.
   *
   * @throws IOException
   */
  @Test
  public void testSymlink2DifferentLinks() throws IOException {
    File file = new File(del, FILE);
    File link = new File(del, "_link");
    File linkSecond = new File(del, "_link_1");

    // Create a symbolic link
    // The operation should succeed
    int result =
        FileUtil.symLink(file.getAbsolutePath(), link.getAbsolutePath());

    Assert.assertEquals(0, result);

    // The operation should succeed
    result =
        FileUtil.symLink(file.getAbsolutePath(), linkSecond.getAbsolutePath());

    Assert.assertEquals(0, result);
  }

  private void doUntarAndVerify(File tarFile, File untarDir) 
                                 throws IOException {
    if (untarDir.exists() && !FileUtil.fullyDelete(untarDir)) {
      throw new IOException("Could not delete directory '" + untarDir + "'");
    }
    FileUtil.unTar(tarFile, untarDir);

    String parentDir = untarDir.getCanonicalPath() + Path.SEPARATOR + "name";
    File testFile = new File(parentDir + Path.SEPARATOR + "version");
    Assert.assertTrue(testFile.exists());
    Assert.assertTrue(testFile.length() == 0);
    String imageDir = parentDir + Path.SEPARATOR + "image";
    testFile = new File(imageDir + Path.SEPARATOR + "fsimage");
    Assert.assertTrue(testFile.exists());
    Assert.assertTrue(testFile.length() == 157);
    String currentDir = parentDir + Path.SEPARATOR + "current";
    testFile = new File(currentDir + Path.SEPARATOR + "fsimage");
    Assert.assertTrue(testFile.exists());
    Assert.assertTrue(testFile.length() == 4331);
    testFile = new File(currentDir + Path.SEPARATOR + "edits");
    Assert.assertTrue(testFile.exists());
    Assert.assertTrue(testFile.length() == 1033);
    testFile = new File(currentDir + Path.SEPARATOR + "fstime");
    Assert.assertTrue(testFile.exists());
    Assert.assertTrue(testFile.length() == 8);
  }

  @Test (timeout = 30000)
  public void testUntar() throws IOException {
    String tarGzFileName = System.getProperty("test.cache.data",
        "target/test/cache") + "/test-untar.tgz";
    String tarFileName = System.getProperty("test.cache.data",
        "build/test/cache") + "/test-untar.tar";
    File dataDir = GenericTestUtils.getTestDir();
    File untarDir = new File(dataDir, "untarDir");

    doUntarAndVerify(new File(tarGzFileName), untarDir);
    doUntarAndVerify(new File(tarFileName), untarDir);
  }

  @Test (timeout = 30000)
  public void testCreateJarWithClassPath() throws Exception {
    // create files expected to match a wildcard
    List<File> wildcardMatches = Arrays.asList(new File(tmp, "wildcard1.jar"),
      new File(tmp, "wildcard2.jar"), new File(tmp, "wildcard3.JAR"),
      new File(tmp, "wildcard4.JAR"));
    for (File wildcardMatch: wildcardMatches) {
      Assert.assertTrue("failure creating file: " + wildcardMatch,
        wildcardMatch.createNewFile());
    }

    // create non-jar files, which we expect to not be included in the classpath
    Assert.assertTrue(new File(tmp, "text.txt").createNewFile());
    Assert.assertTrue(new File(tmp, "executable.exe").createNewFile());
    Assert.assertTrue(new File(tmp, "README").createNewFile());

    // create classpath jar
    String wildcardPath = tmp.getCanonicalPath() + File.separator + "*";
    String nonExistentSubdir = tmp.getCanonicalPath() + Path.SEPARATOR + "subdir"
      + Path.SEPARATOR;
    List<String> classPaths = Arrays.asList("", "cp1.jar", "cp2.jar", wildcardPath,
      "cp3.jar", nonExistentSubdir);
    String inputClassPath = StringUtils.join(File.pathSeparator, classPaths);
    String[] jarCp = FileUtil.createJarWithClassPath(inputClassPath + File.pathSeparator + "unexpandedwildcard/*",
      new Path(tmp.getCanonicalPath()), System.getenv());
    String classPathJar = jarCp[0];
    assertNotEquals("Unexpanded wildcard was not placed in extra classpath", jarCp[1].indexOf("unexpanded"), -1);

    // verify classpath by reading manifest from jar file
    JarFile jarFile = null;
    try {
      jarFile = new JarFile(classPathJar);
      Manifest jarManifest = jarFile.getManifest();
      Assert.assertNotNull(jarManifest);
      Attributes mainAttributes = jarManifest.getMainAttributes();
      Assert.assertNotNull(mainAttributes);
      Assert.assertTrue(mainAttributes.containsKey(Attributes.Name.CLASS_PATH));
      String classPathAttr = mainAttributes.getValue(Attributes.Name.CLASS_PATH);
      Assert.assertNotNull(classPathAttr);
      List<String> expectedClassPaths = new ArrayList<String>();
      for (String classPath: classPaths) {
        if (classPath.length() == 0) {
          continue;
        }
        if (wildcardPath.equals(classPath)) {
          // add wildcard matches
          for (File wildcardMatch: wildcardMatches) {
            expectedClassPaths.add(wildcardMatch.toURI().toURL()
              .toExternalForm());
          }
        } else {
          File fileCp = null;
          if(!new Path(classPath).isAbsolute()) {
            fileCp = new File(tmp, classPath);
          }
          else {
            fileCp = new File(classPath);
          }
          if (nonExistentSubdir.equals(classPath)) {
            // expect to maintain trailing path separator if present in input, even
            // if directory doesn't exist yet
            expectedClassPaths.add(fileCp.toURI().toURL()
              .toExternalForm() + Path.SEPARATOR);
          } else {
            expectedClassPaths.add(fileCp.toURI().toURL()
              .toExternalForm());
          }
        }
      }
      List<String> actualClassPaths = Arrays.asList(classPathAttr.split(" "));
      Collections.sort(expectedClassPaths);
      Collections.sort(actualClassPaths);
      Assert.assertEquals(expectedClassPaths, actualClassPaths);
    } finally {
      if (jarFile != null) {
        try {
          jarFile.close();
        } catch (IOException e) {
          LOG.warn("exception closing jarFile: " + classPathJar, e);
        }
      }
    }
  }

  @Test
  public void testGetJarsInDirectory() throws Exception {
    List<Path> jars = FileUtil.getJarsInDirectory("/foo/bar/bogus/");
    assertTrue("no jars should be returned for a bogus path",
        jars.isEmpty());


    // create jar files to be returned
    File jar1 = new File(tmp, "wildcard1.jar");
    File jar2 = new File(tmp, "wildcard2.JAR");
    List<File> matches = Arrays.asList(jar1, jar2);
    for (File match: matches) {
      assertTrue("failure creating file: " + match, match.createNewFile());
    }

    // create non-jar files, which we expect to not be included in the result
    assertTrue(new File(tmp, "text.txt").createNewFile());
    assertTrue(new File(tmp, "executable.exe").createNewFile());
    assertTrue(new File(tmp, "README").createNewFile());

    // pass in the directory
    String directory = tmp.getCanonicalPath();
    jars = FileUtil.getJarsInDirectory(directory);
    assertEquals("there should be 2 jars", 2, jars.size());
    for (Path jar: jars) {
      URL url = jar.toUri().toURL();
      assertTrue("the jar should match either of the jars",
          url.equals(jar1.toURI().toURL()) || url.equals(jar2.toURI().toURL()));
    }
  }

  @Ignore
  public void setupCompareFs() {
    // Set up Strings
    String host1 = "1.2.3.4";
    String host2 = "2.3.4.5";
    int port1 = 7000;
    int port2 = 7001;
    String uris1 = "hdfs://" + host1 + ":" + Integer.toString(port1) + "/tmp/foo";
    String uris2 = "hdfs://" + host1 + ":" + Integer.toString(port2) + "/tmp/foo";
    String uris3 = "hdfs://" + host2 + ":" + Integer.toString(port2) + "/tmp/foo";
    String uris4 = "hdfs://" + host2 + ":" + Integer.toString(port2) + "/tmp/foo";
    String uris5 = "file:///" + host1 + ":" + Integer.toString(port1) + "/tmp/foo";
    String uris6 = "hdfs:///" + host1 + "/tmp/foo";
    // Set up URI objects
    try {
      uri1 = new URI(uris1);
      uri2 = new URI(uris2);
      uri3 = new URI(uris3);
      uri4 = new URI(uris4);
      uri5 = new URI(uris5);
      uri6 = new URI(uris6);
    } catch (URISyntaxException use) {
    }
    // Set up InetAddress
    inet1 = mock(InetAddress.class);
    when(inet1.getCanonicalHostName()).thenReturn(host1);
    inet2 = mock(InetAddress.class);
    when(inet2.getCanonicalHostName()).thenReturn(host1);
    inet3 = mock(InetAddress.class);
    when(inet3.getCanonicalHostName()).thenReturn(host2);
    inet4 = mock(InetAddress.class);
    when(inet4.getCanonicalHostName()).thenReturn(host2);
    inet5 = mock(InetAddress.class);
    when(inet5.getCanonicalHostName()).thenReturn(host1);
    inet6 = mock(InetAddress.class);
    when(inet6.getCanonicalHostName()).thenReturn(host1);

    // Link of InetAddress to corresponding URI
    try {
      when(InetAddress.getByName(uris1)).thenReturn(inet1);
      when(InetAddress.getByName(uris2)).thenReturn(inet2);
      when(InetAddress.getByName(uris3)).thenReturn(inet3);
      when(InetAddress.getByName(uris4)).thenReturn(inet4);
      when(InetAddress.getByName(uris5)).thenReturn(inet5);
    } catch (UnknownHostException ue) {
    }

    fs1 = mock(FileSystem.class);
    when(fs1.getUri()).thenReturn(uri1);
    fs2 = mock(FileSystem.class);
    when(fs2.getUri()).thenReturn(uri2);
    fs3 = mock(FileSystem.class);
    when(fs3.getUri()).thenReturn(uri3);
    fs4 = mock(FileSystem.class);
    when(fs4.getUri()).thenReturn(uri4);
    fs5 = mock(FileSystem.class);
    when(fs5.getUri()).thenReturn(uri5);
    fs6 = mock(FileSystem.class);
    when(fs6.getUri()).thenReturn(uri6);
  }

  @Test
  public void testCompareFsNull() throws Exception {
    setupCompareFs();
    assertEquals(FileUtil.compareFs(null,fs1),false);
    assertEquals(FileUtil.compareFs(fs1,null),false);
  }

  @Test
  public void testCompareFsDirectories() throws Exception {
    setupCompareFs();
    assertEquals(FileUtil.compareFs(fs1,fs1),true);
    assertEquals(FileUtil.compareFs(fs1,fs2),false);
    assertEquals(FileUtil.compareFs(fs1,fs5),false);
    assertEquals(FileUtil.compareFs(fs3,fs4),true);
    assertEquals(FileUtil.compareFs(fs1,fs6),false);
  }

  @Test(timeout = 8000)
  public void testCreateSymbolicLinkUsingJava() throws IOException {
    final File simpleTar = new File(del, FILE);
    OutputStream os = new FileOutputStream(simpleTar);
    TarArchiveOutputStream tos = new TarArchiveOutputStream(os);
    File untarFile = null;
    try {
      // Files to tar
      final String tmpDir = "tmp/test";
      File tmpDir1 = new File(tmpDir, "dir1/");
      File tmpDir2 = new File(tmpDir, "dir2/");
      // Delete the directories if they already exist
      tmpDir1.mkdirs();
      tmpDir2.mkdirs();

      java.nio.file.Path symLink = FileSystems
          .getDefault().getPath(tmpDir1.getPath() + "/sl");

      // Create Symbolic Link
      Files.createSymbolicLink(symLink,
          FileSystems.getDefault().getPath(tmpDir2.getPath())).toString();
      assertTrue(Files.isSymbolicLink(symLink.toAbsolutePath()));
      // put entries in tar file
      putEntriesInTar(tos, tmpDir1.getParentFile());
      tos.close();

      untarFile = new File(tmpDir, "2");
      // Untar using java
      FileUtil.unTarUsingJava(simpleTar, untarFile, false);

      // Check symbolic link and other directories are there in untar file
      assertTrue(Files.exists(untarFile.toPath()));
      assertTrue(Files.exists(FileSystems.getDefault().getPath(untarFile
          .getPath(), tmpDir)));
      assertTrue(Files.isSymbolicLink(FileSystems.getDefault().getPath(untarFile
          .getPath().toString(), symLink.toString())));

    } finally {
      FileUtils.deleteDirectory(new File("tmp"));
      tos.close();
    }

  }

  private void putEntriesInTar(TarArchiveOutputStream tos, File f)
      throws IOException {
    if (Files.isSymbolicLink(f.toPath())) {
      TarArchiveEntry tarEntry = new TarArchiveEntry(f.getPath(),
          TarArchiveEntry.LF_SYMLINK);
      tarEntry.setLinkName(Files.readSymbolicLink(f.toPath()).toString());
      tos.putArchiveEntry(tarEntry);
      tos.closeArchiveEntry();
      return;
    }

    if (f.isDirectory()) {
      tos.putArchiveEntry(new TarArchiveEntry(f));
      tos.closeArchiveEntry();
      for (File child : f.listFiles()) {
        putEntriesInTar(tos, child);
      }
    }

    if (f.isFile()) {
      tos.putArchiveEntry(new TarArchiveEntry(f));
      BufferedInputStream origin = new BufferedInputStream(
          new FileInputStream(f));
      int count;
      byte[] data = new byte[2048];
      while ((count = origin.read(data)) != -1) {
        tos.write(data, 0, count);
      }
      tos.flush();
      tos.closeArchiveEntry();
      origin.close();
    }
  }

  /**
   * This test validates the correctness of {@link FileUtil#readLink(File)} in
   * case of null pointer inputs.
   */
  @Test
  public void testReadSymlinkWithNullInput() {
    String result = FileUtil.readLink(null);
    Assert.assertEquals("", result);
  }

  /**
   * This test validates the correctness of {@link FileUtil#readLink(File)}.
   *
   * @throws IOException
   */
  @Test
  public void testReadSymlink() throws IOException {
<<<<<<< HEAD
    Assert.assertFalse(del.exists());
    del.mkdirs();

=======
>>>>>>> e8cb2ae4
    File file = new File(del, FILE);
    File link = new File(del, "_link");

    // Create a symbolic link
    FileUtil.symLink(file.getAbsolutePath(), link.getAbsolutePath());

    String result = FileUtil.readLink(link);
    Assert.assertEquals(file.getAbsolutePath(), result);
<<<<<<< HEAD

    file.delete();
    link.delete();
=======
>>>>>>> e8cb2ae4
  }

  /**
   * This test validates the correctness of {@link FileUtil#readLink(File)} when
   * it gets a file in input.
   *
   * @throws IOException
   */
  @Test
  public void testReadSymlinkWithAFileAsInput() throws IOException {
<<<<<<< HEAD
    Assert.assertFalse(del.exists());
    del.mkdirs();

=======
>>>>>>> e8cb2ae4
    File file = new File(del, FILE);

    String result = FileUtil.readLink(file);
    Assert.assertEquals("", result);

    file.delete();
  }

<<<<<<< HEAD
=======
  /**
   * Test that bytes are written out correctly to the local file system.
   */
  @Test
  public void testWriteBytesFileSystem() throws IOException {
    URI uri = tmp.toURI();
    Configuration conf = new Configuration();
    FileSystem fs = FileSystem.get(uri, conf);
    Path testPath = new Path(new Path(uri), "writebytes.out");

    byte[] write = new byte[] {0x00, 0x01, 0x02, 0x03};

    FileUtil.write(fs, testPath, write);

    byte[] read = FileUtils.readFileToByteArray(new File(testPath.toUri()));

    assertArrayEquals(write, read);
  }

  /**
   * Test that a Collection of Strings are written out correctly to the local
   * file system.
   */
  @Test
  public void testWriteStringsFileSystem() throws IOException {
    URI uri = tmp.toURI();
    Configuration conf = new Configuration();
    FileSystem fs = FileSystem.get(uri, conf);
    Path testPath = new Path(new Path(uri), "writestrings.out");

    Collection<String> write = Arrays.asList("over", "the", "lazy", "dog");

    FileUtil.write(fs, testPath, write, StandardCharsets.UTF_8);

    List<String> read =
        FileUtils.readLines(new File(testPath.toUri()), StandardCharsets.UTF_8);

    assertEquals(write, read);
  }

  /**
   * Test that a String is written out correctly to the local file system.
   */
  @Test
  public void testWriteStringFileSystem() throws IOException {
    URI uri = tmp.toURI();
    Configuration conf = new Configuration();
    FileSystem fs = FileSystem.get(uri, conf);
    Path testPath = new Path(new Path(uri), "writestring.out");

    String write = "A" + "\u00ea" + "\u00f1" + "\u00fc" + "C";

    FileUtil.write(fs, testPath, write, StandardCharsets.UTF_8);

    String read = FileUtils.readFileToString(new File(testPath.toUri()),
        StandardCharsets.UTF_8);

    assertEquals(write, read);
  }

  /**
   * Test that a String is written out correctly to the local file system
   * without specifying a character set.
   */
  @Test
  public void testWriteStringNoCharSetFileSystem() throws IOException {
    URI uri = tmp.toURI();
    Configuration conf = new Configuration();
    FileSystem fs = FileSystem.get(uri, conf);
    Path testPath = new Path(new Path(uri), "writestring.out");

    String write = "A" + "\u00ea" + "\u00f1" + "\u00fc" + "C";
    FileUtil.write(fs, testPath, write);

    String read = FileUtils.readFileToString(new File(testPath.toUri()),
        StandardCharsets.UTF_8);

    assertEquals(write, read);
  }

  /**
   * Test that bytes are written out correctly to the local file system.
   */
  @Test
  public void testWriteBytesFileContext() throws IOException {
    URI uri = tmp.toURI();
    Configuration conf = new Configuration();
    FileContext fc = FileContext.getFileContext(uri, conf);
    Path testPath = new Path(new Path(uri), "writebytes.out");

    byte[] write = new byte[] {0x00, 0x01, 0x02, 0x03};

    FileUtil.write(fc, testPath, write);

    byte[] read = FileUtils.readFileToByteArray(new File(testPath.toUri()));

    assertArrayEquals(write, read);
  }

  /**
   * Test that a Collection of Strings are written out correctly to the local
   * file system.
   */
  @Test
  public void testWriteStringsFileContext() throws IOException {
    URI uri = tmp.toURI();
    Configuration conf = new Configuration();
    FileContext fc = FileContext.getFileContext(uri, conf);
    Path testPath = new Path(new Path(uri), "writestrings.out");

    Collection<String> write = Arrays.asList("over", "the", "lazy", "dog");

    FileUtil.write(fc, testPath, write, StandardCharsets.UTF_8);

    List<String> read =
        FileUtils.readLines(new File(testPath.toUri()), StandardCharsets.UTF_8);

    assertEquals(write, read);
  }

  /**
   * Test that a String is written out correctly to the local file system.
   */
  @Test
  public void testWriteStringFileContext() throws IOException {
    URI uri = tmp.toURI();
    Configuration conf = new Configuration();
    FileContext fc = FileContext.getFileContext(uri, conf);
    Path testPath = new Path(new Path(uri), "writestring.out");

    String write = "A" + "\u00ea" + "\u00f1" + "\u00fc" + "C";

    FileUtil.write(fc, testPath, write, StandardCharsets.UTF_8);

    String read = FileUtils.readFileToString(new File(testPath.toUri()),
        StandardCharsets.UTF_8);

    assertEquals(write, read);
  }

  /**
   * Test that a String is written out correctly to the local file system
   * without specifying a character set.
   */
  @Test
  public void testWriteStringNoCharSetFileContext() throws IOException {
    URI uri = tmp.toURI();
    Configuration conf = new Configuration();
    FileContext fc = FileContext.getFileContext(uri, conf);
    Path testPath = new Path(new Path(uri), "writestring.out");

    String write = "A" + "\u00ea" + "\u00f1" + "\u00fc" + "C";
    FileUtil.write(fc, testPath, write);

    String read = FileUtils.readFileToString(new File(testPath.toUri()),
        StandardCharsets.UTF_8);

    assertEquals(write, read);
  }

  /**
   * The size of FileSystem cache.
   */
  public static int getCacheSize() {
    return FileSystem.cacheSize();
  }
>>>>>>> e8cb2ae4
}<|MERGE_RESOLUTION|>--- conflicted
+++ resolved
@@ -674,12 +674,7 @@
   
   @Test (timeout = 30000)
   public void testUnZip() throws IOException {
-<<<<<<< HEAD
-    setupDirs();
-    // make a simple zip
-=======
     // make sa simple zip
->>>>>>> e8cb2ae4
     final File simpleZip = new File(del, FILE);
     OutputStream os = new FileOutputStream(simpleZip); 
     ZipOutputStream tos = new ZipOutputStream(os);
@@ -715,10 +710,6 @@
 
   @Test (timeout = 30000)
   public void testUnZip2() throws IOException {
-<<<<<<< HEAD
-    setupDirs();
-=======
->>>>>>> e8cb2ae4
     // make a simple zip
     final File simpleZip = new File(del, FILE);
     OutputStream os = new FileOutputStream(simpleZip);
@@ -1403,12 +1394,6 @@
    */
   @Test
   public void testReadSymlink() throws IOException {
-<<<<<<< HEAD
-    Assert.assertFalse(del.exists());
-    del.mkdirs();
-
-=======
->>>>>>> e8cb2ae4
     File file = new File(del, FILE);
     File link = new File(del, "_link");
 
@@ -1417,12 +1402,6 @@
 
     String result = FileUtil.readLink(link);
     Assert.assertEquals(file.getAbsolutePath(), result);
-<<<<<<< HEAD
-
-    file.delete();
-    link.delete();
-=======
->>>>>>> e8cb2ae4
   }
 
   /**
@@ -1433,12 +1412,6 @@
    */
   @Test
   public void testReadSymlinkWithAFileAsInput() throws IOException {
-<<<<<<< HEAD
-    Assert.assertFalse(del.exists());
-    del.mkdirs();
-
-=======
->>>>>>> e8cb2ae4
     File file = new File(del, FILE);
 
     String result = FileUtil.readLink(file);
@@ -1447,8 +1420,6 @@
     file.delete();
   }
 
-<<<<<<< HEAD
-=======
   /**
    * Test that bytes are written out correctly to the local file system.
    */
@@ -1615,5 +1586,4 @@
   public static int getCacheSize() {
     return FileSystem.cacheSize();
   }
->>>>>>> e8cb2ae4
 }