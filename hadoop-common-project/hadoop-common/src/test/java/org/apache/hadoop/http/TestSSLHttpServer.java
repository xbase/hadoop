--- conflicted
+++ resolved
@@ -63,9 +63,6 @@
       LoggerFactory.getLogger(TestSSLHttpServer.class);
   private static final String HTTPS_CIPHER_SUITES_KEY = "https.cipherSuites";
   private static final String JAVAX_NET_DEBUG_KEY = "javax.net.debug";
-<<<<<<< HEAD
-  private static Configuration conf;
-=======
   static final String SSL_SERVER_KEYSTORE_PROP_PREFIX = "ssl.server.keystore";
   static final String SSL_SERVER_TRUSTSTORE_PROP_PREFIX = "ssl.server" +
       ".truststore";
@@ -76,19 +73,14 @@
   static final String SERVLET_NAME_ECHO = "echo";
   static final String SERVLET_PATH_ECHO = "/" + SERVLET_NAME_ECHO;
 
->>>>>>> e8cb2ae4
   private static HttpServer2 server;
   private static String keystoreDir;
   private static String sslConfDir;
   private static SSLFactory clientSslFactory;
   private static String cipherSuitesPropertyValue;
   private static String sslDebugPropertyValue;
-<<<<<<< HEAD
-  private static final String excludeCiphers = "TLS_ECDHE_RSA_WITH_RC4_128_SHA,"
-=======
   static final String EXCLUDED_CIPHERS =
           "TLS_ECDHE_RSA_WITH_RC4_128_SHA,"
->>>>>>> e8cb2ae4
       + "SSL_DHE_RSA_EXPORT_WITH_DES40_CBC_SHA, \n"
       + "SSL_RSA_WITH_DES_CBC_SHA,"
       + "SSL_DHE_RSA_WITH_DES_CBC_SHA,  "
@@ -119,11 +111,7 @@
     turnOnSSLDebugLogging();
     storeHttpsCipherSuites();
 
-<<<<<<< HEAD
-    conf = new Configuration();
-=======
     Configuration conf = new Configuration();
->>>>>>> e8cb2ae4
     conf.setInt(HttpServer2.HTTP_MAX_THREADS_KEY, 10);
 
     File base = new File(BASEDIR);
@@ -184,11 +172,7 @@
    * This ensures that the value https.cipherSuites does
    * not affect the result of tests.
    */
-<<<<<<< HEAD
-  private static void storeHttpsCipherSuites() {
-=======
   static void storeHttpsCipherSuites() {
->>>>>>> e8cb2ae4
     String cipherSuites = System.getProperty(HTTPS_CIPHER_SUITES_KEY);
     if (cipherSuites != null) {
       LOG.info(
@@ -199,11 +183,7 @@
     System.clearProperty(HTTPS_CIPHER_SUITES_KEY);
   }
 
-<<<<<<< HEAD
-  private static void restoreHttpsCipherSuites() {
-=======
   static void restoreHttpsCipherSuites() {
->>>>>>> e8cb2ae4
     if (cipherSuitesPropertyValue != null) {
       LOG.info("Restoring property {} to value: {}", HTTPS_CIPHER_SUITES_KEY,
           cipherSuitesPropertyValue);
@@ -212,11 +192,7 @@
     }
   }
 
-<<<<<<< HEAD
-  private static void turnOnSSLDebugLogging() {
-=======
   static void turnOnSSLDebugLogging() {
->>>>>>> e8cb2ae4
     String sslDebug = System.getProperty(JAVAX_NET_DEBUG_KEY);
     if (sslDebug != null) {
       sslDebugPropertyValue = sslDebug;
@@ -224,19 +200,13 @@
     System.setProperty(JAVAX_NET_DEBUG_KEY, "all");
   }
 
-<<<<<<< HEAD
-  private static void restoreSSLDebugLogging() {
-=======
   static void restoreSSLDebugLogging() {
->>>>>>> e8cb2ae4
     if (sslDebugPropertyValue != null) {
       System.setProperty(JAVAX_NET_DEBUG_KEY, sslDebugPropertyValue);
       sslDebugPropertyValue = null;
     } else {
       System.clearProperty(JAVAX_NET_DEBUG_KEY);
     }
-<<<<<<< HEAD
-=======
   }
 
   private HttpsURLConnection getConnectionWithSSLSocketFactory(URL url,
@@ -268,7 +238,6 @@
         StringUtils.getTrimmedStrings(protocols));
     conn.setSSLSocketFactory(cipherSSLSocketFactory);
     return conn;
->>>>>>> e8cb2ae4
   }
 
   @Test
