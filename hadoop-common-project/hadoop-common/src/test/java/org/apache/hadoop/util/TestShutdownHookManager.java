/**
 * Licensed to the Apache Software Foundation (ASF) under one
 * or more contributor license agreements.  See the NOTICE file
 * distributed with this work for additional information
 * regarding copyright ownership.  The ASF licenses this file
 * to you under the Apache License, Version 2.0 (the
 * "License"); you may not use this file except in compliance
 * with the License.  You may obtain a copy of the License at
 *
 *     http://www.apache.org/licenses/LICENSE-2.0
 *
 * Unless required by applicable law or agreed to in writing, software
 * distributed under the License is distributed on an "AS IS" BASIS,
 * WITHOUT WARRANTIES OR CONDITIONS OF ANY KIND, either express or implied.
 * See the License for the specific language governing permissions and
 * limitations under the License.
 */
package org.apache.hadoop.util;

import java.util.List;
import java.util.concurrent.TimeUnit;
import java.util.concurrent.atomic.AtomicInteger;

<<<<<<< HEAD
import org.junit.After;
=======
>>>>>>> e8cb2ae4
import org.junit.Test;
import org.slf4j.Logger;
import org.slf4j.LoggerFactory;

import org.apache.hadoop.conf.Configuration;

import static java.lang.Thread.sleep;
import static org.apache.hadoop.fs.CommonConfigurationKeysPublic.SERVICE_SHUTDOWN_TIMEOUT;
import static org.apache.hadoop.fs.CommonConfigurationKeysPublic.SERVICE_SHUTDOWN_TIMEOUT_DEFAULT;
import static org.junit.Assert.assertEquals;
import static org.junit.Assert.assertFalse;
import static org.junit.Assert.assertNotEquals;
import static org.junit.Assert.assertNotNull;
import static org.junit.Assert.assertTrue;

public class TestShutdownHookManager {

  static final Logger LOG =
      LoggerFactory.getLogger(TestShutdownHookManager.class.getName());

  /**
<<<<<<< HEAD
   * remove all the shutdown hooks so that they never get invoked later
   * on in this test process.
   */
  @After
  public void clearShutdownHooks() {
    ShutdownHookManager.get().clearShutdownHooks();
  }
=======
   * A new instance of ShutdownHookManager to ensure parallel tests
   * don't have shared context.
   */
  private final ShutdownHookManager mgr = new ShutdownHookManager();
>>>>>>> e8cb2ae4

  /**
   * Verify hook registration, then execute the hook callback stage
   * of shutdown to verify invocation, execution order and timeout
   * processing.
   */
  @Test
  public void shutdownHookManager() {
<<<<<<< HEAD
    ShutdownHookManager mgr = ShutdownHookManager.get();
=======
>>>>>>> e8cb2ae4
    assertNotNull("No ShutdownHookManager", mgr);
    assertEquals(0, mgr.getShutdownHooksInOrder().size());
    Hook hook1 = new Hook("hook1", 0, false);
    Hook hook2 = new Hook("hook2", 0, false);
    Hook hook3 = new Hook("hook3", 1000, false);
    Hook hook4 = new Hook("hook4", 25000, true);
    Hook hook5 = new Hook("hook5",
        (SERVICE_SHUTDOWN_TIMEOUT_DEFAULT + 1) * 1000, true);

    mgr.addShutdownHook(hook1, 0);
    assertTrue(mgr.hasShutdownHook(hook1));
    assertEquals(1, mgr.getShutdownHooksInOrder().size());
    assertEquals(hook1, mgr.getShutdownHooksInOrder().get(0).getHook());
    assertTrue(mgr.removeShutdownHook(hook1));
    assertFalse(mgr.hasShutdownHook(hook1));
    assertFalse(mgr.removeShutdownHook(hook1));

    mgr.addShutdownHook(hook1, 0);
    assertTrue(mgr.hasShutdownHook(hook1));
    assertEquals(1, mgr.getShutdownHooksInOrder().size());
    assertEquals(SERVICE_SHUTDOWN_TIMEOUT_DEFAULT,
        mgr.getShutdownHooksInOrder().get(0).getTimeout());

    mgr.addShutdownHook(hook2, 1);
    assertTrue(mgr.hasShutdownHook(hook1));
    assertTrue(mgr.hasShutdownHook(hook2));
    assertEquals(2, mgr.getShutdownHooksInOrder().size());
    assertEquals(hook2, mgr.getShutdownHooksInOrder().get(0).getHook());
    assertEquals(hook1, mgr.getShutdownHooksInOrder().get(1).getHook());

    // Test hook finish without timeout
    mgr.addShutdownHook(hook3, 2, 4, TimeUnit.SECONDS);
    assertTrue(mgr.hasShutdownHook(hook3));
    assertEquals(hook3, mgr.getShutdownHooksInOrder().get(0).getHook());
    assertEquals(4, mgr.getShutdownHooksInOrder().get(0).getTimeout());

    // Test hook finish with timeout; highest priority
    int hook4timeout = 2;
    mgr.addShutdownHook(hook4, 3, hook4timeout, TimeUnit.SECONDS);
    assertTrue(mgr.hasShutdownHook(hook4));
    assertEquals(hook4, mgr.getShutdownHooksInOrder().get(0).getHook());
    assertEquals(2, mgr.getShutdownHooksInOrder().get(0).getTimeout());

    // a default timeout hook and verify it gets the default timeout
    mgr.addShutdownHook(hook5, 5);
    ShutdownHookManager.HookEntry hookEntry5 = mgr.getShutdownHooksInOrder()
        .get(0);
    assertEquals(hook5, hookEntry5.getHook());
    assertEquals("default timeout not used",
        ShutdownHookManager.getShutdownTimeout(new Configuration()),
        hookEntry5.getTimeout());
    assertEquals("hook priority", 5, hookEntry5.getPriority());
    // remove this to avoid a longer sleep in the test run
    assertTrue("failed to remove " + hook5,
        mgr.removeShutdownHook(hook5));


    // now execute the hook shutdown sequence
    INVOCATION_COUNT.set(0);
    LOG.info("invoking executeShutdown()");
<<<<<<< HEAD
    int timeouts = ShutdownHookManager.executeShutdown();
=======
    int timeouts = mgr.executeShutdown();
>>>>>>> e8cb2ae4
    LOG.info("Shutdown completed");
    assertEquals("Number of timed out hooks", 1, timeouts);

    List<ShutdownHookManager.HookEntry> hooks
        = mgr.getShutdownHooksInOrder();

    // analyze the hooks
    for (ShutdownHookManager.HookEntry entry : hooks) {
      Hook hook = (Hook) entry.getHook();
      assertTrue("Was not invoked " + hook, hook.invoked);
      // did any hook raise an exception?
      hook.maybeThrowAssertion();
    }

    // check the state of some of the invoked hooks
    // hook4 was invoked first, but it timed out.
    assertEquals("Expected to be invoked first " + hook4,
        1, hook4.invokedOrder);
    assertFalse("Expected to time out " + hook4, hook4.completed);


    // hook1 completed, but in order after the others, so its start time
    // is the longest.
    assertTrue("Expected to complete " + hook1, hook1.completed);
    long invocationInterval = hook1.startTime - hook4.startTime;
    assertTrue("invocation difference too short " + invocationInterval,
        invocationInterval >= hook4timeout * 1000);
    assertTrue("sleeping hook4 blocked other threads for " + invocationInterval,
        invocationInterval < hook4.sleepTime);

    // finally, clear the hooks
    mgr.clearShutdownHooks();
    // and verify that the hooks are empty
    assertFalse(mgr.hasShutdownHook(hook1));
    assertEquals("shutdown hook list is not empty",
        0,
        mgr.getShutdownHooksInOrder().size());
  }

  @Test
  public void testShutdownTimeoutConfiguration() throws Throwable {
    // set the shutdown timeout and verify it can be read back.
    Configuration conf = new Configuration();
    long shutdownTimeout = 5;
    conf.setTimeDuration(SERVICE_SHUTDOWN_TIMEOUT,
        shutdownTimeout, TimeUnit.SECONDS);
    assertEquals(SERVICE_SHUTDOWN_TIMEOUT,
        shutdownTimeout,
        ShutdownHookManager.getShutdownTimeout(conf));
  }

  /**
   * Verify that low timeouts simply fall back to
   * {@link ShutdownHookManager#TIMEOUT_MINIMUM}.
   */
  @Test
  public void testShutdownTimeoutBadConfiguration() throws Throwable {
    // set the shutdown timeout and verify it can be read back.
    Configuration conf = new Configuration();
    long shutdownTimeout = 50;
    conf.setTimeDuration(SERVICE_SHUTDOWN_TIMEOUT,
        shutdownTimeout, TimeUnit.NANOSECONDS);
    assertEquals(SERVICE_SHUTDOWN_TIMEOUT,
        ShutdownHookManager.TIMEOUT_MINIMUM,
        ShutdownHookManager.getShutdownTimeout(conf));
  }

  /**
   * Verifies that a hook cannot be re-registered: an attempt to do so
   * will simply be ignored.
   */
  @Test
  public void testDuplicateRegistration() throws Throwable {
<<<<<<< HEAD
    ShutdownHookManager mgr = ShutdownHookManager.get();
=======
>>>>>>> e8cb2ae4
    Hook hook = new Hook("hook1", 0, false);

    // add the hook
    mgr.addShutdownHook(hook, 2, 1, TimeUnit.SECONDS);

    // add it at a higher priority. This will be ignored.
    mgr.addShutdownHook(hook, 5);
    List<ShutdownHookManager.HookEntry> hookList
        = mgr.getShutdownHooksInOrder();
    assertEquals("Hook added twice", 1, hookList.size());
    ShutdownHookManager.HookEntry entry = hookList.get(0);
    assertEquals("priority of hook", 2, entry.getPriority());
    assertEquals("timeout of hook", 1, entry.getTimeout());

    // remove the hook
    assertTrue("failed to remove hook " + hook, mgr.removeShutdownHook(hook));
    // which will fail a second time
    assertFalse("expected hook removal to fail", mgr.removeShutdownHook(hook));

    // now register it
    mgr.addShutdownHook(hook, 5);
    hookList = mgr.getShutdownHooksInOrder();
    entry = hookList.get(0);
    assertEquals("priority of hook", 5, entry.getPriority());
    assertNotEquals("timeout of hook", 1, entry.getTimeout());

  }

<<<<<<< HEAD
=======
  @Test
  public void testShutdownRemove() throws Throwable {
    assertNotNull("No ShutdownHookManager", mgr);
    assertEquals(0, mgr.getShutdownHooksInOrder().size());
    Hook hook1 = new Hook("hook1", 0, false);
    Hook hook2 = new Hook("hook2", 0, false);
    mgr.addShutdownHook(hook1, 9); // create Hook1 with priority 9
    assertTrue("No hook1", mgr.hasShutdownHook(hook1)); // hook1 lookup works
    assertEquals(1, mgr.getShutdownHooksInOrder().size()); // 1 hook
    assertFalse("Delete hook2 should not be allowed",
      mgr.removeShutdownHook(hook2));
    assertTrue("Can't delete hook1", mgr.removeShutdownHook(hook1));
    assertEquals(0, mgr.getShutdownHooksInOrder().size());
  }

>>>>>>> e8cb2ae4
  private static final AtomicInteger INVOCATION_COUNT = new AtomicInteger();

  /**
   * Hooks for testing; save state for ease of asserting on
   * invocation.
   */
  private class Hook implements Runnable {

    private final String name;
    private final long sleepTime;
    private final boolean expectFailure;
    private AssertionError assertion;
    private boolean invoked;
    private int invokedOrder;
    private boolean completed;
    private boolean interrupted;
    private long startTime;

    Hook(final String name,
        final long sleepTime,
        final boolean expectFailure) {
      this.name = name;
      this.sleepTime = sleepTime;
      this.expectFailure = expectFailure;
    }

    @Override
    public void run() {
      try {
        invoked = true;
        invokedOrder = INVOCATION_COUNT.incrementAndGet();
        startTime = System.currentTimeMillis();
        LOG.info("Starting shutdown of {} with sleep time of {}",
            name, sleepTime);
        if (sleepTime > 0) {
          sleep(sleepTime);
        }
        LOG.info("Completed shutdown of {}", name);
        completed = true;
        if (expectFailure) {
          assertion = new AssertionError("Expected a failure of " + name);
        }
      } catch (InterruptedException ex) {
        LOG.info("Shutdown {} interrupted exception", name, ex);
        interrupted = true;
        if (!expectFailure) {
          assertion = new AssertionError("Timeout of " + name, ex);
        }
      }
      maybeThrowAssertion();
    }

    /**
     * Raise any exception generated during the shutdown process.
     * @throws AssertionError any assertion from the shutdown.
     */
    void maybeThrowAssertion() throws AssertionError {
      if (assertion != null) {
        throw assertion;
      }
    }

    @Override
    public String toString() {
      final StringBuilder sb = new StringBuilder("Hook{");
      sb.append("name='").append(name).append('\'');
      sb.append(", sleepTime=").append(sleepTime);
      sb.append(", expectFailure=").append(expectFailure);
      sb.append(", invoked=").append(invoked);
      sb.append(", invokedOrder=").append(invokedOrder);
      sb.append(", completed=").append(completed);
      sb.append(", interrupted=").append(interrupted);
      sb.append('}');
      return sb.toString();
    }
  }
}<|MERGE_RESOLUTION|>--- conflicted
+++ resolved
@@ -21,10 +21,6 @@
 import java.util.concurrent.TimeUnit;
 import java.util.concurrent.atomic.AtomicInteger;
 
-<<<<<<< HEAD
-import org.junit.After;
-=======
->>>>>>> e8cb2ae4
 import org.junit.Test;
 import org.slf4j.Logger;
 import org.slf4j.LoggerFactory;
@@ -46,20 +42,10 @@
       LoggerFactory.getLogger(TestShutdownHookManager.class.getName());
 
   /**
-<<<<<<< HEAD
-   * remove all the shutdown hooks so that they never get invoked later
-   * on in this test process.
-   */
-  @After
-  public void clearShutdownHooks() {
-    ShutdownHookManager.get().clearShutdownHooks();
-  }
-=======
    * A new instance of ShutdownHookManager to ensure parallel tests
    * don't have shared context.
    */
   private final ShutdownHookManager mgr = new ShutdownHookManager();
->>>>>>> e8cb2ae4
 
   /**
    * Verify hook registration, then execute the hook callback stage
@@ -68,10 +54,6 @@
    */
   @Test
   public void shutdownHookManager() {
-<<<<<<< HEAD
-    ShutdownHookManager mgr = ShutdownHookManager.get();
-=======
->>>>>>> e8cb2ae4
     assertNotNull("No ShutdownHookManager", mgr);
     assertEquals(0, mgr.getShutdownHooksInOrder().size());
     Hook hook1 = new Hook("hook1", 0, false);
@@ -132,11 +114,7 @@
     // now execute the hook shutdown sequence
     INVOCATION_COUNT.set(0);
     LOG.info("invoking executeShutdown()");
-<<<<<<< HEAD
-    int timeouts = ShutdownHookManager.executeShutdown();
-=======
     int timeouts = mgr.executeShutdown();
->>>>>>> e8cb2ae4
     LOG.info("Shutdown completed");
     assertEquals("Number of timed out hooks", 1, timeouts);
 
@@ -210,10 +188,6 @@
    */
   @Test
   public void testDuplicateRegistration() throws Throwable {
-<<<<<<< HEAD
-    ShutdownHookManager mgr = ShutdownHookManager.get();
-=======
->>>>>>> e8cb2ae4
     Hook hook = new Hook("hook1", 0, false);
 
     // add the hook
@@ -242,8 +216,6 @@
 
   }
 
-<<<<<<< HEAD
-=======
   @Test
   public void testShutdownRemove() throws Throwable {
     assertNotNull("No ShutdownHookManager", mgr);
@@ -259,7 +231,6 @@
     assertEquals(0, mgr.getShutdownHooksInOrder().size());
   }
 
->>>>>>> e8cb2ae4
   private static final AtomicInteger INVOCATION_COUNT = new AtomicInteger();
 
   /**
