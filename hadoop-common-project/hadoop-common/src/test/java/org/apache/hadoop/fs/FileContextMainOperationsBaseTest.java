--- conflicted
+++ resolved
@@ -393,11 +393,7 @@
       fc.mkdir(path, FsPermission.getDefault(), true);
     }
     for (Path p : testFiles) {
-<<<<<<< HEAD
-      FSDataOutputStream out = fc.create(p, EnumSet.of(CreateFlag.CREATE));
-=======
       FSDataOutputStream out = fc.create(p).build();
->>>>>>> e8cb2ae4
       out.writeByte(0);
       out.close();
     }
