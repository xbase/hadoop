--- conflicted
+++ resolved
@@ -478,8 +478,6 @@
   }
 
   @Test
-<<<<<<< HEAD
-=======
   public void testFormatTimeSortable() {
     long timeDiff = 523452311;
     String timeDiffStr = "99hrs, 59mins, 59sec";
@@ -506,7 +504,6 @@
   }
 
   @Test
->>>>>>> e8cb2ae4
   public void testCreateStartupShutdownMessage() {
     //pass null args and method must still return a string beginning with
     // "STARTUP_MSG"
