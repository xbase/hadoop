--- conflicted
+++ resolved
@@ -22,10 +22,6 @@
 import static org.apache.hadoop.security.LdapGroupsMapping.LDAP_CTX_FACTORY_CLASS_KEY;
 import static org.apache.hadoop.security.LdapGroupsMapping.LDAP_URL_KEY;
 import static org.junit.Assert.assertEquals;
-<<<<<<< HEAD
-import static org.junit.Assert.fail;
-=======
->>>>>>> e8cb2ae4
 import static org.mockito.Mockito.mock;
 import static org.mockito.Mockito.when;
 
@@ -39,10 +35,7 @@
 import javax.naming.directory.DirContext;
 import javax.naming.directory.SearchControls;
 import javax.naming.directory.SearchResult;
-<<<<<<< HEAD
-=======
 import javax.naming.ldap.InitialLdapContext;
->>>>>>> e8cb2ae4
 import javax.naming.spi.InitialContextFactory;
 
 import org.apache.hadoop.conf.Configuration;
@@ -197,11 +190,8 @@
 
     private static DirContext contextToReturn;
     private static String expectedLdapUrl;
-<<<<<<< HEAD
-=======
     private static String expectedBindUser;
     private static String expectedBindPassword;
->>>>>>> e8cb2ae4
 
     public DummyLdapCtxFactory() {
     }
@@ -214,8 +204,6 @@
       expectedLdapUrl = url;
     }
 
-<<<<<<< HEAD
-=======
     public static void setExpectedBindUser(String bindUser) {
       expectedBindUser = bindUser;
     }
@@ -230,7 +218,6 @@
       expectedBindPassword = null;
     }
 
->>>>>>> e8cb2ae4
     @Override
     public Context getInitialContext(Hashtable<?, ?> env)
         throws NamingException {
@@ -238,16 +225,6 @@
         String actualLdapUrl = (String) env.get(Context.PROVIDER_URL);
         assertEquals(expectedLdapUrl, actualLdapUrl);
       }
-<<<<<<< HEAD
-      if (contextToReturn == null) {
-        InitialContextFactory defaultFactory = null;
-        try {
-          defaultFactory = LDAP_CTX_FACTORY_CLASS_DEFAULT.newInstance();
-        } catch (ReflectiveOperationException e) {
-          fail("Could not initialize the default factory");
-        }
-        return defaultFactory.getInitialContext(env);
-=======
       if (expectedBindUser != null) {
         String actualBindUser = (String) env.get(Context.SECURITY_PRINCIPAL);
         assertEquals(expectedBindUser, actualBindUser);
@@ -262,7 +239,6 @@
         newEnv.put(Context.INITIAL_CONTEXT_FACTORY,
             LDAP_CTX_FACTORY_CLASS_DEFAULT);
         contextToReturn = new InitialLdapContext(newEnv, null);
->>>>>>> e8cb2ae4
       }
       return contextToReturn;
     }
