/**
 * Licensed to the Apache Software Foundation (ASF) under one
 * or more contributor license agreements.  See the NOTICE file
 * distributed with this work for additional information
 * regarding copyright ownership.  The ASF licenses this file
 * to you under the Apache License, Version 2.0 (the
 * "License"); you may not use this file except in compliance
 * with the License.  You may obtain a copy of the License at
 *
 *     http://www.apache.org/licenses/LICENSE-2.0
 *
 * Unless required by applicable law or agreed to in writing, software
 * distributed under the License is distributed on an "AS IS" BASIS,
 * WITHOUT WARRANTIES OR CONDITIONS OF ANY KIND, either express or implied.
 * See the License for the specific language governing permissions and
 * limitations under the License.
 */
package org.apache.hadoop.crypto.key.kms.server;

import com.google.common.base.Supplier;
import com.google.common.cache.LoadingCache;
import org.apache.curator.test.TestingServer;
import org.apache.hadoop.conf.Configuration;
import org.apache.hadoop.crypto.key.KeyProviderFactory;
import org.apache.hadoop.crypto.key.KeyProvider;
import org.apache.hadoop.crypto.key.KeyProvider.KeyVersion;
import org.apache.hadoop.crypto.key.KeyProvider.Options;
import org.apache.hadoop.crypto.key.KeyProviderCryptoExtension;
import org.apache.hadoop.crypto.key.KeyProviderCryptoExtension.CryptoExtension;
import org.apache.hadoop.crypto.key.KeyProviderCryptoExtension.EncryptedKeyVersion;
import org.apache.hadoop.crypto.key.KeyProviderDelegationTokenExtension;
import org.apache.hadoop.crypto.key.kms.KMSClientProvider;
import org.apache.hadoop.crypto.key.kms.KMSDelegationToken;
import org.apache.hadoop.crypto.key.kms.LoadBalancingKMSClientProvider;
import org.apache.hadoop.crypto.key.kms.ValueQueue;
import org.apache.hadoop.fs.CommonConfigurationKeysPublic;
import org.apache.hadoop.fs.Path;
import org.apache.hadoop.io.Text;
import org.apache.hadoop.io.MultipleIOException;
import org.apache.hadoop.minikdc.MiniKdc;
import org.apache.hadoop.security.AuthenticationFilterInitializer;
import org.apache.hadoop.security.Credentials;
import org.apache.hadoop.security.SecurityUtil;
import org.apache.hadoop.security.UserGroupInformation;
import org.apache.hadoop.security.authorize.AuthorizationException;
import org.apache.hadoop.security.ssl.KeyStoreTestUtil;
import org.apache.hadoop.security.ssl.SSLFactory;
import org.apache.hadoop.security.token.Token;
import org.apache.hadoop.security.token.TokenIdentifier;
import org.apache.hadoop.security.token.delegation.web.DelegationTokenIdentifier;
import org.apache.hadoop.test.GenericTestUtils;
import org.apache.hadoop.test.Whitebox;
import org.apache.hadoop.util.Time;
import org.apache.http.client.utils.URIBuilder;
import org.junit.After;
import org.junit.Assert;
import org.junit.Before;
import org.junit.Rule;
import org.junit.Test;
import org.junit.rules.Timeout;
import org.mockito.Mockito;
import org.slf4j.event.Level;
import org.slf4j.Logger;
import org.slf4j.LoggerFactory;

import javax.net.ssl.HttpsURLConnection;
import javax.security.auth.login.AppConfigurationEntry;

import java.io.ByteArrayInputStream;
import java.io.DataInputStream;
import java.io.File;
import java.io.FileWriter;
import java.io.IOException;
import java.io.InputStream;
import java.io.Writer;
import java.net.InetAddress;
import java.net.InetSocketAddress;
import java.net.ServerSocket;
import java.net.SocketTimeoutException;
import java.net.URI;
import java.net.URL;
import java.net.URLConnection;
import java.security.GeneralSecurityException;
import java.security.PrivilegedExceptionAction;
import java.util.ArrayList;
import java.util.Arrays;
import java.util.Collection;
import java.util.Date;
import java.util.HashMap;
import java.util.HashSet;
import java.util.LinkedList;
import java.util.List;
import java.util.Map;
import java.util.Properties;
import java.util.Set;
import java.util.UUID;
import java.util.concurrent.Callable;
import java.util.concurrent.LinkedBlockingQueue;
import java.util.regex.Matcher;
import java.util.regex.Pattern;

import static org.apache.hadoop.fs.CommonConfigurationKeysPublic.HADOOP_SECURITY_KEY_PROVIDER_PATH;

import static org.junit.Assert.assertArrayEquals;
import static org.junit.Assert.assertEquals;
import static org.junit.Assert.assertFalse;
import static org.junit.Assert.assertNotEquals;
import static org.junit.Assert.assertNotNull;
import static org.junit.Assert.assertTrue;
import static org.junit.Assert.fail;
import static org.mockito.Mockito.when;

public class TestKMS {
  private static final Logger LOG = LoggerFactory.getLogger(TestKMS.class);

  private static final String SSL_RELOADER_THREAD_NAME =
      "Truststore reloader thread";

  private SSLFactory sslFactory;

  // Keep track of all key providers created during a test case, so they can be
  // closed at test tearDown.
  private List<KeyProvider> providersCreated = new LinkedList<>();

  @Rule
  public final Timeout testTimeout = new Timeout(180000);

  @Before
  public void setUp() throws Exception {
    setUpMiniKdc();
    // resetting kerberos security
    Configuration conf = new Configuration();
    UserGroupInformation.setConfiguration(conf);
  }

  public static File getTestDir() throws Exception {
    File file = new File("dummy");
    file = file.getAbsoluteFile();
    file = file.getParentFile();
    file = new File(file, "target");
    file = new File(file, UUID.randomUUID().toString());
    if (!file.mkdirs()) {
      throw new RuntimeException("Could not create test directory: " + file);
    }
    return file;
  }

  public static abstract class KMSCallable<T> implements Callable<T> {
    private List<URL> kmsUrl;

    protected URL getKMSUrl() {
      return kmsUrl.get(0);
    }

    protected URL[] getKMSHAUrl() {
      URL[] urls = new URL[kmsUrl.size()];
      return kmsUrl.toArray(urls);
    }

    protected void addKMSUrl(URL url) {
      if (kmsUrl == null) {
        kmsUrl = new ArrayList<URL>();
      }
      kmsUrl.add(url);
    }

    /*
     * The format of the returned value will be
     * kms://http:kms1.example1.com:port1,kms://http:kms2.example2.com:port2
     */
    protected String generateLoadBalancingKeyProviderUriString() {
      if (kmsUrl == null || kmsUrl.size() == 0) {
        return null;
      }
      StringBuffer sb = new StringBuffer();

      for (int i = 0; i < kmsUrl.size(); i++) {
        sb.append(KMSClientProvider.SCHEME_NAME + "://" +
            kmsUrl.get(0).getProtocol() + "@");
        URL url = kmsUrl.get(i);
        sb.append(url.getAuthority());
        if (url.getPath() != null) {
          sb.append(url.getPath());
        }
        if (i < kmsUrl.size() - 1) {
          sb.append(",");
        }
      }
      return sb.toString();
    }
  }

  protected KeyProvider createProvider(URI uri, Configuration conf)
      throws IOException {
    final KeyProvider ret = new LoadBalancingKMSClientProvider(uri,
        new KMSClientProvider[] {new KMSClientProvider(uri, conf)}, conf);
    providersCreated.add(ret);
    return ret;
  }

  /**
  * create a LoadBalancingKMSClientProvider from an array of URIs.
  * @param uris an array of KMS URIs
  * @param conf configuration object
  * @return a LoadBalancingKMSClientProvider object
  * @throws IOException
  */
  protected LoadBalancingKMSClientProvider createHAProvider(URI lbUri,
      URI[] uris, Configuration conf) throws IOException {
    KMSClientProvider[] providers = new KMSClientProvider[uris.length];
    for (int i = 0; i < providers.length; i++) {
      providers[i] =
          new KMSClientProvider(uris[i], conf);
    }
    final LoadBalancingKMSClientProvider ret =
        new LoadBalancingKMSClientProvider(lbUri, providers, conf);
    providersCreated.add(ret);
    return ret;
  }

  private KMSClientProvider createKMSClientProvider(URI uri, Configuration conf)
      throws IOException {
    final KMSClientProvider ret = new KMSClientProvider(uri, conf);
    providersCreated.add(ret);
    return ret;
  }

  protected <T> T runServer(String keystore, String password, File confDir,
      KMSCallable<T> callable) throws Exception {
    return runServer(-1, keystore, password, confDir, callable);
  }

  protected <T> T runServer(int port, String keystore, String password, File confDir,
      KMSCallable<T> callable) throws Exception {
    return runServer(new int[] {port}, keystore, password, confDir, callable);
  }

  protected <T> T runServer(int[] ports, String keystore, String password,
      File confDir, KMSCallable<T> callable) throws Exception {
    MiniKMS.Builder miniKMSBuilder = new MiniKMS.Builder().setKmsConfDir(confDir)
        .setLog4jConfFile("log4j.properties");
    if (keystore != null) {
      miniKMSBuilder.setSslConf(new File(keystore), password);
    }
    final List<MiniKMS> kmsList = new ArrayList<>();

    for (int i = 0; i < ports.length; i++) {
      if (ports[i] > 0) {
        miniKMSBuilder.setPort(ports[i]);
      }
      MiniKMS miniKMS = miniKMSBuilder.build();
      kmsList.add(miniKMS);
      miniKMS.start();
      LOG.info("Test KMS running at: " + miniKMS.getKMSUrl());
      callable.addKMSUrl(miniKMS.getKMSUrl());
    }
    try {
      return callable.call();
    } finally {
      for (MiniKMS miniKMS: kmsList) {
        miniKMS.stop();
      }
    }
  }

  protected Configuration createBaseKMSConf(File keyStoreDir) throws Exception {
    return createBaseKMSConf(keyStoreDir, null);
  }

  /**
   * The Configuration object is shared by both KMS client and server in unit
   * tests because UGI gets/sets it to a static variable.
   * As a workaround, make sure the client configurations are copied to server
   * so that client can read them.
   * @param keyStoreDir where keystore is located.
   * @param conf KMS client configuration
   * @return KMS server configuration based on client.
   * @throws Exception
   */
  protected Configuration createBaseKMSConf(File keyStoreDir,
      Configuration conf) throws Exception {
    Configuration newConf;
    if (conf == null) {
      newConf = new Configuration(false);
    } else {
      newConf = new Configuration(conf);
    }
    newConf.set(KMSConfiguration.KEY_PROVIDER_URI,
        "jceks://file@" + new Path(keyStoreDir.getAbsolutePath(), "kms.keystore").toUri());
    newConf.set("hadoop.kms.authentication.type", "simple");
    return newConf;
  }

  public static void writeConf(File confDir, Configuration conf)
      throws Exception {
    Writer writer = new FileWriter(new File(confDir,
        KMSConfiguration.KMS_SITE_XML));
    conf.writeXml(writer);
    writer.close();

    writer = new FileWriter(new File(confDir, KMSConfiguration.KMS_ACLS_XML));
    conf.writeXml(writer);
    writer.close();

    //create empty core-site.xml
    writer = new FileWriter(new File(confDir, "core-site.xml"));
    new Configuration(false).writeXml(writer);
    writer.close();
  }

  public static URI createKMSUri(URL kmsUrl) throws Exception {
    String str = kmsUrl.toString();
    str = str.replaceFirst("://", "@");
    return new URI("kms://" + str);
  }

  public static URI[] createKMSHAUri(URL[] kmsUrls) throws Exception {
    URI[] uris = new URI[kmsUrls.length];
    for (int i=0; i< kmsUrls.length; i++) {
      uris[i] = createKMSUri(kmsUrls[i]);
    }
    return uris;
  }

  private static class KerberosConfiguration
      extends javax.security.auth.login.Configuration {
    private String principal;
    private String keytab;
    private boolean isInitiator;

    private KerberosConfiguration(String principal, File keytab,
        boolean client) {
      this.principal = principal;
      this.keytab = keytab.getAbsolutePath();
      this.isInitiator = client;
    }

    public static javax.security.auth.login.Configuration createClientConfig(
        String principal,
        File keytab) {
      return new KerberosConfiguration(principal, keytab, true);
    }

    private static String getKrb5LoginModuleName() {
      return System.getProperty("java.vendor").contains("IBM")
             ? "com.ibm.security.auth.module.Krb5LoginModule"
             : "com.sun.security.auth.module.Krb5LoginModule";
    }

    @Override
    public AppConfigurationEntry[] getAppConfigurationEntry(String name) {
      Map<String, String> options = new HashMap<String, String>();
      options.put("keyTab", keytab);
      options.put("principal", principal);
      options.put("useKeyTab", "true");
      options.put("storeKey", "true");
      options.put("doNotPrompt", "true");
      options.put("useTicketCache", "true");
      options.put("renewTGT", "true");
      options.put("refreshKrb5Config", "true");
      options.put("isInitiator", Boolean.toString(isInitiator));
      String ticketCache = System.getenv("KRB5CCNAME");
      if (ticketCache != null) {
        options.put("ticketCache", ticketCache);
      }
      options.put("debug", "true");

      return new AppConfigurationEntry[]{
          new AppConfigurationEntry(getKrb5LoginModuleName(),
              AppConfigurationEntry.LoginModuleControlFlag.REQUIRED,
              options)};
    }
  }

  private static MiniKdc kdc;
  private static File keytab;

  private static void setUpMiniKdc(Properties kdcConf) throws Exception {
    File kdcDir = getTestDir();
    kdc = new MiniKdc(kdcConf, kdcDir);
    kdc.start();
    keytab = new File(kdcDir, "keytab");
    List<String> principals = new ArrayList<String>();
    principals.add("HTTP/localhost");
    principals.add("client");
    principals.add("hdfs");
    principals.add("otheradmin");
    principals.add("client/host");
    principals.add("client1");
    principals.add("foo");
    for (KMSACLs.Type type : KMSACLs.Type.values()) {
      principals.add(type.toString());
    }
    principals.add("CREATE_MATERIAL");
    principals.add("ROLLOVER_MATERIAL");
    kdc.createPrincipal(keytab,
        principals.toArray(new String[principals.size()]));
  }

  private void setUpMiniKdc() throws Exception {
    Properties kdcConf = MiniKdc.createConf();
    setUpMiniKdc(kdcConf);
  }

  @After
  public void tearDown() throws Exception {
    if (kdc != null) {
      kdc.stop();
      kdc = null;
    }
    UserGroupInformation.setShouldRenewImmediatelyForTests(false);
    UserGroupInformation.reset();
    if (!providersCreated.isEmpty()) {
      final MultipleIOException.Builder b = new MultipleIOException.Builder();
      for (KeyProvider kp : providersCreated) {
        try {
          kp.close();
        } catch (IOException e) {
          LOG.error("Failed to close key provider.", e);
          b.add(e);
        }
      }
      providersCreated.clear();
      if (!b.isEmpty()) {
        throw b.build();
      }
    }
  }

  private <T> T doAs(String user, final PrivilegedExceptionAction<T> action)
      throws Exception {
    UserGroupInformation.loginUserFromKeytab(user, keytab.getAbsolutePath());
    UserGroupInformation ugi = UserGroupInformation.getLoginUser();
    try {
      return ugi.doAs(action);
    } finally {
      ugi.logoutUserFromKeytab();
    }
  }

  /**
   * Read in the content from an URL connection.
   * @param conn URLConnection To read
   * @return the text from the output
   * @throws IOException if something went wrong
   */
  private static String readOutput(URLConnection conn) throws IOException {
    StringBuilder out = new StringBuilder();
    InputStream in = conn.getInputStream();
    byte[] buffer = new byte[64 * 1024];
    int len = in.read(buffer);
    while (len > 0) {
      out.append(new String(buffer, 0, len));
      len = in.read(buffer);
    }
    return out.toString();
  }

  private static void assertReFind(String re, String value) {
    Pattern p = Pattern.compile(re);
    Matcher m = p.matcher(value);
    Assert.assertTrue("'" + p + "' does not match " + value, m.find());
  }

  private URLConnection openJMXConnection(URL baseUrl, boolean kerberos)
      throws Exception {
    URIBuilder b = new URIBuilder(baseUrl + "/jmx");
    if (!kerberos) {
      b.addParameter("user.name", "dr.who");
    }
    URL url = b.build().toURL();
    LOG.info("JMX URL " + url);
    URLConnection conn = url.openConnection();
    if (sslFactory != null) {
      HttpsURLConnection httpsConn = (HttpsURLConnection) conn;
      try {
        httpsConn.setSSLSocketFactory(sslFactory.createSSLSocketFactory());
      } catch (GeneralSecurityException ex) {
        throw new IOException(ex);
      }
      httpsConn.setHostnameVerifier(sslFactory.getHostnameVerifier());
    }
    return conn;
  }

  private void testJMXQuery(URL baseUrl, boolean kerberos) throws Exception {
    LOG.info("Testing JMX");
    assertReFind("\"name\"\\s*:\\s*\"java.lang:type=Memory\"",
        readOutput(openJMXConnection(baseUrl, kerberos)));
  }

  public void testStartStop(final boolean ssl, final boolean kerberos)
      throws Exception {
    Configuration conf = new Configuration();
    if (kerberos) {
      conf.set("hadoop.security.authentication", "kerberos");
    }
    File testDir = getTestDir();
    conf = createBaseKMSConf(testDir, conf);

    final String keystore;
    final String password;
    if (ssl) {
      String sslConfDir = KeyStoreTestUtil.getClasspathDir(TestKMS.class);
      KeyStoreTestUtil.setupSSLConfig(testDir.getAbsolutePath(), sslConfDir,
          conf, false);
      keystore = testDir.getAbsolutePath() + "/serverKS.jks";
      password = "serverP";
    } else {
      keystore = null;
      password = null;
    }

    conf.set("hadoop.kms.authentication.token.validity", "1");
    if (kerberos) {
      conf.set("hadoop.kms.authentication.type", "kerberos");
      conf.set("hadoop.kms.authentication.kerberos.keytab",
          keytab.getAbsolutePath());
      conf.set("hadoop.kms.authentication.kerberos.principal", "HTTP/localhost");
      conf.set("hadoop.kms.authentication.kerberos.name.rules", "DEFAULT");
    }

    writeConf(testDir, conf);

    if (ssl) {
      sslFactory = new SSLFactory(SSLFactory.Mode.CLIENT, conf);
      try {
        sslFactory.init();
      } catch (GeneralSecurityException ex) {
        throw new IOException(ex);
      }
    }

    runServer(keystore, password, testDir, new KMSCallable<Void>() {
      @Override
      public Void call() throws Exception {
        final Configuration conf = new Configuration();
        URL url = getKMSUrl();
        Assert.assertEquals(keystore != null,
            url.getProtocol().equals("https"));
        final URI uri = createKMSUri(getKMSUrl());

        if (ssl) {
          KeyProvider testKp = createProvider(uri, conf);
          ThreadGroup threadGroup = Thread.currentThread().getThreadGroup();
          while (threadGroup.getParent() != null) {
            threadGroup = threadGroup.getParent();
          }
          Thread[] threads = new Thread[threadGroup.activeCount()];
          threadGroup.enumerate(threads);
          Thread reloaderThread = null;
          for (Thread thread : threads) {
            if ((thread.getName() != null)
                && (thread.getName().contains(SSL_RELOADER_THREAD_NAME))) {
              reloaderThread = thread;
            }
          }
          Assert.assertTrue("Reloader is not alive", reloaderThread.isAlive());
          // Explicitly close the provider so we can verify the internal thread
          // is shutdown
          testKp.close();
          boolean reloaderStillAlive = true;
          for (int i = 0; i < 10; i++) {
            reloaderStillAlive = reloaderThread.isAlive();
            if (!reloaderStillAlive) break;
            Thread.sleep(1000);
          }
          Assert.assertFalse("Reloader is still alive", reloaderStillAlive);
        }

        if (kerberos) {
          for (String user : new String[]{"client", "client/host"}) {
            doAs(user, new PrivilegedExceptionAction<Void>() {
              @Override
              public Void run() throws Exception {
                testJMXQuery(url, kerberos);

                final KeyProvider kp = createProvider(uri, conf);
                // getKeys() empty
                Assert.assertTrue(kp.getKeys().isEmpty());

                Thread.sleep(4000);
                Token<?>[] tokens =
                    ((KeyProviderDelegationTokenExtension.DelegationTokenExtension)kp)
                    .addDelegationTokens("myuser", new Credentials());
                Assert.assertEquals(1, tokens.length);
                Assert.assertEquals("kms-dt", tokens[0].getKind().toString());
                return null;
              }
            });
          }
        } else {
          testJMXQuery(url, kerberos);

          KeyProvider kp = createProvider(uri, conf);
          // getKeys() empty
          Assert.assertTrue(kp.getKeys().isEmpty());

          Thread.sleep(4000);
          Token<?>[] tokens =
              ((KeyProviderDelegationTokenExtension.DelegationTokenExtension)kp)
              .addDelegationTokens("myuser", new Credentials());
          Assert.assertEquals(1, tokens.length);
          Assert.assertEquals("kms-dt", tokens[0].getKind().toString());
        }
        return null;
      }
    });

    if (sslFactory != null) {
      sslFactory.destroy();
      sslFactory = null;
    }
  }

  @Test
  public void testStartStopHttpPseudo() throws Exception {
    // Make sure bogus errors don't get emitted.
    GenericTestUtils.LogCapturer logs =
        GenericTestUtils.LogCapturer.captureLogs(LoggerFactory.getLogger(
            "com.sun.jersey.server.wadl.generators.AbstractWadlGeneratorGrammarGenerator"));
    try {
      testStartStop(false, false);
    } finally {
      logs.stopCapturing();
    }
    assertFalse(logs.getOutput().contains(
        "Couldn't find grammar element for class"));

  }

  @Test
  public void testStartStopHttpsPseudo() throws Exception {
    testStartStop(true, false);
  }

  @Test
  public void testStartStopHttpKerberos() throws Exception {
    testStartStop(false, true);
  }

  @Test
  public void testStartStopHttpsKerberos() throws Exception {
    testStartStop(true, true);
  }

  @Test(timeout = 30000)
  public void testSpecialKeyNames() throws Exception {
    final String specialKey = "key %^[\n{]}|\"<>\\";
    Configuration conf = new Configuration();
    conf.set("hadoop.security.authentication", "kerberos");
    File confDir = getTestDir();
    conf = createBaseKMSConf(confDir, conf);
    conf.set(KeyAuthorizationKeyProvider.KEY_ACL + specialKey + ".ALL", "*");
    writeConf(confDir, conf);

    runServer(null, null, confDir, new KMSCallable<Void>() {
      @Override
      public Void call() throws Exception {
        Configuration conf = new Configuration();
        URI uri = createKMSUri(getKMSUrl());
        KeyProvider kp = createProvider(uri, conf);
        Assert.assertTrue(kp.getKeys().isEmpty());
        Assert.assertEquals(0, kp.getKeysMetadata().length);

        KeyProvider.Options options = new KeyProvider.Options(conf);
        options.setCipher("AES/CTR/NoPadding");
        options.setBitLength(128);
        options.setDescription("l1");
        LOG.info("Creating key with name '{}'", specialKey);

        KeyProvider.KeyVersion kv0 = kp.createKey(specialKey, options);
        Assert.assertNotNull(kv0);
        Assert.assertEquals(specialKey, kv0.getName());
        Assert.assertNotNull(kv0.getVersionName());
        Assert.assertNotNull(kv0.getMaterial());
        return null;
      }
    });
  }

  @Test
  @SuppressWarnings("checkstyle:methodlength")
  public void testKMSProvider() throws Exception {
    Configuration conf = new Configuration();
    conf.set("hadoop.security.authentication", "kerberos");
    File confDir = getTestDir();
    conf = createBaseKMSConf(confDir, conf);
    conf.set(KeyAuthorizationKeyProvider.KEY_ACL + "k1.ALL", "*");
    conf.set(KeyAuthorizationKeyProvider.KEY_ACL + "k2.MANAGEMENT", "*");
    conf.set(KeyAuthorizationKeyProvider.KEY_ACL + "k2.READ", "*");
    conf.set(KeyAuthorizationKeyProvider.KEY_ACL + "k3.ALL", "*");
    conf.set(KeyAuthorizationKeyProvider.KEY_ACL + "k4.ALL", "*");
    conf.set(KeyAuthorizationKeyProvider.KEY_ACL + "k5.ALL", "*");
    conf.set(KeyAuthorizationKeyProvider.KEY_ACL + "k6.ALL", "*");
    writeConf(confDir, conf);

    runServer(null, null, confDir, new KMSCallable<Void>() {
      @Override
      public Void call() throws Exception {
        Date started = new Date();
        Configuration conf = new Configuration();
        URI uri = createKMSUri(getKMSUrl());
        KeyProvider kp = createProvider(uri, conf);

        // getKeys() empty
        Assert.assertTrue(kp.getKeys().isEmpty());

        // getKeysMetadata() empty
        Assert.assertEquals(0, kp.getKeysMetadata().length);

        // createKey()
        KeyProvider.Options options = new KeyProvider.Options(conf);
        options.setCipher("AES/CTR/NoPadding");
        options.setBitLength(128);
        options.setDescription("l1");
        KeyProvider.KeyVersion kv0 = kp.createKey("k1", options);
        Assert.assertNotNull(kv0);
        Assert.assertNotNull(kv0.getVersionName());
        Assert.assertNotNull(kv0.getMaterial());

        // getKeyVersion()
        KeyProvider.KeyVersion kv1 = kp.getKeyVersion(kv0.getVersionName());
        Assert.assertEquals(kv0.getVersionName(), kv1.getVersionName());
        Assert.assertNotNull(kv1.getMaterial());

        // getCurrent()
        KeyProvider.KeyVersion cv1 = kp.getCurrentKey("k1");
        Assert.assertEquals(kv0.getVersionName(), cv1.getVersionName());
        Assert.assertNotNull(cv1.getMaterial());

        // getKeyMetadata() 1 version
        KeyProvider.Metadata m1 = kp.getMetadata("k1");
        Assert.assertEquals("AES/CTR/NoPadding", m1.getCipher());
        Assert.assertEquals("AES", m1.getAlgorithm());
        Assert.assertEquals(128, m1.getBitLength());
        Assert.assertEquals(1, m1.getVersions());
        Assert.assertNotNull(m1.getCreated());
        Assert.assertTrue(started.before(m1.getCreated()));

        // getKeyVersions() 1 version
        List<KeyProvider.KeyVersion> lkv1 = kp.getKeyVersions("k1");
        Assert.assertEquals(1, lkv1.size());
        Assert.assertEquals(kv0.getVersionName(), lkv1.get(0).getVersionName());
        Assert.assertNotNull(kv1.getMaterial());

        // rollNewVersion()
        KeyProvider.KeyVersion kv2 = kp.rollNewVersion("k1");
        Assert.assertNotSame(kv0.getVersionName(), kv2.getVersionName());
        Assert.assertNotNull(kv2.getMaterial());

        // getKeyVersion()
        kv2 = kp.getKeyVersion(kv2.getVersionName());
        boolean eq = true;
        for (int i = 0; i < kv1.getMaterial().length; i++) {
          eq = eq && kv1.getMaterial()[i] == kv2.getMaterial()[i];
        }
        Assert.assertFalse(eq);

        // getCurrent()
        KeyProvider.KeyVersion cv2 = kp.getCurrentKey("k1");
        Assert.assertEquals(kv2.getVersionName(), cv2.getVersionName());
        Assert.assertNotNull(cv2.getMaterial());
        eq = true;
        for (int i = 0; i < kv1.getMaterial().length; i++) {
          eq = eq && cv2.getMaterial()[i] == kv2.getMaterial()[i];
        }
        Assert.assertTrue(eq);

        // getKeyVersions() 2 versions
        List<KeyProvider.KeyVersion> lkv2 = kp.getKeyVersions("k1");
        Assert.assertEquals(2, lkv2.size());
        Assert.assertEquals(kv1.getVersionName(), lkv2.get(0).getVersionName());
        Assert.assertNotNull(lkv2.get(0).getMaterial());
        Assert.assertEquals(kv2.getVersionName(), lkv2.get(1).getVersionName());
        Assert.assertNotNull(lkv2.get(1).getMaterial());

        // getKeyMetadata() 2 version
        KeyProvider.Metadata m2 = kp.getMetadata("k1");
        Assert.assertEquals("AES/CTR/NoPadding", m2.getCipher());
        Assert.assertEquals("AES", m2.getAlgorithm());
        Assert.assertEquals(128, m2.getBitLength());
        Assert.assertEquals(2, m2.getVersions());
        Assert.assertNotNull(m2.getCreated());
        Assert.assertTrue(started.before(m2.getCreated()));

        // getKeys() 1 key
        List<String> ks1 = kp.getKeys();
        Assert.assertEquals(1, ks1.size());
        Assert.assertEquals("k1", ks1.get(0));

        // getKeysMetadata() 1 key 2 versions
        KeyProvider.Metadata[] kms1 = kp.getKeysMetadata("k1");
        Assert.assertEquals(1, kms1.length);
        Assert.assertEquals("AES/CTR/NoPadding", kms1[0].getCipher());
        Assert.assertEquals("AES", kms1[0].getAlgorithm());
        Assert.assertEquals(128, kms1[0].getBitLength());
        Assert.assertEquals(2, kms1[0].getVersions());
        Assert.assertNotNull(kms1[0].getCreated());
        Assert.assertTrue(started.before(kms1[0].getCreated()));

        // test generate and decryption of EEK
        KeyProvider.KeyVersion kv = kp.getCurrentKey("k1");
        KeyProviderCryptoExtension kpExt =
            KeyProviderCryptoExtension.createKeyProviderCryptoExtension(kp);

        EncryptedKeyVersion ek1 = kpExt.generateEncryptedKey(kv.getName());
        Assert.assertEquals(KeyProviderCryptoExtension.EEK,
            ek1.getEncryptedKeyVersion().getVersionName());
        Assert.assertNotNull(ek1.getEncryptedKeyVersion().getMaterial());
        Assert.assertEquals(kv.getMaterial().length,
            ek1.getEncryptedKeyVersion().getMaterial().length);
        KeyProvider.KeyVersion k1 = kpExt.decryptEncryptedKey(ek1);
        Assert.assertEquals(KeyProviderCryptoExtension.EK, k1.getVersionName());
        KeyProvider.KeyVersion k1a = kpExt.decryptEncryptedKey(ek1);
        Assert.assertArrayEquals(k1.getMaterial(), k1a.getMaterial());
        Assert.assertEquals(kv.getMaterial().length, k1.getMaterial().length);

        EncryptedKeyVersion ek2 = kpExt.generateEncryptedKey(kv.getName());
        KeyProvider.KeyVersion k2 = kpExt.decryptEncryptedKey(ek2);
        boolean isEq = true;
        for (int i = 0; isEq && i < ek2.getEncryptedKeyVersion()
            .getMaterial().length; i++) {
          isEq = k2.getMaterial()[i] == k1.getMaterial()[i];
        }
        Assert.assertFalse(isEq);

        // test re-encrypt
        kpExt.rollNewVersion(ek1.getEncryptionKeyName());
        EncryptedKeyVersion ek1r = kpExt.reencryptEncryptedKey(ek1);
        assertEquals(KeyProviderCryptoExtension.EEK,
            ek1r.getEncryptedKeyVersion().getVersionName());
        assertFalse(Arrays.equals(ek1.getEncryptedKeyVersion().getMaterial(),
            ek1r.getEncryptedKeyVersion().getMaterial()));
        assertEquals(kv.getMaterial().length,
            ek1r.getEncryptedKeyVersion().getMaterial().length);
        assertEquals(ek1.getEncryptionKeyName(), ek1r.getEncryptionKeyName());
        assertArrayEquals(ek1.getEncryptedKeyIv(), ek1r.getEncryptedKeyIv());
        assertNotEquals(ek1.getEncryptionKeyVersionName(),
            ek1r.getEncryptionKeyVersionName());

        KeyProvider.KeyVersion k1r = kpExt.decryptEncryptedKey(ek1r);
        assertEquals(KeyProviderCryptoExtension.EK, k1r.getVersionName());
        assertArrayEquals(k1.getMaterial(), k1r.getMaterial());
        assertEquals(kv.getMaterial().length, k1r.getMaterial().length);

        // test re-encrypt batch
        EncryptedKeyVersion ek3 = kpExt.generateEncryptedKey(kv.getName());
        KeyVersion latest = kpExt.rollNewVersion(kv.getName());
        List<EncryptedKeyVersion> ekvs = new ArrayList<>(3);
        ekvs.add(ek1);
        ekvs.add(ek2);
        ekvs.add(ek3);
        ekvs.add(ek1);
        ekvs.add(ek2);
        ekvs.add(ek3);
        kpExt.reencryptEncryptedKeys(ekvs);
        for (EncryptedKeyVersion ekv: ekvs) {
          assertEquals(latest.getVersionName(),
              ekv.getEncryptionKeyVersionName());
        }

        // deleteKey()
        kp.deleteKey("k1");

        // Check decryption after Key deletion
        try {
          kpExt.decryptEncryptedKey(ek1);
          Assert.fail("Should not be allowed !!");
        } catch (Exception e) {
          Assert.assertTrue(e.getMessage().contains("'k1@1' not found"));
        }

        // getKey()
        Assert.assertNull(kp.getKeyVersion("k1"));

        // getKeyVersions()
        Assert.assertNull(kp.getKeyVersions("k1"));

        // getMetadata()
        Assert.assertNull(kp.getMetadata("k1"));

        // getKeys() empty
        Assert.assertTrue(kp.getKeys().isEmpty());

        // getKeysMetadata() empty
        Assert.assertEquals(0, kp.getKeysMetadata().length);

        // createKey() no description, no tags
        options = new KeyProvider.Options(conf);
        options.setCipher("AES/CTR/NoPadding");
        options.setBitLength(128);
        KeyVersion kVer2 = kp.createKey("k2", options);
        KeyProvider.Metadata meta = kp.getMetadata("k2");
        Assert.assertNull(meta.getDescription());
        Assert.assertEquals("k2", meta.getAttributes().get("key.acl.name"));

        // test key ACL.. k2 is granted only MANAGEMENT Op access
        try {
          kpExt =
              KeyProviderCryptoExtension.createKeyProviderCryptoExtension(kp);
          kpExt.generateEncryptedKey(kVer2.getName());
          Assert.fail("User should not be allowed to encrypt !!");
        } catch (Exception ex) {
          // 
        }

        // createKey() description, no tags
        options = new KeyProvider.Options(conf);
        options.setCipher("AES/CTR/NoPadding");
        options.setBitLength(128);
        options.setDescription("d");
        kp.createKey("k3", options);
        meta = kp.getMetadata("k3");
        Assert.assertEquals("d", meta.getDescription());
        Assert.assertEquals("k3", meta.getAttributes().get("key.acl.name"));

        Map<String, String> attributes = new HashMap<String, String>();
        attributes.put("a", "A");

        // createKey() no description, tags
        options = new KeyProvider.Options(conf);
        options.setCipher("AES/CTR/NoPadding");
        options.setBitLength(128);
        attributes.put("key.acl.name", "k4");
        options.setAttributes(attributes);
        kp.createKey("k4", options);
        meta = kp.getMetadata("k4");
        Assert.assertNull(meta.getDescription());
        Assert.assertEquals(attributes, meta.getAttributes());

        // createKey() description, tags
        options = new KeyProvider.Options(conf);
        options.setCipher("AES/CTR/NoPadding");
        options.setBitLength(128);
        options.setDescription("d");
        attributes.put("key.acl.name", "k5");
        options.setAttributes(attributes);
        kp.createKey("k5", options);
        meta = kp.getMetadata("k5");
        Assert.assertEquals("d", meta.getDescription());
        Assert.assertEquals(attributes, meta.getAttributes());

        // test rollover draining
        KeyProviderCryptoExtension kpce = KeyProviderCryptoExtension.
            createKeyProviderCryptoExtension(kp);
        options = new KeyProvider.Options(conf);
        options.setCipher("AES/CTR/NoPadding");
        options.setBitLength(128);
        kpce.createKey("k6", options);

        EncryptedKeyVersion ekv1 = kpce.generateEncryptedKey("k6");
        kpce.rollNewVersion("k6");
        kpce.invalidateCache("k6");
        EncryptedKeyVersion ekv2 = kpce.generateEncryptedKey("k6");
        assertNotEquals("rollover did not generate a new key even after"
            + " queue is drained", ekv1.getEncryptionKeyVersionName(),
            ekv2.getEncryptionKeyVersionName());
        return null;
      }
    });
  }

  @Test
  public void testKMSProviderCaching() throws Exception {
    Configuration conf = new Configuration();
    File confDir = getTestDir();
    conf = createBaseKMSConf(confDir, conf);
    conf.set(KeyAuthorizationKeyProvider.KEY_ACL + "k1.ALL", "*");
    writeConf(confDir, conf);

    runServer(null, null, confDir, new KMSCallable<Void>() {
      @Override
      public Void call() throws Exception {
        final String keyName = "k1";
        final String mockVersionName = "mock";
        final Configuration conf = new Configuration();
        final URI uri = createKMSUri(getKMSUrl());
        KMSClientProvider kmscp = createKMSClientProvider(uri, conf);

        // get the reference to the internal cache, to test invalidation.
        ValueQueue vq =
            (ValueQueue) Whitebox.getInternalState(kmscp, "encKeyVersionQueue");
        LoadingCache<String, LinkedBlockingQueue<EncryptedKeyVersion>> kq =
            ((LoadingCache<String, LinkedBlockingQueue<EncryptedKeyVersion>>)
                Whitebox.getInternalState(vq, "keyQueues"));
        EncryptedKeyVersion mockEKV = Mockito.mock(EncryptedKeyVersion.class);
        when(mockEKV.getEncryptionKeyName()).thenReturn(keyName);
        when(mockEKV.getEncryptionKeyVersionName()).thenReturn(mockVersionName);

        // createKey()
        KeyProvider.Options options = new KeyProvider.Options(conf);
        options.setCipher("AES/CTR/NoPadding");
        options.setBitLength(128);
        options.setDescription("l1");
        KeyProvider.KeyVersion kv0 = kmscp.createKey(keyName, options);
        assertNotNull(kv0.getVersionName());

        assertEquals("Default key version name is incorrect.", "k1@0",
            kmscp.generateEncryptedKey(keyName).getEncryptionKeyVersionName());

        kmscp.invalidateCache(keyName);
        kq.get(keyName).put(mockEKV);
        assertEquals("Key version incorrect after invalidating cache + putting"
                + " mock key.", mockVersionName,
            kmscp.generateEncryptedKey(keyName).getEncryptionKeyVersionName());

        // test new version is returned after invalidation.
        for (int i = 0; i < 100; ++i) {
          kq.get(keyName).put(mockEKV);
          kmscp.invalidateCache(keyName);
          assertEquals("Cache invalidation guarantee failed.", "k1@0",
              kmscp.generateEncryptedKey(keyName)
                  .getEncryptionKeyVersionName());
        }
        return null;
      }
    });
  }

  @Test
  @SuppressWarnings("checkstyle:methodlength")
  public void testKeyACLs() throws Exception {
    Configuration conf = new Configuration();
    conf.set("hadoop.security.authentication", "kerberos");
    final File testDir = getTestDir();
    conf = createBaseKMSConf(testDir, conf);
    conf.set("hadoop.kms.authentication.type", "kerberos");
    conf.set("hadoop.kms.authentication.kerberos.keytab",
        keytab.getAbsolutePath());
    conf.set("hadoop.kms.authentication.kerberos.principal", "HTTP/localhost");
    conf.set("hadoop.kms.authentication.kerberos.name.rules", "DEFAULT");

    for (KMSACLs.Type type : KMSACLs.Type.values()) {
      conf.set(type.getAclConfigKey(), type.toString());
    }
    conf.set(KMSACLs.Type.CREATE.getAclConfigKey(),"CREATE,ROLLOVER,GET,SET_KEY_MATERIAL,GENERATE_EEK,DECRYPT_EEK");
    conf.set(KMSACLs.Type.ROLLOVER.getAclConfigKey(),"CREATE,ROLLOVER,GET,SET_KEY_MATERIAL,GENERATE_EEK,DECRYPT_EEK");
    conf.set(KMSACLs.Type.GENERATE_EEK.getAclConfigKey(),"CREATE,ROLLOVER,GET,SET_KEY_MATERIAL,GENERATE_EEK,DECRYPT_EEK");
    conf.set(KMSACLs.Type.DECRYPT_EEK.getAclConfigKey(),"CREATE,ROLLOVER,GET,SET_KEY_MATERIAL,GENERATE_EEK");

    conf.set(KeyAuthorizationKeyProvider.KEY_ACL + "test_key.MANAGEMENT", "CREATE");
    conf.set(KeyAuthorizationKeyProvider.KEY_ACL + "some_key.MANAGEMENT", "ROLLOVER");
    conf.set(KMSConfiguration.WHITELIST_KEY_ACL_PREFIX + "MANAGEMENT", "DECRYPT_EEK");
    conf.set(KMSConfiguration.WHITELIST_KEY_ACL_PREFIX + "ALL", "DECRYPT_EEK");

    conf.set(KeyAuthorizationKeyProvider.KEY_ACL + "all_access.ALL", "GENERATE_EEK");
    conf.set(KeyAuthorizationKeyProvider.KEY_ACL + "all_access.DECRYPT_EEK", "ROLLOVER");
    conf.set(KMSConfiguration.DEFAULT_KEY_ACL_PREFIX + "MANAGEMENT", "ROLLOVER");
    conf.set(KMSConfiguration.DEFAULT_KEY_ACL_PREFIX + "GENERATE_EEK", "SOMEBODY");
    conf.set(KMSConfiguration.DEFAULT_KEY_ACL_PREFIX + "ALL", "ROLLOVER");

    writeConf(testDir, conf);

    runServer(null, null, testDir, new KMSCallable<Void>() {

      @Override
      public Void call() throws Exception {
        final Configuration conf = new Configuration();
        conf.setInt(KeyProvider.DEFAULT_BITLENGTH_NAME, 128);
        final URI uri = createKMSUri(getKMSUrl());

        doAs("CREATE", new PrivilegedExceptionAction<Void>() {
          @Override
          public Void run() throws Exception {
            KeyProvider kp = createProvider(uri, conf);
            try {
              Options options = new KeyProvider.Options(conf);
              Map<String, String> attributes = options.getAttributes();
              HashMap<String,String> newAttribs = new HashMap<String, String>(attributes);
              newAttribs.put("key.acl.name", "test_key");
              options.setAttributes(newAttribs);
              KeyProvider.KeyVersion kv = kp.createKey("k0", options);
              Assert.assertNull(kv.getMaterial());
              KeyVersion rollVersion = kp.rollNewVersion("k0");
              Assert.assertNull(rollVersion.getMaterial());
              KeyProviderCryptoExtension kpce =
                  KeyProviderCryptoExtension.createKeyProviderCryptoExtension(kp);
              try {
                kpce.generateEncryptedKey("k0");
                Assert.fail("User [CREATE] should not be allowed to generate_eek on k0");
              } catch (Exception e) {
                // Ignore
              }
              newAttribs = new HashMap<String, String>(attributes);
              newAttribs.put("key.acl.name", "all_access");
              options.setAttributes(newAttribs);
              try {
                kp.createKey("kx", options);
                Assert.fail("User [CREATE] should not be allowed to create kx");
              } catch (Exception e) {
                // Ignore
              }
            } catch (Exception ex) {
              Assert.fail(ex.getMessage());
            }
            return null;
          }
        });

        // Test whitelist key access..
        // DECRYPT_EEK is whitelisted for MANAGEMENT operations only
        doAs("DECRYPT_EEK", new PrivilegedExceptionAction<Void>() {
          @Override
          public Void run() throws Exception {
            KeyProvider kp = createProvider(uri, conf);
            try {
              Options options = new KeyProvider.Options(conf);
              Map<String, String> attributes = options.getAttributes();
              HashMap<String,String> newAttribs = new HashMap<String, String>(attributes);
              newAttribs.put("key.acl.name", "some_key");
              options.setAttributes(newAttribs);
              KeyProvider.KeyVersion kv = kp.createKey("kk0", options);
              Assert.assertNull(kv.getMaterial());
              KeyVersion rollVersion = kp.rollNewVersion("kk0");
              Assert.assertNull(rollVersion.getMaterial());
              KeyProviderCryptoExtension kpce =
                  KeyProviderCryptoExtension.createKeyProviderCryptoExtension(kp);
              try {
                kpce.generateEncryptedKey("kk0");
                Assert.fail("User [DECRYPT_EEK] should not be allowed to generate_eek on kk0");
              } catch (Exception e) {
                // Ignore
              }
              newAttribs = new HashMap<String, String>(attributes);
              newAttribs.put("key.acl.name", "all_access");
              options.setAttributes(newAttribs);
              kp.createKey("kkx", options);
            } catch (Exception ex) {
              Assert.fail(ex.getMessage());
            }
            return null;
          }
        });

        doAs("ROLLOVER", new PrivilegedExceptionAction<Void>() {
          @Override
          public Void run() throws Exception {
            KeyProvider kp = createProvider(uri, conf);
            try {
              Options options = new KeyProvider.Options(conf);
              Map<String, String> attributes = options.getAttributes();
              HashMap<String,String> newAttribs = new HashMap<String, String>(attributes);
              newAttribs.put("key.acl.name", "test_key2");
              options.setAttributes(newAttribs);
              KeyProvider.KeyVersion kv = kp.createKey("k1", options);
              Assert.assertNull(kv.getMaterial());
              KeyVersion rollVersion = kp.rollNewVersion("k1");
              Assert.assertNull(rollVersion.getMaterial());
              try {
                kp.rollNewVersion("k0");
                Assert.fail("User [ROLLOVER] should not be allowed to rollover k0");
              } catch (Exception e) {
                // Ignore
              }
              KeyProviderCryptoExtension kpce =
                  KeyProviderCryptoExtension.createKeyProviderCryptoExtension(kp);
              try {
                kpce.generateEncryptedKey("k1");
                Assert.fail("User [ROLLOVER] should not be allowed to generate_eek on k1");
              } catch (Exception e) {
                // Ignore
              }
              newAttribs = new HashMap<String, String>(attributes);
              newAttribs.put("key.acl.name", "all_access");
              options.setAttributes(newAttribs);
              try {
                kp.createKey("kx", options);
                Assert.fail("User [ROLLOVER] should not be allowed to create kx");
              } catch (Exception e) {
                // Ignore
              }
            } catch (Exception ex) {
              Assert.fail(ex.getMessage());
            }
            return null;
          }
        });

        doAs("GET", new PrivilegedExceptionAction<Void>() {
          @Override
          public Void run() throws Exception {
            KeyProvider kp = createProvider(uri, conf);
            try {
              Options options = new KeyProvider.Options(conf);
              Map<String, String> attributes = options.getAttributes();
              HashMap<String,String> newAttribs = new HashMap<String, String>(attributes);
              newAttribs.put("key.acl.name", "test_key");
              options.setAttributes(newAttribs);
              try {
                kp.createKey("k2", options);
                Assert.fail("User [GET] should not be allowed to create key..");
              } catch (Exception e) {
                // Ignore
              }
              newAttribs = new HashMap<String, String>(attributes);
              newAttribs.put("key.acl.name", "all_access");
              options.setAttributes(newAttribs);
              try {
                kp.createKey("kx", options);
                Assert.fail("User [GET] should not be allowed to create kx");
              } catch (Exception e) {
                // Ignore
              }
            } catch (Exception ex) {
              Assert.fail(ex.getMessage());
            }
            return null;
          }
        });

        final EncryptedKeyVersion ekv = doAs("GENERATE_EEK", new PrivilegedExceptionAction<EncryptedKeyVersion>() {
          @Override
          public EncryptedKeyVersion run() throws Exception {
            KeyProvider kp = createProvider(uri, conf);
            try {
              Options options = new KeyProvider.Options(conf);
              Map<String, String> attributes = options.getAttributes();
              HashMap<String,String> newAttribs = new HashMap<String, String>(attributes);
              newAttribs.put("key.acl.name", "all_access");
              options.setAttributes(newAttribs);
              kp.createKey("kx", options);
              KeyProviderCryptoExtension kpce =
                  KeyProviderCryptoExtension.createKeyProviderCryptoExtension(kp);
              try {
                return kpce.generateEncryptedKey("kx");
              } catch (Exception e) {
                Assert.fail("User [GENERATE_EEK] should be allowed to generate_eek on kx");
              }
            } catch (Exception ex) {
              Assert.fail(ex.getMessage());
            }
            return null;
          }
        });

        doAs("ROLLOVER", new PrivilegedExceptionAction<Void>() {
          @Override
          public Void run() throws Exception {
            KeyProvider kp = createProvider(uri, conf);
            try {
              KeyProviderCryptoExtension kpce =
                  KeyProviderCryptoExtension.createKeyProviderCryptoExtension(kp);
              kpce.decryptEncryptedKey(ekv);
            } catch (Exception ex) {
              Assert.fail(ex.getMessage());
            }
            return null;
          }
        });
        return null;
      }
    });

    conf.set(KMSConfiguration.DEFAULT_KEY_ACL_PREFIX + "MANAGEMENT", "");
    conf.set(KMSConfiguration.DEFAULT_KEY_ACL_PREFIX + "GENERATE_EEK", "*");
    writeConf(testDir, conf);

    runServer(null, null, testDir, new KMSCallable<Void>() {

      @Override
      public Void call() throws Exception {
        final Configuration conf = new Configuration();
        conf.setInt(KeyProvider.DEFAULT_BITLENGTH_NAME, 128);
        final URI uri = createKMSUri(getKMSUrl());

        doAs("GENERATE_EEK", new PrivilegedExceptionAction<Void>() {
          @Override
          public Void run() throws Exception {
            KeyProvider kp = createProvider(uri, conf);
            KeyProviderCryptoExtension kpce =
                KeyProviderCryptoExtension.createKeyProviderCryptoExtension(kp);
            EncryptedKeyVersion ekv = kpce.generateEncryptedKey("k1");
            kpce.reencryptEncryptedKey(ekv);
            List<EncryptedKeyVersion> ekvs = new ArrayList<>(2);
            ekvs.add(ekv);
            ekvs.add(ekv);
            kpce.reencryptEncryptedKeys(ekvs);
            return null;
          }
        });
        return null;
      }
    });
  }

  @Test
  public void testKMSRestartKerberosAuth() throws Exception {
    doKMSRestart(true);
  }

  @Test
  public void testKMSRestartSimpleAuth() throws Exception {
    doKMSRestart(false);
  }

  public void doKMSRestart(boolean useKrb) throws Exception {
    Configuration conf = new Configuration();
    conf.set("hadoop.security.authentication", "kerberos");
    final File testDir = getTestDir();
    conf = createBaseKMSConf(testDir, conf);
    if (useKrb) {
      conf.set("hadoop.kms.authentication.type", "kerberos");
    }
    conf.set("hadoop.kms.authentication.kerberos.keytab",
        keytab.getAbsolutePath());
    conf.set("hadoop.kms.authentication.kerberos.principal", "HTTP/localhost");
    conf.set("hadoop.kms.authentication.kerberos.name.rules", "DEFAULT");

    for (KMSACLs.Type type : KMSACLs.Type.values()) {
      conf.set(type.getAclConfigKey(), type.toString());
    }
    conf.set(KMSACLs.Type.CREATE.getAclConfigKey(),
        KMSACLs.Type.CREATE.toString() + ",SET_KEY_MATERIAL");

    conf.set(KMSACLs.Type.ROLLOVER.getAclConfigKey(),
        KMSACLs.Type.ROLLOVER.toString() + ",SET_KEY_MATERIAL");

    conf.set(KeyAuthorizationKeyProvider.KEY_ACL + "k0.ALL", "*");
    conf.set(KeyAuthorizationKeyProvider.KEY_ACL + "k1.ALL", "*");
    conf.set(KeyAuthorizationKeyProvider.KEY_ACL + "k2.ALL", "*");
    conf.set(KeyAuthorizationKeyProvider.KEY_ACL + "k3.ALL", "*");

    writeConf(testDir, conf);

    KMSCallable<KeyProvider> c =
        new KMSCallable<KeyProvider>() {
      @Override
      public KeyProvider call() throws Exception {
        final Configuration conf = new Configuration();
        conf.setInt(KeyProvider.DEFAULT_BITLENGTH_NAME, 128);
        final URI uri = createKMSUri(getKMSUrl());

        final KeyProvider kp =
            doAs("SET_KEY_MATERIAL",
                new PrivilegedExceptionAction<KeyProvider>() {
                  @Override
                  public KeyProvider run() throws Exception {
                    KeyProvider kp = createProvider(uri, conf);
                        kp.createKey("k1", new byte[16],
                            new KeyProvider.Options(conf));
                    return kp;
                  }
                });
        return kp;
      }
    };

    final KeyProvider retKp =
        runServer(null, null, testDir, c);

    // Restart server (using the same port)
    runServer(c.getKMSUrl().getPort(), null, null, testDir,
        new KMSCallable<Void>() {
          @Override
          public Void call() throws Exception {
            final Configuration conf = new Configuration();
            conf.setInt(KeyProvider.DEFAULT_BITLENGTH_NAME, 128);
            doAs("SET_KEY_MATERIAL",
                new PrivilegedExceptionAction<Void>() {
                  @Override
                  public Void run() throws Exception {
                    retKp.createKey("k2", new byte[16],
                        new KeyProvider.Options(conf));
                    retKp.createKey("k3", new byte[16],
                        new KeyProvider.Options(conf));
                    return null;
                  }
                });
            return null;
          }
        });
  }

  @Test
  public void testKMSAuthFailureRetry() throws Exception {
    Configuration conf = new Configuration();
    conf.set("hadoop.security.authentication", "kerberos");
    final File testDir = getTestDir();
    conf = createBaseKMSConf(testDir, conf);
    conf.set("hadoop.kms.authentication.kerberos.keytab",
        keytab.getAbsolutePath());
    conf.set("hadoop.kms.authentication.kerberos.principal", "HTTP/localhost");
    conf.set("hadoop.kms.authentication.kerberos.name.rules", "DEFAULT");
    conf.set("hadoop.kms.authentication.token.validity", "1");

    for (KMSACLs.Type type : KMSACLs.Type.values()) {
      conf.set(type.getAclConfigKey(), type.toString());
    }
    conf.set(KMSACLs.Type.CREATE.getAclConfigKey(),
        KMSACLs.Type.CREATE.toString() + ",SET_KEY_MATERIAL");

    conf.set(KMSACLs.Type.ROLLOVER.getAclConfigKey(),
        KMSACLs.Type.ROLLOVER.toString() + ",SET_KEY_MATERIAL");

    conf.set(KeyAuthorizationKeyProvider.KEY_ACL + "k0.ALL", "*");
    conf.set(KeyAuthorizationKeyProvider.KEY_ACL + "k1.ALL", "*");
    conf.set(KeyAuthorizationKeyProvider.KEY_ACL + "k2.ALL", "*");
    conf.set(KeyAuthorizationKeyProvider.KEY_ACL + "k3.ALL", "*");
    conf.set(KeyAuthorizationKeyProvider.KEY_ACL + "k4.ALL", "*");

    writeConf(testDir, conf);

    runServer(null, null, testDir,
        new KMSCallable<Void>() {
          @Override
          public Void call() throws Exception {
            final Configuration conf = new Configuration();
            conf.setInt(KeyProvider.DEFAULT_BITLENGTH_NAME, 128);
            final URI uri = createKMSUri(getKMSUrl());
            doAs("SET_KEY_MATERIAL",
                new PrivilegedExceptionAction<Void>() {
                  @Override
                  public Void run() throws Exception {
                    KeyProvider kp = createProvider(uri, conf);

                    kp.createKey("k0", new byte[16],
                        new KeyProvider.Options(conf));
                    // This happens before rollover
                    kp.createKey("k1", new byte[16],
                        new KeyProvider.Options(conf));
                    // Atleast 2 rollovers.. so should induce signer Exception
                    Thread.sleep(3500);
                    kp.createKey("k2", new byte[16],
                      new KeyProvider.Options(conf));
                    return null;
                  }
                });
            return null;
          }
        });

    // Test retry count
    runServer(null, null, testDir,
        new KMSCallable<Void>() {
          @Override
          public Void call() throws Exception {
            final Configuration conf = new Configuration();
            conf.setInt(KeyProvider.DEFAULT_BITLENGTH_NAME, 128);
            conf.setInt(KMSClientProvider.AUTH_RETRY, 0);
            final URI uri = createKMSUri(getKMSUrl());
            doAs("SET_KEY_MATERIAL",
                new PrivilegedExceptionAction<Void>() {
                  @Override
                  public Void run() throws Exception {
                    KeyProvider kp = createProvider(uri, conf);
                    kp.createKey("k3", new byte[16],
                        new KeyProvider.Options(conf));
                    // Atleast 2 rollovers.. so should induce signer Exception
                    Thread.sleep(3500);
                    try {
                      kp.createKey("k4", new byte[16],
                          new KeyProvider.Options(conf));
                      Assert.fail("This should not succeed..");
                    } catch (IOException e) {
                      Assert.assertTrue(
                          "HTTP exception must be a 401 : " + e.getMessage(), e
                              .getMessage().contains("401"));
                    }
                    return null;
                  }
                });
            return null;
          }
        });
  }

  @Test
  @SuppressWarnings("checkstyle:methodlength")
  public void testACLs() throws Exception {
    Configuration conf = new Configuration();
    conf.set("hadoop.security.authentication", "kerberos");
    final File testDir = getTestDir();
    conf = createBaseKMSConf(testDir, conf);
    conf.set("hadoop.kms.authentication.type", "kerberos");
    conf.set("hadoop.kms.authentication.kerberos.keytab",
        keytab.getAbsolutePath());
    conf.set("hadoop.kms.authentication.kerberos.principal", "HTTP/localhost");
    conf.set("hadoop.kms.authentication.kerberos.name.rules", "DEFAULT");

    for (KMSACLs.Type type : KMSACLs.Type.values()) {
      conf.set(type.getAclConfigKey(), type.toString());
    }
    conf.set(KMSACLs.Type.CREATE.getAclConfigKey(),
        KMSACLs.Type.CREATE.toString() + ",SET_KEY_MATERIAL");

    conf.set(KMSACLs.Type.ROLLOVER.getAclConfigKey(),
        KMSACLs.Type.ROLLOVER.toString() + ",SET_KEY_MATERIAL");

    conf.set(KeyAuthorizationKeyProvider.KEY_ACL + "k0.ALL", "*");
    conf.set(KeyAuthorizationKeyProvider.KEY_ACL + "k1.ALL", "*");

    writeConf(testDir, conf);

    runServer(null, null, testDir, new KMSCallable<Void>() {
      @Override
      public Void call() throws Exception {
        final Configuration conf = new Configuration();
        conf.setInt(KeyProvider.DEFAULT_BITLENGTH_NAME, 128);
        final URI uri = createKMSUri(getKMSUrl());

        //nothing allowed
        doAs("client", new PrivilegedExceptionAction<Void>() {
          @Override
          public Void run() throws Exception {
            KeyProvider kp = createProvider(uri, conf);
            try {
              kp.createKey("k", new KeyProvider.Options(conf));
              Assert.fail();
            } catch (AuthorizationException ex) {
              //NOP
            } catch (Exception ex) {
              Assert.fail(ex.getMessage());
            }
            try {
              kp.createKey("k", new byte[16], new KeyProvider.Options(conf));
              Assert.fail();
            } catch (AuthorizationException ex) {
              //NOP
            } catch (Exception ex) {
              Assert.fail(ex.getMessage());
            }
            try {
              kp.rollNewVersion("k");
              Assert.fail();
            } catch (AuthorizationException ex) {
              //NOP
            } catch (Exception ex) {
              Assert.fail(ex.getMessage());
            }
            try {
              kp.rollNewVersion("k", new byte[16]);
              Assert.fail();
            } catch (AuthorizationException ex) {
              //NOP
            } catch (Exception ex) {
              Assert.fail(ex.getMessage());
            }
            try {
              kp.getKeys();
              Assert.fail();
            } catch (AuthorizationException ex) {
              //NOP
            } catch (Exception ex) {
              Assert.fail(ex.getMessage());
            }
            try {
              kp.getKeysMetadata("k");
              Assert.fail();
            } catch (AuthorizationException ex) {
              //NOP
            } catch (Exception ex) {
              Assert.fail(ex.getMessage());
            }
            try {
              // we are using JavaKeyStoreProvider for testing, so we know how
              // the keyversion is created.
              kp.getKeyVersion("k@0");
              Assert.fail();
            } catch (AuthorizationException ex) {
              //NOP
            } catch (Exception ex) {
              Assert.fail(ex.getMessage());
            }
            try {
              kp.getCurrentKey("k");
              Assert.fail();
            } catch (AuthorizationException ex) {
              //NOP
            } catch (Exception ex) {
              Assert.fail(ex.getMessage());
            }
            try {
              kp.getMetadata("k");
              Assert.fail();
            } catch (AuthorizationException ex) {
              //NOP
            } catch (Exception ex) {
              Assert.fail(ex.getMessage());
            }
            try {
              kp.getKeyVersions("k");
              Assert.fail();
            } catch (AuthorizationException ex) {
              //NOP
            } catch (Exception ex) {
              Assert.fail(ex.getMessage());
            }

            return null;
          }
        });

        doAs("CREATE", new PrivilegedExceptionAction<Void>() {
          @Override
          public Void run() throws Exception {
            KeyProvider kp = createProvider(uri, conf);
            try {
              KeyProvider.KeyVersion kv = kp.createKey("k0",
                  new KeyProvider.Options(conf));
              Assert.assertNull(kv.getMaterial());
            } catch (Exception ex) {
              Assert.fail(ex.getMessage());
            }
            return null;
          }
        });

        doAs("DELETE", new PrivilegedExceptionAction<Void>() {
          @Override
          public Void run() throws Exception {
            KeyProvider kp = createProvider(uri, conf);
            try {
              kp.deleteKey("k0");
            } catch (Exception ex) {
              Assert.fail(ex.getMessage());
            }
            return null;
          }
        });

        doAs("SET_KEY_MATERIAL", new PrivilegedExceptionAction<Void>() {
          @Override
          public Void run() throws Exception {
            KeyProvider kp = createProvider(uri, conf);
            try {
              KeyProvider.KeyVersion kv = kp.createKey("k1", new byte[16],
                  new KeyProvider.Options(conf));
              Assert.assertNull(kv.getMaterial());
            } catch (Exception ex) {
              Assert.fail(ex.getMessage());
            }
            return null;
          }
        });

        doAs("ROLLOVER", new PrivilegedExceptionAction<Void>() {
          @Override
          public Void run() throws Exception {
            KeyProvider kp = createProvider(uri, conf);
            try {
              KeyProvider.KeyVersion kv = kp.rollNewVersion("k1");
              Assert.assertNull(kv.getMaterial());
            } catch (Exception ex) {
              Assert.fail(ex.getMessage());
            }
            return null;
          }
        });

        doAs("SET_KEY_MATERIAL", new PrivilegedExceptionAction<Void>() {
          @Override
          public Void run() throws Exception {
            KeyProvider kp = createProvider(uri, conf);
            try {
              KeyProvider.KeyVersion kv =
                  kp.rollNewVersion("k1", new byte[16]);
              Assert.assertNull(kv.getMaterial());
            } catch (Exception ex) {
              Assert.fail(ex.getMessage());
            }
            return null;
          }
        });

        final KeyVersion currKv =
            doAs("GET", new PrivilegedExceptionAction<KeyVersion>() {
          @Override
          public KeyVersion run() throws Exception {
            KeyProvider kp = createProvider(uri, conf);
            try {
              kp.getKeyVersion("k1@0");
              KeyVersion kv = kp.getCurrentKey("k1");
              return kv;
            } catch (Exception ex) {
              Assert.fail(ex.toString());
            }
            return null;
          }
        });

        final EncryptedKeyVersion encKv =
            doAs("GENERATE_EEK",
                new PrivilegedExceptionAction<EncryptedKeyVersion>() {
          @Override
          public EncryptedKeyVersion run() throws Exception {
            KeyProvider kp = createProvider(uri, conf);
            try {
              KeyProviderCryptoExtension kpCE = KeyProviderCryptoExtension.
                      createKeyProviderCryptoExtension(kp);
              EncryptedKeyVersion ek1 =
                  kpCE.generateEncryptedKey(currKv.getName());
              return ek1;
            } catch (Exception ex) {
              Assert.fail(ex.toString());
            }
            return null;
          }
        });

        doAs("GENERATE_EEK", new PrivilegedExceptionAction<Void>() {
          @Override
          public Void run() throws Exception {
            KeyProvider kp = createProvider(uri, conf);
            KeyProviderCryptoExtension kpCE = KeyProviderCryptoExtension.
                createKeyProviderCryptoExtension(kp);
            kpCE.reencryptEncryptedKey(encKv);
            List<EncryptedKeyVersion> ekvs = new ArrayList<>(2);
            ekvs.add(encKv);
            ekvs.add(encKv);
            kpCE.reencryptEncryptedKeys(ekvs);
            return null;
          }
        });

        doAs("DECRYPT_EEK", new PrivilegedExceptionAction<Void>() {
          @Override
          public Void run() throws Exception {
            KeyProvider kp = createProvider(uri, conf);
            try {
              KeyProviderCryptoExtension kpCE = KeyProviderCryptoExtension.
                      createKeyProviderCryptoExtension(kp);
              kpCE.decryptEncryptedKey(encKv);
            } catch (Exception ex) {
              Assert.fail(ex.getMessage());
            }
            return null;
          }
        });

        doAs("GET_KEYS", new PrivilegedExceptionAction<Void>() {
          @Override
          public Void run() throws Exception {
            KeyProvider kp = createProvider(uri, conf);
            try {
              kp.getKeys();
            } catch (Exception ex) {
              Assert.fail(ex.getMessage());
            }
            return null;
          }
        });

        doAs("GET_METADATA", new PrivilegedExceptionAction<Void>() {
          @Override
          public Void run() throws Exception {
            KeyProvider kp = createProvider(uri, conf);
            try {
              kp.getMetadata("k1");
              kp.getKeysMetadata("k1");
            } catch (Exception ex) {
              Assert.fail(ex.getMessage());
            }
            return null;
          }
        });

        //stop the reloader, to avoid running while we are writing the new file
        KMSWebApp.getACLs().stopReloader();

        GenericTestUtils.setLogLevel(KMSConfiguration.LOG, Level.TRACE);
        // test ACL reloading
        conf.set(KMSACLs.Type.CREATE.getAclConfigKey(), "foo");
        conf.set(KMSACLs.Type.GENERATE_EEK.getAclConfigKey(), "foo");
        writeConf(testDir, conf);
        KMSWebApp.getACLs().forceNextReloadForTesting();
        KMSWebApp.getACLs().run(); // forcing a reload by hand.

        // should not be able to create a key now
        doAs("CREATE", new PrivilegedExceptionAction<Void>() {
          @Override
          public Void run() throws Exception {
            try {
              KeyProvider kp = createProvider(uri, conf);
              KeyProvider.KeyVersion kv = kp.createKey("k2",
                  new KeyProvider.Options(conf));
              Assert.fail();
            } catch (AuthorizationException ex) {
              //NOP
            } catch (Exception ex) {
              Assert.fail(ex.getMessage());
            }

            return null;
          }
        });

        doAs("GENERATE_EEK", new PrivilegedExceptionAction<Void>() {
          @Override
          public Void run() throws Exception {
            KeyProvider kp = createProvider(uri, conf);
            try {
              KeyProviderCryptoExtension kpCE = KeyProviderCryptoExtension.
                  createKeyProviderCryptoExtension(kp);
              kpCE.generateEncryptedKey("k1");
            } catch (IOException ex) {
              // This isn't an AuthorizationException because generate goes
              // through the ValueQueue. See KMSCP#generateEncryptedKey.
              if (ex.getCause().getCause() instanceof AuthorizationException) {
                LOG.info("Caught expected exception.", ex);
              } else {
                throw ex;
              }
            }
            return null;
          }
        });

        doAs("GENERATE_EEK", new PrivilegedExceptionAction<Void>() {
          @Override
          public Void run() throws Exception {
            KeyProvider kp = createProvider(uri, conf);
            try {
              KeyProviderCryptoExtension kpCE = KeyProviderCryptoExtension.
                  createKeyProviderCryptoExtension(kp);
              kpCE.reencryptEncryptedKey(encKv);
              fail("Should not have been able to reencryptEncryptedKey");
            } catch (AuthorizationException ex) {
              LOG.info("reencryptEncryptedKey caught expected exception.", ex);
            }
            return null;
          }
        });
        doAs("GENERATE_EEK", new PrivilegedExceptionAction<Void>() {
          @Override
          public Void run() throws Exception {
            KeyProvider kp = createProvider(uri, conf);
            try {
              KeyProviderCryptoExtension kpCE = KeyProviderCryptoExtension.
                  createKeyProviderCryptoExtension(kp);
              List<EncryptedKeyVersion> ekvs = new ArrayList<>(2);
              ekvs.add(encKv);
              ekvs.add(encKv);
              kpCE.reencryptEncryptedKeys(ekvs);
              fail("Should not have been able to reencryptEncryptedKeys");
            } catch (AuthorizationException ex) {
              LOG.info("reencryptEncryptedKeys caught expected exception.", ex);
            }
            return null;
          }
        });
        return null;
      }
    });
  }

  @Test
  public void testKMSBlackList() throws Exception {
    Configuration conf = new Configuration();
    conf.set("hadoop.security.authentication", "kerberos");
    File testDir = getTestDir();
    conf = createBaseKMSConf(testDir, conf);
    conf.set("hadoop.kms.authentication.type", "kerberos");
    conf.set("hadoop.kms.authentication.kerberos.keytab",
        keytab.getAbsolutePath());
    conf.set("hadoop.kms.authentication.kerberos.principal", "HTTP/localhost");
    conf.set("hadoop.kms.authentication.kerberos.name.rules", "DEFAULT");
    for (KMSACLs.Type type : KMSACLs.Type.values()) {
      conf.set(type.getAclConfigKey(), " ");
    }
    conf.set(KMSACLs.Type.CREATE.getAclConfigKey(), "client,hdfs,otheradmin");
    conf.set(KMSACLs.Type.GENERATE_EEK.getAclConfigKey(), "client,hdfs,otheradmin");
    conf.set(KMSACLs.Type.DECRYPT_EEK.getAclConfigKey(), "client,hdfs,otheradmin");
    conf.set(KMSACLs.Type.DECRYPT_EEK.getBlacklistConfigKey(), "hdfs,otheradmin");

    conf.set(KeyAuthorizationKeyProvider.KEY_ACL + "ck0.ALL", "*");
    conf.set(KeyAuthorizationKeyProvider.KEY_ACL + "ck1.ALL", "*");

    writeConf(testDir, conf);

    runServer(null, null, testDir, new KMSCallable<Void>() {
      @Override
      public Void call() throws Exception {
        final Configuration conf = new Configuration();
        conf.setInt(KeyProvider.DEFAULT_BITLENGTH_NAME, 128);
        final URI uri = createKMSUri(getKMSUrl());

        doAs("client", new PrivilegedExceptionAction<Void>() {
          @Override
          public Void run() throws Exception {
            try {
              KeyProvider kp = createProvider(uri, conf);
              KeyProvider.KeyVersion kv = kp.createKey("ck0",
                  new KeyProvider.Options(conf));
              EncryptedKeyVersion eek =
                  ((CryptoExtension)kp).generateEncryptedKey("ck0");
              ((CryptoExtension)kp).decryptEncryptedKey(eek);
              Assert.assertNull(kv.getMaterial());
            } catch (Exception ex) {
              Assert.fail(ex.getMessage());
            }
            return null;
          }
        });

        doAs("hdfs", new PrivilegedExceptionAction<Void>() {
          @Override
          public Void run() throws Exception {
            try {
              KeyProvider kp = createProvider(uri, conf);
              KeyProvider.KeyVersion kv = kp.createKey("ck1",
                  new KeyProvider.Options(conf));
              EncryptedKeyVersion eek =
                  ((CryptoExtension)kp).generateEncryptedKey("ck1");
              ((CryptoExtension)kp).decryptEncryptedKey(eek);
              Assert.fail("admin user must not be allowed to decrypt !!");
            } catch (Exception ex) {
            }
            return null;
          }
        });

        doAs("otheradmin", new PrivilegedExceptionAction<Void>() {
          @Override
          public Void run() throws Exception {
            try {
              KeyProvider kp = createProvider(uri, conf);
              KeyProvider.KeyVersion kv = kp.createKey("ck2",
                  new KeyProvider.Options(conf));
              EncryptedKeyVersion eek =
                  ((CryptoExtension)kp).generateEncryptedKey("ck2");
              ((CryptoExtension)kp).decryptEncryptedKey(eek);
              Assert.fail("admin user must not be allowed to decrypt !!");
            } catch (Exception ex) {
            }
            return null;
          }
        });

        return null;
      }
    });
  }

  @Test
  public void testServicePrincipalACLs() throws Exception {
    Configuration conf = new Configuration();
    conf.set("hadoop.security.authentication", "kerberos");
    File testDir = getTestDir();
    conf = createBaseKMSConf(testDir, conf);
    conf.set("hadoop.kms.authentication.type", "kerberos");
    conf.set("hadoop.kms.authentication.kerberos.keytab",
        keytab.getAbsolutePath());
    conf.set("hadoop.kms.authentication.kerberos.principal", "HTTP/localhost");
    conf.set("hadoop.kms.authentication.kerberos.name.rules", "DEFAULT");
    for (KMSACLs.Type type : KMSACLs.Type.values()) {
      conf.set(type.getAclConfigKey(), " ");
    }
    conf.set(KMSACLs.Type.CREATE.getAclConfigKey(), "client");
    conf.set(KMSConfiguration.DEFAULT_KEY_ACL_PREFIX + "MANAGEMENT", "client,client/host");

    writeConf(testDir, conf);

    runServer(null, null, testDir, new KMSCallable<Void>() {
      @Override
      public Void call() throws Exception {
        final Configuration conf = new Configuration();
        conf.setInt(KeyProvider.DEFAULT_BITLENGTH_NAME, 128);
        final URI uri = createKMSUri(getKMSUrl());

        doAs("client", new PrivilegedExceptionAction<Void>() {
          @Override
          public Void run() throws Exception {
            try {
              KeyProvider kp = createProvider(uri, conf);
              KeyProvider.KeyVersion kv = kp.createKey("ck0",
                  new KeyProvider.Options(conf));
              Assert.assertNull(kv.getMaterial());
            } catch (Exception ex) {
              Assert.fail(ex.getMessage());
            }
            return null;
          }
        });

        doAs("client/host", new PrivilegedExceptionAction<Void>() {
          @Override
          public Void run() throws Exception {
            try {
              KeyProvider kp = createProvider(uri, conf);
              KeyProvider.KeyVersion kv = kp.createKey("ck1",
                  new KeyProvider.Options(conf));
              Assert.assertNull(kv.getMaterial());
            } catch (Exception ex) {
              Assert.fail(ex.getMessage());
            }
            return null;
          }
        });
        return null;
      }
    });
  }

  /**
   * Test the configurable timeout in the KMSClientProvider.  Open up a
   * socket, but don't accept connections for it.  This leads to a timeout
   * when the KMS client attempts to connect.
   * @throws Exception
   */
  @Test
  public void testKMSTimeout() throws Exception {
    File confDir = getTestDir();
    Configuration conf = createBaseKMSConf(confDir);
    conf.setInt(CommonConfigurationKeysPublic.KMS_CLIENT_TIMEOUT_SECONDS, 1);
    writeConf(confDir, conf);

    ServerSocket sock;
    int port;
    try {
      sock = new ServerSocket(0, 50, InetAddress.getByName("localhost"));
      port = sock.getLocalPort();
    } catch ( Exception e ) {
      /* Problem creating socket?  Just bail. */
      return;
    }

    URL url = new URL("http://localhost:" + port + "/kms");
    URI uri = createKMSUri(url);

    boolean caughtTimeout = false;
    try {
      KeyProvider kp = createProvider(uri, conf);
      kp.getKeys();
    } catch (SocketTimeoutException e) {
      caughtTimeout = true;
    } catch (IOException e) {
      Assert.assertTrue("Caught unexpected exception" + e.toString(), false);
    }

    caughtTimeout = false;
    try {
      KeyProvider kp = createProvider(uri, conf);
      KeyProviderCryptoExtension.createKeyProviderCryptoExtension(kp)
          .generateEncryptedKey("a");
    } catch (SocketTimeoutException e) {
      caughtTimeout = true;
    } catch (IOException e) {
      Assert.assertTrue("Caught unexpected exception" + e.toString(), false);
    }

    caughtTimeout = false;
    try {
      KeyProvider kp = createProvider(uri, conf);
      KeyProviderCryptoExtension.createKeyProviderCryptoExtension(kp)
          .decryptEncryptedKey(
              new KMSClientProvider.KMSEncryptedKeyVersion("a",
                  "a", new byte[] {1, 2}, "EEK", new byte[] {1, 2}));
    } catch (SocketTimeoutException e) {
      caughtTimeout = true;
    } catch (IOException e) {
      Assert.assertTrue("Caught unexpected exception" + e.toString(), false);
    }

    Assert.assertTrue(caughtTimeout);

    sock.close();
  }

  @Test
  public void testDelegationTokenAccess() throws Exception {
    Configuration conf = new Configuration();
    conf.set("hadoop.security.authentication", "kerberos");
    final File testDir = getTestDir();
    conf = createBaseKMSConf(testDir, conf);
    conf.set("hadoop.kms.authentication.type", "kerberos");
    conf.set("hadoop.kms.authentication.kerberos.keytab",
        keytab.getAbsolutePath());
    conf.set("hadoop.kms.authentication.kerberos.principal", "HTTP/localhost");
    conf.set("hadoop.kms.authentication.kerberos.name.rules", "DEFAULT");

    final String keyA = "key_a";
    final String keyD = "key_d";
    conf.set(KeyAuthorizationKeyProvider.KEY_ACL + keyA + ".ALL", "*");
    conf.set(KeyAuthorizationKeyProvider.KEY_ACL + keyD + ".ALL", "*");

    writeConf(testDir, conf);

    runServer(null, null, testDir, new KMSCallable<Void>() {
      @Override
      public Void call() throws Exception {
        final Configuration conf = new Configuration();
        conf.setInt(KeyProvider.DEFAULT_BITLENGTH_NAME, 128);
        final URI uri = createKMSUri(getKMSUrl());
        final Credentials credentials = new Credentials();
        final UserGroupInformation nonKerberosUgi =
            UserGroupInformation.getCurrentUser();

        try {
          KeyProvider kp = createProvider(uri, conf);
          kp.createKey(keyA, new KeyProvider.Options(conf));
        } catch (IOException ex) {
          System.out.println(ex.getMessage());
        }

        doAs("client", new PrivilegedExceptionAction<Void>() {
          @Override
          public Void run() throws Exception {
            KeyProvider kp = createProvider(uri, conf);
            KeyProviderDelegationTokenExtension kpdte =
                KeyProviderDelegationTokenExtension.
                    createKeyProviderDelegationTokenExtension(kp);
            kpdte.addDelegationTokens("foo", credentials);
            return null;
          }
        });
        nonKerberosUgi.addCredentials(credentials);

        try {
          KeyProvider kp = createProvider(uri, conf);
          kp.createKey(keyA, new KeyProvider.Options(conf));
        } catch (IOException ex) {
          System.out.println(ex.getMessage());
        }

        nonKerberosUgi.doAs(new PrivilegedExceptionAction<Void>() {
          @Override
          public Void run() throws Exception {
            KeyProvider kp = createProvider(uri, conf);
            kp.createKey(keyD, new KeyProvider.Options(conf));
            return null;
          }
        });

        return null;
      }
    });
  }

  @Test
  public void testGetDelegationTokenByProxyUser() throws Exception {
    Configuration conf = new Configuration();
    conf.set("hadoop.security.auth_to_local.mechanism", "mit");
    conf.set("hadoop.security.authentication", "kerberos");
    UserGroupInformation.setConfiguration(conf);
    final File testDir = getTestDir();

    conf = createBaseKMSConf(testDir, conf);
    conf.set("hadoop.kms.authentication.type", "kerberos");
    conf.set("hadoop.kms.authentication.kerberos.keytab",
            keytab.getAbsolutePath());
    conf.set("hadoop.kms.authentication.kerberos.principal", "HTTP/localhost");
    conf.set("hadoop.kms.proxyuser.client.users", "foo/localhost");
    conf.set("hadoop.kms.proxyuser.client.hosts", "localhost");
    conf.set(KeyAuthorizationKeyProvider.KEY_ACL + "kcc.ALL",
        "foo/localhost");

    writeConf(testDir, conf);

    runServer(null, null, testDir, new KMSCallable<Void>() {
      @Override
      public Void call() throws Exception {
        final Configuration conf = new Configuration();
        final URI uri = createKMSUri(getKMSUrl());

        // proxyuser client using kerberos credentials
        UserGroupInformation proxyUgi = UserGroupInformation.
            loginUserFromKeytabAndReturnUGI("client/host", keytab.getAbsolutePath());
        UserGroupInformation foo = UserGroupInformation.createProxyUser(
            "foo/localhost", proxyUgi);
        final Credentials credentials = new Credentials();
        foo.doAs(new PrivilegedExceptionAction<Void>() {
          @Override
          public Void run() throws Exception {
            final KeyProvider kp = createProvider(uri, conf);
            KeyProviderDelegationTokenExtension keyProviderDelegationTokenExtension
                = KeyProviderDelegationTokenExtension
                    .createKeyProviderDelegationTokenExtension(kp);
            keyProviderDelegationTokenExtension.addDelegationTokens("client",
                credentials);
            Assert.assertNotNull(kp.createKey("kcc",
                new KeyProvider.Options(conf)));
            return null;
          }
        });

        // current user client using token credentials for proxy user
        UserGroupInformation nonKerberosUgi
            = UserGroupInformation.getCurrentUser();
        nonKerberosUgi.addCredentials(credentials);
        nonKerberosUgi.doAs(new PrivilegedExceptionAction<Void>() {
          @Override
          public Void run() throws Exception {
            final KeyProvider kp = createProvider(uri, conf);
            Assert.assertNotNull(kp.getMetadata("kcc"));
            return null;
          }
        });
        return null;
      }
    });
  }

  private Configuration setupConfForKerberos(File confDir) throws Exception {
    final Configuration conf =  createBaseKMSConf(confDir, null);
    conf.set("hadoop.security.authentication", "kerberos");
    conf.set("hadoop.kms.authentication.type", "kerberos");
    conf.set("hadoop.kms.authentication.kerberos.keytab",
        keytab.getAbsolutePath());
    conf.set("hadoop.kms.authentication.kerberos.principal",
        "HTTP/localhost");
    conf.set("hadoop.kms.authentication.kerberos.name.rules", "DEFAULT");
    return conf;
  }

  @Test
  public void testDelegationTokensOpsHttpPseudo() throws Exception {
    testDelegationTokensOps(false, false);
  }

  @Test
  public void testDelegationTokensOpsHttpKerberized() throws Exception {
    testDelegationTokensOps(false, true);
  }

  @Test
  public void testDelegationTokensOpsHttpsPseudo() throws Exception {
    testDelegationTokensOps(true, false);
  }

  @Test
  public void testDelegationTokensOpsHttpsKerberized() throws Exception {
    testDelegationTokensOps(true, true);
  }

  private Text getTokenService(KeyProvider provider) {
    assertTrue("KeyProvider should be an instance of " +
        "LoadBalancingKMSClientProvider", (provider instanceof
            LoadBalancingKMSClientProvider));
    assertEquals("Num client providers should be 1", 1,
        ((LoadBalancingKMSClientProvider)provider).getProviders().length);
    final Text tokenService = new Text(
        (((LoadBalancingKMSClientProvider)provider).getProviders()[0])
        .getCanonicalServiceName());
    return tokenService;
  }

  private void testDelegationTokensOps(final boolean ssl, final boolean kerb)
      throws Exception {
    final File confDir = getTestDir();
    final Configuration conf;
    if (kerb) {
      conf = setupConfForKerberos(confDir);
    } else {
      conf = createBaseKMSConf(confDir, null);
    }

    final String keystore;
    final String password;
    if (ssl) {
      final String sslConfDir = KeyStoreTestUtil.getClasspathDir(TestKMS.class);
      KeyStoreTestUtil.setupSSLConfig(confDir.getAbsolutePath(), sslConfDir,
          conf, false);
      keystore = confDir.getAbsolutePath() + "/serverKS.jks";
      password = "serverP";
    } else {
      keystore = null;
      password = null;
    }
    writeConf(confDir, conf);

    runServer(keystore, password, confDir, new KMSCallable<Void>() {
      @Override
      public Void call() throws Exception {
        final Configuration clientConf = new Configuration();
        final URI uri = createKMSUri(getKMSUrl());
        clientConf.set(KeyProviderFactory.KEY_PROVIDER_PATH,
            createKMSUri(getKMSUrl()).toString());

        doAs("client", new PrivilegedExceptionAction<Void>() {
          @Override
          public Void run() throws Exception {
            KeyProvider kp = createProvider(uri, clientConf);
            // Unset the conf value for key provider path just to be sure that
            // the key provider created for renew and cancel token is from
            // token service field.
            clientConf.unset(HADOOP_SECURITY_KEY_PROVIDER_PATH);
            // test delegation token retrieval
            KeyProviderDelegationTokenExtension kpdte =
                KeyProviderDelegationTokenExtension.
                    createKeyProviderDelegationTokenExtension(kp);
            final Credentials credentials = new Credentials();
            final Token<?>[] tokens =
                kpdte.addDelegationTokens("client1", credentials);
            Text tokenService = getTokenService(kp);
            Assert.assertEquals(1, credentials.getAllTokens().size());
            Assert.assertEquals(KMSDelegationToken.TOKEN_KIND,
                credentials.getToken(tokenService).getKind());

            // Test non-renewer user cannot renew.
            for (Token<?> token : tokens) {
              if (!(token.getKind().equals(KMSDelegationToken.TOKEN_KIND))) {
                LOG.info("Skipping token {}", token);
                continue;
              }
              LOG.info("Got dt for " + uri + "; " + token);
              try {
                token.renew(clientConf);
                Assert.fail("client should not be allowed to renew token with"
                    + "renewer=client1");
              } catch (Exception e) {
                final DelegationTokenIdentifier identifier =
                    (DelegationTokenIdentifier) token.decodeIdentifier();
                GenericTestUtils.assertExceptionContains(
                    "tries to renew a token (" + identifier
                        + ") with non-matching renewer", e);
              }
            }

            final UserGroupInformation otherUgi;
            if (kerb) {
              UserGroupInformation
                  .loginUserFromKeytab("client1", keytab.getAbsolutePath());
              otherUgi = UserGroupInformation.getLoginUser();
            } else {
              otherUgi = UserGroupInformation.createUserForTesting("client1",
                  new String[] {"other group"});
              UserGroupInformation.setLoginUser(otherUgi);
            }
            try {
              // test delegation token renewal via renewer
              otherUgi.doAs(new PrivilegedExceptionAction<Void>() {
                @Override
                public Void run() throws Exception {
                  boolean renewed = false;
                  for (Token<?> token : tokens) {
                    if (!(token.getKind()
                        .equals(KMSDelegationToken.TOKEN_KIND))) {
                      LOG.info("Skipping token {}", token);
                      continue;
                    }
                    LOG.info("Got dt for " + uri + "; " + token);
                    long tokenLife = token.renew(clientConf);
                    LOG.info("Renewed token of kind {}, new lifetime:{}",
                        token.getKind(), tokenLife);
                    Thread.sleep(100);
                    long newTokenLife = token.renew(clientConf);
                    LOG.info("Renewed token of kind {}, new lifetime:{}",
                        token.getKind(), newTokenLife);
                    Assert.assertTrue(newTokenLife > tokenLife);
                    renewed = true;
                  }
                  Assert.assertTrue(renewed);

                  // test delegation token cancellation
                  for (Token<?> token : tokens) {
                    if (!(token.getKind()
                        .equals(KMSDelegationToken.TOKEN_KIND))) {
                      LOG.info("Skipping token {}", token);
                      continue;
                    }
                    LOG.info("Got dt for " + uri + "; " + token);
                    token.cancel(clientConf);
                    LOG.info("Cancelled token of kind {}", token.getKind());
                    try {
                      token.renew(clientConf);
                      Assert
                          .fail("should not be able to renew a canceled token");
                    } catch (Exception e) {
                      LOG.info("Expected exception when renewing token", e);
                    }
                  }
                  return null;
                }
              });
              // Close the client provider. We will verify all providers'
              // Truststore reloader threads are closed later.
              kp.close();
              return null;
            } finally {
              otherUgi.logoutUserFromKeytab();
            }
          }
        });
        return null;
      }
    });

    // verify that providers created by KMSTokenRenewer are closed.
    if (ssl) {
      GenericTestUtils.waitFor(new Supplier<Boolean>() {
        @Override
        public Boolean get() {
          final Set<Thread> threadSet = Thread.getAllStackTraces().keySet();
          for (Thread t : threadSet) {
            if (t.getName().contains(SSL_RELOADER_THREAD_NAME)) {
              return false;
            }
          }
          return true;
        }
      }, 1000, 10000);
    }
  }

  @Test
  public void testDelegationTokensUpdatedInUGI() throws Exception {
    Configuration conf = new Configuration();
    File confDir = getTestDir();
    conf = createBaseKMSConf(confDir, conf);
    conf.set(
        "hadoop.kms.authentication.delegation-token.max-lifetime.sec", "5");
    conf.set(
        "hadoop.kms.authentication.delegation-token.renew-interval.sec", "5");
    writeConf(confDir, conf);

    // Running as a service (e.g. YARN in practice).
    runServer(null, null, confDir, new KMSCallable<Void>() {
      @Override
      public Void call() throws Exception {
        final Configuration clientConf = new Configuration();
        final URI uri = createKMSUri(getKMSUrl());
        clientConf.set(KeyProviderFactory.KEY_PROVIDER_PATH,
            createKMSUri(getKMSUrl()).toString());
        final KeyProvider kp = createProvider(uri, clientConf);
        final KeyProviderDelegationTokenExtension kpdte =
            KeyProviderDelegationTokenExtension.
                createKeyProviderDelegationTokenExtension(kp);
        final InetSocketAddress kmsAddr =
            new InetSocketAddress(getKMSUrl().getHost(), getKMSUrl().getPort());

        // Job 1 (e.g. YARN log aggregation job), with user DT.
        final Collection<Token<?>> job1Token = new HashSet<>();
        doAs("client", new PrivilegedExceptionAction<Void>() {
          @Override
          public Void run() throws Exception {
            // Get a DT and use it.
            final Credentials credentials = new Credentials();
            kpdte.addDelegationTokens("client", credentials);
            Text tokenService = getTokenService(kp);
            Assert.assertEquals(1, credentials.getAllTokens().size());
            Assert.assertEquals(KMSDelegationToken.TOKEN_KIND, credentials.
                getToken(tokenService).getKind());
            UserGroupInformation.getCurrentUser().addCredentials(credentials);
            LOG.info("Added kms dt to credentials: {}", UserGroupInformation.
                getCurrentUser().getCredentials().getAllTokens());
            Token<?> token =
                UserGroupInformation.getCurrentUser().getCredentials()
                    .getToken(tokenService);
            Assert.assertNotNull(token);
            job1Token.add(token);

            // Decode the token to get max time.
            ByteArrayInputStream buf =
                new ByteArrayInputStream(token.getIdentifier());
            DataInputStream dis = new DataInputStream(buf);
            DelegationTokenIdentifier id =
                new DelegationTokenIdentifier(token.getKind());
            id.readFields(dis);
            dis.close();
            final long maxTime = id.getMaxDate();

            // wait for token to expire.
            Thread.sleep(5100);
            Assert.assertTrue("maxTime " + maxTime + " is not less than now.",
                maxTime > 0 && maxTime < Time.now());
            try {
              kp.getKeys();
              Assert.fail("Operation should fail since dt is expired.");
            } catch (Exception e) {
              LOG.info("Expected error.", e);
            }
            return null;
          }
        });
        Assert.assertFalse(job1Token.isEmpty());

        // job 2 (e.g. Another YARN log aggregation job, with user DT.
        doAs("client", new PrivilegedExceptionAction<Void>() {
          @Override
          public Void run() throws Exception {
            // Get a new DT, but don't use it yet.
            final Credentials newCreds = new Credentials();
            kpdte.addDelegationTokens("client", newCreds);
            Text tokenService = getTokenService(kp);
            Assert.assertEquals(1, newCreds.getAllTokens().size());
            Assert.assertEquals(KMSDelegationToken.TOKEN_KIND,
                newCreds.getToken(tokenService).
                    getKind());

            // Using job 1's DT should fail.
            final Credentials oldCreds = new Credentials();
            for (Token<?> token : job1Token) {
              if (token.getKind().equals(KMSDelegationToken.TOKEN_KIND)) {
                oldCreds.addToken(tokenService, token);
              }
            }
            UserGroupInformation.getCurrentUser().addCredentials(oldCreds);
            LOG.info("Added old kms dt to credentials: {}", UserGroupInformation
                .getCurrentUser().getCredentials().getAllTokens());
            try {
              kp.getKeys();
              Assert.fail("Operation should fail since dt is expired.");
            } catch (Exception e) {
              LOG.info("Expected error.", e);
            }

            // Using the new DT should succeed.
            Assert.assertEquals(1, newCreds.getAllTokens().size());
            Assert.assertEquals(KMSDelegationToken.TOKEN_KIND,
                newCreds.getToken(tokenService).
                    getKind());
            UserGroupInformation.getCurrentUser().addCredentials(newCreds);
            LOG.info("Credetials now are: {}", UserGroupInformation
                .getCurrentUser().getCredentials().getAllTokens());
            kp.getKeys();
            return null;
          }
        });
        return null;
      }
    });
  }

  @Test
  public void testKMSWithZKSigner() throws Exception {
    doKMSWithZK(true, false);
  }

  @Test
  public void testKMSWithZKDTSM() throws Exception {
    doKMSWithZK(false, true);
  }

  @Test
  public void testKMSWithZKSignerAndDTSM() throws Exception {
    doKMSWithZK(true, true);
  }

  private <T> T runServerWithZooKeeper(boolean zkDTSM, boolean zkSigner,
      KMSCallable<T> callable) throws Exception {
    return runServerWithZooKeeper(zkDTSM, zkSigner, callable, 1);
  }

  private <T> T runServerWithZooKeeper(boolean zkDTSM, boolean zkSigner,
      KMSCallable<T> callable, int kmsSize) throws Exception {

    TestingServer zkServer = null;
    try {
      zkServer = new TestingServer();
      zkServer.start();

      Configuration conf = new Configuration();
      conf.set("hadoop.security.authentication", "kerberos");
      final File testDir = getTestDir();
      conf = createBaseKMSConf(testDir, conf);
      conf.set("hadoop.kms.authentication.type", "kerberos");
      conf.set("hadoop.kms.authentication.kerberos.keytab", keytab.getAbsolutePath());
      conf.set("hadoop.kms.authentication.kerberos.principal", "HTTP/localhost");
      conf.set("hadoop.kms.authentication.kerberos.name.rules", "DEFAULT");

      if (zkSigner) {
        conf.set("hadoop.kms.authentication.signer.secret.provider", "zookeeper");
        conf.set("hadoop.kms.authentication.signer.secret.provider.zookeeper.path","/testKMSWithZKDTSM");
        conf.set("hadoop.kms.authentication.signer.secret.provider.zookeeper.connection.string",zkServer.getConnectString());
      }

      if (zkDTSM) {
        conf.set("hadoop.kms.authentication.zk-dt-secret-manager.enable", "true");
      }
      if (zkDTSM && !zkSigner) {
        conf.set("hadoop.kms.authentication.zk-dt-secret-manager.zkConnectionString", zkServer.getConnectString());
        conf.set("hadoop.kms.authentication.zk-dt-secret-manager.znodeWorkingPath", "testZKPath");
        conf.set("hadoop.kms.authentication.zk-dt-secret-manager.zkAuthType", "none");
      }

      for (KMSACLs.Type type : KMSACLs.Type.values()) {
        conf.set(type.getAclConfigKey(), type.toString());
      }
      conf.set(KMSACLs.Type.CREATE.getAclConfigKey(),
          KMSACLs.Type.CREATE.toString() + ",SET_KEY_MATERIAL");

      conf.set(KMSACLs.Type.ROLLOVER.getAclConfigKey(),
          KMSACLs.Type.ROLLOVER.toString() + ",SET_KEY_MATERIAL");

      conf.set(KeyAuthorizationKeyProvider.KEY_ACL + "k0.ALL", "*");
      conf.set(KeyAuthorizationKeyProvider.KEY_ACL + "k1.ALL", "*");
      conf.set(KeyAuthorizationKeyProvider.KEY_ACL + "k2.ALL", "*");
      conf.set(KeyAuthorizationKeyProvider.KEY_ACL + "k3.ALL", "*");

      writeConf(testDir, conf);

      int[] ports = new int[kmsSize];
      for (int i = 0; i < ports.length; i++) {
        ports[i] = -1;
      }
      return runServer(ports, null, null, testDir, callable);
    } finally {
      if (zkServer != null) {
        zkServer.stop();
        zkServer.close();
      }
    }
  }
<<<<<<< HEAD

  public void doKMSWithZK(boolean zkDTSM, boolean zkSigner) throws Exception {
    KMSCallable<KeyProvider> c =
        new KMSCallable<KeyProvider>() {
          @Override
          public KeyProvider call() throws Exception {
            final Configuration conf = new Configuration();
            conf.setInt(KeyProvider.DEFAULT_BITLENGTH_NAME, 128);
            final URI uri = createKMSUri(getKMSUrl());

=======

  public void doKMSWithZK(boolean zkDTSM, boolean zkSigner) throws Exception {
    KMSCallable<KeyProvider> c =
        new KMSCallable<KeyProvider>() {
          @Override
          public KeyProvider call() throws Exception {
            final Configuration conf = new Configuration();
            conf.setInt(KeyProvider.DEFAULT_BITLENGTH_NAME, 128);
            final URI uri = createKMSUri(getKMSUrl());

>>>>>>> e8cb2ae4
            final KeyProvider kp =
                doAs("SET_KEY_MATERIAL",
                    new PrivilegedExceptionAction<KeyProvider>() {
                      @Override
                      public KeyProvider run() throws Exception {
                        KeyProvider kp = createProvider(uri, conf);
                        kp.createKey("k1", new byte[16],
                            new KeyProvider.Options(conf));
                        kp.createKey("k2", new byte[16],
                            new KeyProvider.Options(conf));
                        kp.createKey("k3", new byte[16],
                            new KeyProvider.Options(conf));
                        return kp;
                      }
                    });
            return kp;
          }
        };

    runServerWithZooKeeper(zkDTSM, zkSigner, c);
  }

  @Test
  public void testKMSHAZooKeeperDelegationToken() throws Exception {
    final int kmsSize = 2;
    doKMSWithZKWithDelegationToken(true, true, kmsSize);
  }

  private void doKMSWithZKWithDelegationToken(boolean zkDTSM, boolean zkSigner,
      int kmsSize) throws Exception {
    // Create a KMSCallable to execute requests after ZooKeeper and KMS are up.
    KMSCallable<Void> c = new KMSCallable<Void>() {
      @Override
      public Void call() throws Exception {
        final Configuration conf = new Configuration();
        conf.setInt(KeyProvider.DEFAULT_BITLENGTH_NAME, 128);
        final URI[] uris = createKMSHAUri(getKMSHAUrl());
        final Credentials credentials = new Credentials();
        // Create a UGI without Kerberos auth. It will authenticate with tokens.
        final UserGroupInformation nonKerberosUgi =
            UserGroupInformation.getCurrentUser();
        final String lbUri = generateLoadBalancingKeyProviderUriString();
        final LoadBalancingKMSClientProvider lbkp =
            createHAProvider(URI.create(lbUri), uris, conf);
        conf.unset(HADOOP_SECURITY_KEY_PROVIDER_PATH);
        // get delegation tokens using kerberos login
        doAs("SET_KEY_MATERIAL",
            new PrivilegedExceptionAction<Void>() {
              @Override
              public Void run() throws Exception {
                KeyProviderDelegationTokenExtension kpdte =
                    KeyProviderDelegationTokenExtension.
                        createKeyProviderDelegationTokenExtension(lbkp);
                kpdte.addDelegationTokens("foo", credentials);
                return null;
              }
            });

        nonKerberosUgi.addCredentials(credentials);
        // Access KMS using delegation token for authentication, no Kerberos.
        nonKerberosUgi.doAs(new PrivilegedExceptionAction<Void>() {
          @Override
          public Void run() throws Exception {
            // Create a kms client with one provider at a time. Must use one
            // provider so that if it fails to authenticate, it does not fall
            // back to the next KMS instance.
            // Should succeed because it has delegation tokens for any instance.
            int i = 0;
            for (KMSClientProvider provider : lbkp.getProviders()) {
              final String key = "k" + i++;
              LOG.info("Connect to {} to create key {}.", provider, key);
              provider.createKey(key, new KeyProvider.Options(conf));
            }
            return null;
          }
        });

        final Collection<Token<? extends TokenIdentifier>> tokens =
            credentials.getAllTokens();
        doAs("foo", new PrivilegedExceptionAction<Void>() {
          @Override
          public Void run() throws Exception {
            assertEquals(1, tokens.size());
            Token token = tokens.iterator().next();
            assertEquals(KMSDelegationToken.TOKEN_KIND, token.getKind());
            LOG.info("Got dt for token: {}", token);
            final long tokenLife = token.renew(conf);
            LOG.info("Renewed token {}, new lifetime:{}", token, tokenLife);
            Thread.sleep(10);
            final long newTokenLife = token.renew(conf);
            LOG.info("Renewed token {}, new lifetime:{}", token, newTokenLife);
            assertTrue(newTokenLife > tokenLife);

            // test delegation token cancellation
            LOG.info("Got dt for token: {}", token);
            token.cancel(conf);
            LOG.info("Cancelled token {}", token);
            try {
              token.renew(conf);
              fail("should not be able to renew a canceled token");
            } catch (Exception e) {
              LOG.info("Expected exception when renewing token", e);
            }
            return null;
          }
        });

        final Credentials newCredentials = new Credentials();
        doAs("SET_KEY_MATERIAL",
            new PrivilegedExceptionAction<Void>() {
              @Override
              public Void run() throws Exception {
                KeyProviderDelegationTokenExtension kpdte =
                    KeyProviderDelegationTokenExtension.
                        createKeyProviderDelegationTokenExtension(lbkp);
                kpdte.addDelegationTokens("foo", newCredentials);
                return null;
              }
            });

        doAs("foo", new PrivilegedExceptionAction<Void>() {
          @Override
          public Void run() throws Exception {
            KMSClientProvider kp1 = lbkp.getProviders()[0];
            URL[] urls = getKMSHAUrl();
            final Collection<Token<? extends TokenIdentifier>> tokens =
                newCredentials.getAllTokens();
            assertEquals(1, tokens.size());
            Token token = tokens.iterator().next();
            assertEquals(KMSDelegationToken.TOKEN_KIND,
                token.getKind());
            // Testing backward compatibility of token renewal and cancellation.
            // Set the token service to ip:port format and test to renew/cancel.
            Text text = SecurityUtil.buildTokenService(
                new InetSocketAddress(urls[0].getHost(), urls[0].getPort()));
            token.setService(text);
            conf.set(HADOOP_SECURITY_KEY_PROVIDER_PATH, lbUri);
            long tokenLife = 0L;
            for (KMSClientProvider kp : lbkp.getProviders()) {
              long renewedTokenLife = token.renew(conf);
              LOG.info("Renewed token of kind {}, new lifetime:{}",
                  token.getKind(), renewedTokenLife);
              assertTrue(renewedTokenLife > tokenLife);
              tokenLife = renewedTokenLife;
              Thread.sleep(10);
            }
            token.cancel(conf);
            try {
              token.renew(conf);
              fail("should not be able to renew a canceled token");
            } catch (IOException e) {
              LOG.info("Expected exception when renewing token", e);
            }
            return null;
          }
        });
        return null;
      }
    };
    runServerWithZooKeeper(zkDTSM, zkSigner, c, kmsSize);
  }

  @Test
  public void testProxyUserKerb() throws Exception {
    doProxyUserTest(true);
  }

  @Test
  public void testProxyUserSimple() throws Exception {
    doProxyUserTest(false);
  }

  public void doProxyUserTest(final boolean kerberos) throws Exception {
    Configuration conf = new Configuration();
    conf.set("hadoop.security.authentication", "kerberos");
    final File testDir = getTestDir();
    conf = createBaseKMSConf(testDir, conf);
    if (kerberos) {
      conf.set("hadoop.kms.authentication.type", "kerberos");
    }
    conf.set("hadoop.kms.authentication.kerberos.keytab",
        keytab.getAbsolutePath());
    conf.set("hadoop.kms.authentication.kerberos.principal", "HTTP/localhost");
    conf.set("hadoop.kms.authentication.kerberos.name.rules", "DEFAULT");
    conf.set("hadoop.kms.proxyuser.client.users", "foo,bar");
    conf.set("hadoop.kms.proxyuser.client.hosts", "*");
    conf.set(KeyAuthorizationKeyProvider.KEY_ACL + "kaa.ALL", "client");
    conf.set(KeyAuthorizationKeyProvider.KEY_ACL + "kbb.ALL", "foo");
    conf.set(KeyAuthorizationKeyProvider.KEY_ACL + "kcc.ALL", "foo1");
    conf.set(KeyAuthorizationKeyProvider.KEY_ACL + "kdd.ALL", "bar");

    writeConf(testDir, conf);

    runServer(null, null, testDir, new KMSCallable<Void>() {
      @Override
      public Void call() throws Exception {
        final Configuration conf = new Configuration();
        conf.setInt(KeyProvider.DEFAULT_BITLENGTH_NAME, 128);
        final URI uri = createKMSUri(getKMSUrl());

        UserGroupInformation proxyUgi = null;
        if (kerberos) {
          // proxyuser client using kerberos credentials
          proxyUgi = UserGroupInformation.
              loginUserFromKeytabAndReturnUGI("client", keytab.getAbsolutePath());
        } else {
          proxyUgi = UserGroupInformation.createRemoteUser("client");
          UserGroupInformation.setLoginUser(proxyUgi);
        }

        final UserGroupInformation clientUgi = proxyUgi; 
        clientUgi.doAs(new PrivilegedExceptionAction<Void>() {
          @Override
          public Void run() throws Exception {
            final KeyProvider kp = createProvider(uri, conf);
            kp.createKey("kaa", new KeyProvider.Options(conf));

            // authorized proxyuser
            UserGroupInformation fooUgi =
                UserGroupInformation.createProxyUser("foo", clientUgi);
            fooUgi.doAs(new PrivilegedExceptionAction<Void>() {
              @Override
              public Void run() throws Exception {
                Assert.assertNotNull(kp.createKey("kbb",
                    new KeyProvider.Options(conf)));
                return null;
              }
            });

            // unauthorized proxyuser
            UserGroupInformation foo1Ugi =
                UserGroupInformation.createProxyUser("foo1", clientUgi);
            foo1Ugi.doAs(new PrivilegedExceptionAction<Void>() {
              @Override
              public Void run() throws Exception {
                try {
                  kp.createKey("kcc", new KeyProvider.Options(conf));
                  Assert.fail();
                } catch (AuthorizationException ex) {
                  // OK
                } catch (Exception ex) {
                  Assert.fail(ex.getMessage());
                }
                return null;
              }
            });

            // authorized proxyuser
            UserGroupInformation barUgi =
                UserGroupInformation.createProxyUser("bar", clientUgi);
            barUgi.doAs(new PrivilegedExceptionAction<Void>() {
              @Override
              public Void run() throws Exception {
                Assert.assertNotNull(kp.createKey("kdd",
                    new KeyProvider.Options(conf)));
                return null;
              }
            });
            return null;
          }
        });

        return null;
      }
    });
  }

  @Test
  public void testWebHDFSProxyUserKerb() throws Exception {
    doWebHDFSProxyUserTest(true);
  }

  @Test
  public void testWebHDFSProxyUserSimple() throws Exception {
    doWebHDFSProxyUserTest(false);
  }

  @Test
  public void testTGTRenewal() throws Exception {
    Properties kdcConf = MiniKdc.createConf();
    kdcConf.setProperty(MiniKdc.MAX_TICKET_LIFETIME, "3");
    kdcConf.setProperty(MiniKdc.MIN_TICKET_LIFETIME, "3");
    setUpMiniKdc(kdcConf);

    Configuration conf = new Configuration();
    conf.set("hadoop.security.authentication", "kerberos");
    final File testDir = getTestDir();
    conf = createBaseKMSConf(testDir, conf);
    conf.set("hadoop.kms.authentication.type", "kerberos");
    conf.set("hadoop.kms.authentication.kerberos.keytab",
        keytab.getAbsolutePath());
    conf.set("hadoop.kms.authentication.kerberos.principal", "HTTP/localhost");
    conf.set("hadoop.kms.authentication.kerberos.name.rules", "DEFAULT");
    conf.set("hadoop.kms.proxyuser.client.users", "*");
    conf.set("hadoop.kms.proxyuser.client.hosts", "*");
    writeConf(testDir, conf);

    runServer(null, null, testDir, new KMSCallable<Void>() {
      @Override
      public Void call() throws Exception {
        final Configuration conf = new Configuration();
        final URI uri = createKMSUri(getKMSUrl());
        UserGroupInformation.setShouldRenewImmediatelyForTests(true);
        UserGroupInformation
            .loginUserFromKeytab("client", keytab.getAbsolutePath());
        final UserGroupInformation clientUgi =
            UserGroupInformation.getCurrentUser();
        clientUgi.doAs(new PrivilegedExceptionAction<Void>() {
          @Override
          public Void run() throws Exception {
            // Verify getKeys can relogin
            Thread.sleep(3100);
            KeyProvider kp = createProvider(uri, conf);
            kp.getKeys();

            // Verify addDelegationTokens can relogin
            // (different code path inside KMSClientProvider than getKeys)
            Thread.sleep(3100);
            kp = createProvider(uri, conf);
            ((KeyProviderDelegationTokenExtension.DelegationTokenExtension) kp)
                .addDelegationTokens("myuser", new Credentials());

            // Verify getKeys can relogin with proxy user
            UserGroupInformation anotherUgi =
                UserGroupInformation.createProxyUser("client1", clientUgi);
            anotherUgi.doAs(new PrivilegedExceptionAction<Void>() {
              @Override
              public Void run() throws Exception {
                Thread.sleep(3100);
                KeyProvider kp = createProvider(uri, conf);
                kp.getKeys();
                return null;
              }
            });
            return null;
          }
        });
        return null;
      }
    });
  }

  public void doWebHDFSProxyUserTest(final boolean kerberos) throws Exception {
    Configuration conf = new Configuration();
    if (kerberos) {
      conf.set("hadoop.security.authentication", "kerberos");
    }
    UserGroupInformation.setConfiguration(conf);

    final File testDir = getTestDir();
    conf = createBaseKMSConf(testDir, conf);
    if (kerberos) {
      conf.set("hadoop.kms.authentication.type", "kerberos");
    }
    conf.set("hadoop.kms.authentication.kerberos.keytab",
        keytab.getAbsolutePath());
    conf.set("hadoop.kms.authentication.kerberos.principal", "HTTP/localhost");
    conf.set("hadoop.kms.authentication.kerberos.name.rules", "DEFAULT");
    conf.set("hadoop.security.kms.client.timeout", "300");
    conf.set("hadoop.kms.proxyuser.client.users", "foo,bar");
    conf.set("hadoop.kms.proxyuser.client.hosts", "*");
    conf.set(KeyAuthorizationKeyProvider.KEY_ACL + "kaa.ALL", "foo");
    conf.set(KeyAuthorizationKeyProvider.KEY_ACL + "kbb.ALL", "foo1");
    conf.set(KeyAuthorizationKeyProvider.KEY_ACL + "kcc.ALL", "bar");

    writeConf(testDir, conf);

    runServer(null, null, testDir, new KMSCallable<Void>() {
      @Override
      public Void call() throws Exception {
        final Configuration conf = new Configuration();
        conf.setInt(KeyProvider.DEFAULT_BITLENGTH_NAME, 128);
        final URI uri = createKMSUri(getKMSUrl());

        UserGroupInformation proxyUgi = null;
        if (kerberos) {
          // proxyuser client using kerberos credentials
          proxyUgi = UserGroupInformation.
              loginUserFromKeytabAndReturnUGI("client", keytab.getAbsolutePath());
        } else {
          proxyUgi = UserGroupInformation.createRemoteUser("client");
        }

        final UserGroupInformation clientUgi = proxyUgi; 
        clientUgi.doAs(new PrivilegedExceptionAction<Void>() {
          @Override
          public Void run() throws Exception {

            // authorized proxyuser
            UserGroupInformation fooUgi =
                UserGroupInformation.createProxyUser("foo", clientUgi);
            fooUgi.doAs(new PrivilegedExceptionAction<Void>() {
              @Override
              public Void run() throws Exception {
                KeyProvider kp = createProvider(uri, conf);
                Assert.assertNotNull(kp.createKey("kaa",
                    new KeyProvider.Options(conf)));
                return null;
              }
            });

            // unauthorized proxyuser
            UserGroupInformation foo1Ugi =
                UserGroupInformation.createProxyUser("foo1", clientUgi);
            foo1Ugi.doAs(new PrivilegedExceptionAction<Void>() {
              @Override
              public Void run() throws Exception {
                try {
                  KeyProvider kp = createProvider(uri, conf);
                  kp.createKey("kbb", new KeyProvider.Options(conf));
                  Assert.fail();
                } catch (Exception ex) {
                  GenericTestUtils.assertExceptionContains("Error while " +
                      "authenticating with endpoint", ex);
                  GenericTestUtils.assertExceptionContains("Forbidden", ex
                      .getCause().getCause());

                }
                return null;
              }
            });

            // authorized proxyuser
            UserGroupInformation barUgi =
                UserGroupInformation.createProxyUser("bar", clientUgi);
            barUgi.doAs(new PrivilegedExceptionAction<Void>() {
              @Override
              public Void run() throws Exception {
                KeyProvider kp = createProvider(uri, conf);
                Assert.assertNotNull(kp.createKey("kcc",
                    new KeyProvider.Options(conf)));
                return null;
              }
            });

            return null;
          }
        });

        return null;
      }
    });
  }

  /*
   * Test the jmx page can return, and contains the basic JvmMetrics. Only
   * testing in simple mode since the page content is the same, kerberized
   * or not.
   */
  @Test
  public void testKMSJMX() throws Exception {
    Configuration conf = new Configuration();
    final File confDir = getTestDir();
    conf = createBaseKMSConf(confDir, conf);
    final String processName = "testkmsjmx";
    conf.set(KMSConfiguration.METRICS_PROCESS_NAME_KEY, processName);
    writeConf(confDir, conf);

    runServer(null, null, confDir, new KMSCallable<Void>() {
      @Override
      public Void call() throws Exception {
        final URL jmxUrl = new URL(
            getKMSUrl() + "/jmx?user.name=whatever&qry=Hadoop:service="
                + processName + ",name=JvmMetrics");
        LOG.info("Requesting jmx from " + jmxUrl);
        final StringBuilder sb = new StringBuilder();
        final InputStream in = jmxUrl.openConnection().getInputStream();
        final byte[] buffer = new byte[64 * 1024];
        int len;
        while ((len = in.read(buffer)) > 0) {
          sb.append(new String(buffer, 0, len));
        }
        LOG.info("jmx returned: " + sb.toString());
        assertTrue(sb.toString().contains("JvmMetrics"));
        return null;
      }
    });
  }

  @Test
  public void testFilterInitializer() throws Exception {
    Configuration conf = new Configuration();
    File testDir = getTestDir();
    conf = createBaseKMSConf(testDir, conf);
    conf.set("hadoop.security.authentication", "kerberos");
    conf.set("hadoop.kms.authentication.token.validity", "1");
    conf.set("hadoop.kms.authentication.type", "kerberos");
    conf.set("hadoop.kms.authentication.kerberos.keytab",
        keytab.getAbsolutePath());
    conf.set("hadoop.kms.authentication.kerberos.principal", "HTTP/localhost");
    conf.set("hadoop.kms.authentication.kerberos.name.rules", "DEFAULT");
    conf.set("hadoop.http.filter.initializers",
        AuthenticationFilterInitializer.class.getName());
    conf.set("hadoop.http.authentication.type", "kerberos");
    conf.set("hadoop.http.authentication.kerberos.principal", "HTTP/localhost");
    conf.set("hadoop.http.authentication.kerberos.keytab",
        keytab.getAbsolutePath());

    writeConf(testDir, conf);

    runServer(null, null, testDir, new KMSCallable<Void>() {
      @Override
      public Void call() throws Exception {
        final Configuration conf = new Configuration();
        URL url = getKMSUrl();
        final URI uri = createKMSUri(getKMSUrl());

        doAs("client", new PrivilegedExceptionAction<Void>() {
          @Override
          public Void run() throws Exception {
            final KeyProvider kp = createProvider(uri, conf);
            Assert.assertTrue(kp.getKeys().isEmpty());
            return null;
          }
        });
        return null;
      }
    });
  }
}<|MERGE_RESOLUTION|>--- conflicted
+++ resolved
@@ -2592,7 +2592,6 @@
       }
     }
   }
-<<<<<<< HEAD
 
   public void doKMSWithZK(boolean zkDTSM, boolean zkSigner) throws Exception {
     KMSCallable<KeyProvider> c =
@@ -2603,18 +2602,6 @@
             conf.setInt(KeyProvider.DEFAULT_BITLENGTH_NAME, 128);
             final URI uri = createKMSUri(getKMSUrl());
 
-=======
-
-  public void doKMSWithZK(boolean zkDTSM, boolean zkSigner) throws Exception {
-    KMSCallable<KeyProvider> c =
-        new KMSCallable<KeyProvider>() {
-          @Override
-          public KeyProvider call() throws Exception {
-            final Configuration conf = new Configuration();
-            conf.setInt(KeyProvider.DEFAULT_BITLENGTH_NAME, 128);
-            final URI uri = createKMSUri(getKMSUrl());
-
->>>>>>> e8cb2ae4
             final KeyProvider kp =
                 doAs("SET_KEY_MATERIAL",
                     new PrivilegedExceptionAction<KeyProvider>() {
