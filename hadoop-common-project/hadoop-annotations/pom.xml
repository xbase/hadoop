<?xml version="1.0" encoding="UTF-8"?>
<!--
  Licensed under the Apache License, Version 2.0 (the "License");
  you may not use this file except in compliance with the License.
  You may obtain a copy of the License at

    http://www.apache.org/licenses/LICENSE-2.0

  Unless required by applicable law or agreed to in writing, software
  distributed under the License is distributed on an "AS IS" BASIS,
  WITHOUT WARRANTIES OR CONDITIONS OF ANY KIND, either express or implied.
  See the License for the specific language governing permissions and
  limitations under the License. See accompanying LICENSE file.
-->
<project xmlns="http://maven.apache.org/POM/4.0.0"
  xmlns:xsi="http://www.w3.org/2001/XMLSchema-instance"
  xsi:schemaLocation="http://maven.apache.org/POM/4.0.0
                      https://maven.apache.org/xsd/maven-4.0.0.xsd">
  <modelVersion>4.0.0</modelVersion>
  <parent>
    <groupId>org.apache.hadoop</groupId>
    <artifactId>hadoop-project</artifactId>
<<<<<<< HEAD
    <version>3.1.2</version>
    <relativePath>../../hadoop-project</relativePath>
  </parent>
  <artifactId>hadoop-annotations</artifactId>
  <version>3.1.2</version>
=======
    <version>3.4.0-SNAPSHOT</version>
    <relativePath>../../hadoop-project</relativePath>
  </parent>
  <artifactId>hadoop-annotations</artifactId>
  <version>3.4.0-SNAPSHOT</version>
>>>>>>> e8cb2ae4
  <description>Apache Hadoop Annotations</description>
  <name>Apache Hadoop Annotations</name>
  <packaging>jar</packaging>

  <dependencies>
    <dependency>
      <groupId>jdiff</groupId>
      <artifactId>jdiff</artifactId>
      <scope>provided</scope>
    </dependency>
  </dependencies>

  <profiles>
    <profile>
      <id>jdk1.8</id>
<<<<<<< HEAD
=======
      <activation>
        <jdk>1.8</jdk>
      </activation>
      <dependencies>
        <dependency>
          <groupId>jdk.tools</groupId>
          <artifactId>jdk.tools</artifactId>
          <version>1.8</version>
          <scope>system</scope>
          <systemPath>${java.home}/../lib/tools.jar</systemPath>
        </dependency>
      </dependencies>
    </profile>
    <profile>
      <id>jdk10</id>
>>>>>>> e8cb2ae4
      <activation>
        <jdk>[10,)</jdk>
      </activation>
      <build>
        <plugins>
          <plugin>
            <artifactId>maven-compiler-plugin</artifactId>
            <configuration>
              <excludes>
                <exclude>org/apache/hadoop/classification/tools/</exclude>
              </excludes>
            </configuration>
          </plugin>
          <plugin>
            <artifactId>maven-javadoc-plugin</artifactId>
            <configuration>
              <excludePackageNames>org.apache.hadoop.classification.tools</excludePackageNames>
            </configuration>
          </plugin>
        </plugins>
      </build>
    </profile>
  </profiles>

</project><|MERGE_RESOLUTION|>--- conflicted
+++ resolved
@@ -20,19 +20,11 @@
   <parent>
     <groupId>org.apache.hadoop</groupId>
     <artifactId>hadoop-project</artifactId>
-<<<<<<< HEAD
-    <version>3.1.2</version>
-    <relativePath>../../hadoop-project</relativePath>
-  </parent>
-  <artifactId>hadoop-annotations</artifactId>
-  <version>3.1.2</version>
-=======
     <version>3.4.0-SNAPSHOT</version>
     <relativePath>../../hadoop-project</relativePath>
   </parent>
   <artifactId>hadoop-annotations</artifactId>
   <version>3.4.0-SNAPSHOT</version>
->>>>>>> e8cb2ae4
   <description>Apache Hadoop Annotations</description>
   <name>Apache Hadoop Annotations</name>
   <packaging>jar</packaging>
@@ -48,8 +40,6 @@
   <profiles>
     <profile>
       <id>jdk1.8</id>
-<<<<<<< HEAD
-=======
       <activation>
         <jdk>1.8</jdk>
       </activation>
@@ -65,7 +55,6 @@
     </profile>
     <profile>
       <id>jdk10</id>
->>>>>>> e8cb2ae4
       <activation>
         <jdk>[10,)</jdk>
       </activation>
