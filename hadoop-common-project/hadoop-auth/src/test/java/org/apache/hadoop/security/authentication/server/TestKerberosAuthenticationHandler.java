--- conflicted
+++ resolved
@@ -100,11 +100,7 @@
     }
   }
 
-<<<<<<< HEAD
-  @Test(timeout=60000)
-=======
-  @Test
->>>>>>> e8cb2ae4
+  @Test
   public void testNameRulesHadoop() throws Exception {
     KerberosName kn = new KerberosName(KerberosTestUtils.getServerPrincipal());
     Assert.assertEquals(KerberosTestUtils.getRealm(), kn.getRealm());
@@ -127,12 +123,7 @@
     try {
       kn.getShortName();
       Assert.fail();
-<<<<<<< HEAD
-    }
-    catch (Exception ex) {      
-=======
-    } catch (Exception ex) {
->>>>>>> e8cb2ae4
+    } catch (Exception ex) {
     }
   }
 
