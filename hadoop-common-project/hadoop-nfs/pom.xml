--- conflicted
+++ resolved
@@ -20,19 +20,11 @@
   <parent>
     <groupId>org.apache.hadoop</groupId>
     <artifactId>hadoop-project</artifactId>
-<<<<<<< HEAD
-    <version>3.1.2</version>
-    <relativePath>../../hadoop-project</relativePath>
-  </parent>
-  <artifactId>hadoop-nfs</artifactId>
-  <version>3.1.2</version>
-=======
     <version>3.4.0-SNAPSHOT</version>
     <relativePath>../../hadoop-project</relativePath>
   </parent>
   <artifactId>hadoop-nfs</artifactId>
   <version>3.4.0-SNAPSHOT</version>
->>>>>>> e8cb2ae4
   <packaging>jar</packaging>
 
   <name>Apache Hadoop NFS</name>
@@ -68,11 +60,7 @@
     </dependency>
     <dependency>
       <groupId>org.mockito</groupId>
-<<<<<<< HEAD
-      <artifactId>mockito-all</artifactId>
-=======
       <artifactId>mockito-core</artifactId>
->>>>>>> e8cb2ae4
       <scope>test</scope>
     </dependency>
     <dependency>
